--- conflicted
+++ resolved
@@ -82,20 +82,6 @@
         h, r, t = self._triplets[index]
         return h, r, t
 
-    def __getitem__1(self, index):
-        h, r, t = self._triplets[index]
-        if self._filter_mode:
-            if self._step == 0:
-                filter_set = self._filter_dict['head'][(t, r)]
-            else:
-                filter_set = self._filter_dict['tail'][(h, r)]
-            negs = self.uniform_sampler(self._num_negs, self._num_ents,
-                                        filter_set)
-        else:
-            negs = np.random.randint(0, self._num_ents, self._num_negs)
-        negs = np.reshape(negs, -1)
-        return h, r, t, negs
-
     def _load_mmap_embedding(self, path):
         if path is not None:
             return NumPyEmbedding(weight_path=path, load_mode=True)
@@ -109,75 +95,6 @@
             return self._collate_fn(data, 'head', self._filter_dict['head'])
         else:
             return self._collate_fn(data, 'tail', self._filter_dict['tail'])
-
-    def collate_fn_1(self, data):
-        """Collate_fn to corrupt heads and tails by turns through __getitem__
-        """
-        h = np.array([x[0] for x in data])
-        r = np.array([x[1] for x in data])
-        t = np.array([x[2] for x in data])
-        negs = np.concatenate([x[3] for x in data])
-        reindex_func, all_ents = self.group_index([h, t, negs])
-<<<<<<< HEAD
-        if self._prefetch_ent:
-            all_ents_emb = self._ent_embedding.get(all_ents).astype(np.float32)
-            # all_ents_emb = paddle.to_tensor(all_ents_emb)
-        else:
-            all_ents_emb = None
-
-        if self._prefetch_rel:
-            r_emb = self._rel_embedding.get(r).astype(np.float32)
-            # r_emb = paddle.to_tensor(r_emb)
-        else:
-            r_emb = None
-
-        neg_ents = paddle.to_tensor(reindex_func(negs), dtype='int64')
-        h = paddle.to_tensor(reindex_func(h), dtype='int64')
-        t = paddle.to_tensor(reindex_func(t), dtype='int64')
-        neg_ents = paddle.to_tensor(neg_ents, dtype='int64')
-        neg_ents = paddle.reshape(neg_ents, (-1, self._num_negs))
-=======
-        if self._ent_embedding is not None:
-            all_ents_emb = self._ent_embedding.get(all_ents).astype(np.float32)
-        else:
-            all_ents_emb = None
-
-        if self._rel_embedding is not None:
-            r_emb = self._rel_embedding.get(r).astype(np.float32)
-        else:
-            r_emb = None
-        h = reindex_func(h)
-        t = reindex_func(t)
-        neg_ents = reindex_func(negs)
-        neg_ents = neg_ents.reshape((-1, self._num_negs))
->>>>>>> 8c4aa31a
-        mode = 'head' if self._step == 0 else 'tail'
-        self._step = self._step ^ 1
-
-        return (h, r, t, neg_ents, all_ents), (all_ents_emb, r_emb), mode
-
-    def _collate_fn_(self, data, mode, fl_set):
-        h = np.array([6984, 9882, 9378, 444, 3384])
-        t = np.array([3862, 6778, 6537, 7253, 5209])
-        neg_ents = np.array([13449, 10019, 2784, 5991, 9498])
-        r = np.array([118, 401, 236, 1236, 765])
-        index = np.argsort(np.concatenate([h, t, neg_ents]))
-        reindex_func, all_ents = self.group_index([h, t, neg_ents])
-        h = reindex_func(h)
-        t = reindex_func(t)
-
-        neg_ents = paddle.to_tensor(reindex_func(neg_ents), dtype='int64')
-        neg_ents = neg_ents.reshape((-1, self._num_negs))
-        all_ents_emb = np.concatenate([
-            np.load(
-                '/ssd2/wanghuijuan03/githubs/dgl-ke/python/dglke/p_ent_emb.npy'
-            ), np.load(
-                '/ssd2/wanghuijuan03/githubs/dgl-ke/python/dglke/neg_tail.npy')
-        ])[index]
-        r_emb = self._rel_embedding.get(r).astype(np.float32)
-        r_emb = np.load(
-            '/ssd2/wanghuijuan03/githubs/dgl-ke/python/dglke/rel_emb.npy')
-        return (h, r, t, neg_ents, all_ents), (r_emb, all_ents_emb), mode
 
     def _collate_fn(self, data, mode, fl_set):
         h, r, t = np.array(data).T
@@ -214,27 +131,14 @@
                 reindex_func, all_ents = self.group_index(ents_list)
             neg_ents = np.stack([reindex_func(x) for x in neg_ents])
 
-<<<<<<< HEAD
         if self._prefetch_ent:
             all_ents_emb = self._ent_embedding.get(all_ents).astype(np.float32)
-            # all_ents_emb = paddle.to_tensor(all_ents_emb)
         else:
             all_ents_emb = None
 
         if self._prefetch_rel:
             r_emb = self._rel_embedding.get(r).astype(np.float32)
-            r_emb = paddle.to_tensor(r_emb)
-        else:
-=======
-        if self._ent_embedding is not None:
-            all_ents_emb = self._ent_embedding.get(all_ents).astype(np.float32)
-        else:
-            all_ents_emb = None
-
-        if self._rel_embedding is not None:
-            r_emb = self._rel_embedding.get(r).astype(np.float32)
-        else:
->>>>>>> 8c4aa31a
+        else:
             r_emb = None
 
         h = reindex_func(h)
