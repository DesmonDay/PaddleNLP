# Copyright 2020-present the HuggingFace Inc. team.
# Copyright (c) 2022 PaddlePaddle Authors. All Rights Reserved.
#
# Licensed under the Apache License, Version 2.0 (the "License");
# you may not use this file except in compliance with the License.
# You may obtain a copy of the License at
#
#     http://www.apache.org/licenses/LICENSE-2.0
#
# Unless required by applicable law or agreed to in writing, software
# distributed under the License is distributed on an "AS IS" BASIS,
# WITHOUT WARRANTIES OR CONDITIONS OF ANY KIND, either express or implied.
# See the License for the specific language governing permissions and
# limitations under the License.

# This file is modified from
#  https://github.com/huggingface/transformers/blob/main/src/transformers/trainer.py

import collections
import contextlib
import inspect
import math
import os
import random
import re
import shutil
import sys
import time
import types
import warnings
from collections import OrderedDict
from collections.abc import Mapping
from pathlib import Path
from typing import Any, Callable, Dict, List, Optional, Tuple, Union

import numpy as np
import paddle
import paddle.amp.auto_cast as autocast
import paddle.distributed as dist
import paddle.nn as nn
from packaging import version
from paddle.distributed import fleet
from paddle.distributed.fleet.meta_optimizers.dygraph_optimizer.dygraph_sharding_optimizer import (
    DygraphShardingOptimizer,
)
from paddle.distributed.fleet.meta_optimizers.dygraph_optimizer.hybrid_parallel_optimizer import (
    HybridParallelOptimizer,
)

try:
    from paddle.distributed.fleet.utils.hybrid_parallel_util import (
        obtain_optimizer_parameters_list,
    )

    _obtain_optimizer_parameters_list = obtain_optimizer_parameters_list
except:
    try:
        from paddle.distributed.fleet.meta_optimizers.dygraph_optimizer.hybrid_parallel_optimizer import (
            _obtain_optimizer_parameters_list,
        )
    except:
        _obtain_optimizer_parameters_list = None

from paddle.distributed.fleet.utils.hybrid_parallel_util import (
    fused_allreduce_gradients,
)
from paddle.io import DataLoader, Dataset, DistributedBatchSampler
from tqdm.auto import tqdm

from ..data import (
    DataCollator,
    DataCollatorWithPadding,
    DistDataLoader,
    default_data_collator,
)
from ..peft import LoRAModel, PrefixModelForCausalLM
from ..transformers.model_utils import (
    PretrainedModel,
    _add_variant,
    load_sharded_checkpoint,
    unwrap_model,
)
from ..transformers.tokenizer_utils import PretrainedTokenizer
from ..utils.batch_sampler import DistributedBatchSampler as NlpDistributedBatchSampler
from ..utils.env import (
    LORA_WEIGHTS_NAME,
    PADDLE_WEIGHTS_INDEX_NAME,
    PADDLE_WEIGHTS_NAME,
    PREFIX_WEIGHTS_NAME,
)
from ..utils.import_utils import is_datasets_available
from ..utils.log import logger
from .integrations import get_reporting_integration_callbacks
from .plugins.timer import get_timers, set_timers
from .trainer_callback import (
    CallbackHandler,
    DefaultFlowCallback,
    PrinterCallback,
    ProgressCallback,
    TrainerCallback,
    TrainerControl,
    TrainerState,
)
from .trainer_utils import (  # set_hyrbid_parallel_seed,
    PREFIX_CHECKPOINT_DIR,
    EvalLoopOutput,
    EvalPrediction,
    IterableDatasetShard,
    OptimizerNames,
    PredictionOutput,
    RemoveColumnsCollator,
    ShardingOption,
    TrainerMemoryTracker,
    TrainOutput,
    find_batch_size,
    get_last_checkpoint,
    get_scheduler,
    has_length,
    set_seed,
    speed_metrics,
)
from .training_args import TrainingArguments
from .utils.helper import (  # nested_truncate,
    distributed_concat,
    nested_concat,
    nested_detach,
    nested_numpify,
    nested_truncate,
)
from .utils.sharded_ckpt_io import ShardedCkptIO
from .utils.sharding_io import ShardingIO

DEFAULT_CALLBACKS = [DefaultFlowCallback]
DEFAULT_PROGRESS_CALLBACK = ProgressCallback

# Name of the files used for checkpointing
TRAINING_ARGS_NAME = "training_args.bin"
TRAINER_STATE_NAME = "trainer_state.json"

OPTIMIZER_NAME = "optimizer.pdopt"
SCHEDULER_NAME = "scheduler.pdparams"
SCALER_NAME = "scaler.pdparams"


if is_datasets_available():
    import datasets


try:
    from paddle.distributed.fleet.utils import mix_precision_utils
except:
    mix_precision_utils = None

try:
    from paddle.io.dataloader.dataloader_iter import _DataLoaderIterBase
except:
    from paddle.fluid.dataloader.dataloader_iter import _DataLoaderIterBase


def is_dp_group_support_in_group_sharded_parallel():
    return "dp_group" in set(inspect.signature(paddle.distributed.sharding.group_sharded_parallel).parameters.keys())


__all__ = ["Trainer"]


class Trainer:
    """
    Trainer is a simple but feature-complete training and eval loop for PaddlePaddle, optimized for PaddleNLP.

    Args:
        model ([`PretrainedModel`] or `paddle.nn.Layer`, *optional*):
            The model to train, evaluate or use for predictions.

            [`Trainer`] is optimized to work with the [`PretrainedModel`] provided by the library. You can still use
            your own models defined as `paddle.nn.Layer` as long as they work the same way as the PaddleNLP
            models.
        criterion(`paddle.nn.Layer`, *optional*):
            The model may only output the loggit, if you want do more computation for the output of model, you can
            add the criterion Layer.
        args ([`TrainingArguments`], *optional*):
            The arguments to tweak for training. Will default to a basic instance of [`TrainingArguments`] with the
            `output_dir` set to a directory named *tmp_trainer* in the current directory if not provided.
        data_collator (`DataCollator`, *optional*):
            The function to use to form a batch from a list of elements of `train_dataset` or `eval_dataset`. Will
            default to [`default_data_collator`] if no `tokenizer` is provided, an instance of
            [`DataCollatorWithPadding`] otherwise.
        train_dataset (`paddle.io.Dataset` or `paddle.io.IterableDataset`, *optional*):
            The dataset to use for training. If it is an `datasets.Dataset`, columns not accepted by the
            `model.forward()` method are automatically removed.
        eval_dataset (Union[`paddle.io.Dataset`, Dict[str, `paddle.io.Dataset`]],  *optional*):
             The dataset to use for evaluation. If it is a [`~datasets.Dataset`], columns not accepted by the
             `model.forward()` method are automatically removed. If it is a dictionary, it will evaluate on each
             dataset prepending the dictionary key to the metric name.
        tokenizer ([`PretrainedTokenizer`], *optional*):
            The tokenizer used to preprocess the data. If provided, will be used to automatically pad the inputs the
            maximum length when batching inputs, and it will be saved along the model to make it easier to rerun an
            interrupted training or reuse the fine-tuned model.
        compute_metrics (`Callable[[EvalPrediction], Dict]`, *optional*):
            The function that will be used to compute metrics at evaluation. Must take a [`EvalPrediction`] and return
            a dictionary string to metric values.
        callbacks (List of [`TrainerCallback`], *optional*):
            A list of callbacks to customize the training loop. Will add those to the list of default callbacks.
            If you want to remove one of the default callbacks used, use the [`Trainer.remove_callback`] method.
        optimizers (`Tuple[paddle.optimizer.Optimizer, paddle.optimizer.lr.LRScheduler]`, *optional*): A tuple
            containing the optimizer and the scheduler to use. Will default to an instance of [`AdamW`] on your model
            and a scheduler given by [`get_linear_schedule_with_warmup`] controlled by `args`.
        preprocess_logits_for_metrics (`Callable[[paddle.Tensor, paddle.Tensor], paddle.Tensor]`, *optional*):
            A function that preprocess the logits right before caching them at each evaluation step. Must take two
            tensors, the logits and the labels, and return the logits once processed as desired. The modifications made
            by this function will be reflected in the predictions received by `compute_metrics`.

    Important attributes:

        - **model** -- Always points to the core model. If using a transformers model, it will be a [`PretrainedModel`]
          subclass.
        - **model_wrapped** -- Always points to the most external model in case one or more other modules wrap the
          original model. This is the model that should be used for the forward pass. For example, the inner model is
          wrapped in `paddle.DataParallel`. If model hasn't been wrapped, then `self.model_wrapped` is the same
          as `self.model`.

    """

    from .trainer_utils import log_metrics, metrics_format, save_metrics, save_state

    def __init__(
        self,
        model: Union[PretrainedModel, nn.Layer] = None,
        criterion: nn.Layer = None,
        args: TrainingArguments = None,
        data_collator: Optional[DataCollator] = None,
        train_dataset: Optional[Dataset] = None,
        eval_dataset: Union[Dataset, Dict[str, Dataset]] = None,
        tokenizer: Optional[PretrainedTokenizer] = None,
        compute_metrics: Optional[Callable[[EvalPrediction], Dict]] = None,
        callbacks: Optional[List[TrainerCallback]] = None,
        optimizers: Tuple[paddle.optimizer.Optimizer, paddle.optimizer.lr.LRScheduler] = (None, None),
        preprocess_logits_for_metrics: Callable[[paddle.Tensor, paddle.Tensor], paddle.Tensor] = None,
    ):

        if args is None:
            output_dir = "tmp_trainer"
            logger.info(f"No `TrainingArguments` passed, using `output_dir={output_dir}`.")
            args = TrainingArguments(output_dir=output_dir)

        self.args = args
        self.is_in_train = False
        # self.do_grad_scaling = args.fp16

        # memory metrics - must set up as early as possible
        self._memory_tracker = TrainerMemoryTracker(self.args.skip_memory_metrics)
        self._memory_tracker.start()

        # Seed must be set before instantiating the model when using model
        set_seed(args=self.args)

        if model is None:
            raise RuntimeError("`Trainer` requires either a `model` or `model_init` argument")

        if self.args.should_save or self.args.should_save_model_state:
            os.makedirs(self.args.output_dir, exist_ok=True)

        self.sharding = None
        if len(args.sharding) > 0:
            if args.local_rank == -1:
                raise ValueError("Using sharding only works in distributed training.")
            self.sharding = True

        # init parallel env
        if paddle.distributed.get_world_size() > 1:
            if self.args.use_hybrid_parallel:
                self.hcg = fleet.get_hybrid_communicate_group()
                self.dp_group = self.hcg.get_data_parallel_group()
                self.sharding_group = self.hcg.get_sharding_parallel_group()

        default_collator = default_data_collator if tokenizer is None else DataCollatorWithPadding(tokenizer)

        self.data_collator = data_collator if data_collator is not None else default_collator
        self.train_dataset = train_dataset
        self.eval_dataset = eval_dataset
        self.tokenizer = tokenizer
        if not args.skip_profile_timer:
            set_timers()
        self.timers = get_timers()

        self.model_wrapped = model
        self.model = model
        self.criterion = criterion

        self.compute_metrics = compute_metrics
        self.preprocess_logits_for_metrics = preprocess_logits_for_metrics
        self.optimizer, self.lr_scheduler = optimizers
        # Label smoothing
        # if self.args.label_smoothing_factor != 0:
        #     self.label_smoother = LabelSmoother(epsilon=self.args.label_smoothing_factor)
        # else:
        self.label_smoother = None
        self.state = TrainerState()
        self.control = TrainerControl()
        self._signature_columns = None
        self.optimizer_grouped_parameters = None
        self.sharding_io = None
        self.sharded_ckpt_io = ShardedCkptIO(self.args, self.model)
        if self.args.should_save_sharding_stage1_model or self.args.should_load_sharding_stage1_model:
            self.sharding_io = ShardingIO(self.args, self.model, self.optimizer)

        if self.sharding is not None and self.optimizer is not None:
            raise RuntimeError(
                "Passing `optimizers` is not allowed if sharding is enabled."
                "You should subclass `Trainer` and override the `create_optimizer_and_scheduler` method."
            )
        if self.args.pipeline_parallel_degree > 1:
            from paddle.distributed.fleet.meta_parallel import PipelineLayer

            assert isinstance(
                model, PipelineLayer
            ), "Only support pipeline parallel mode when model is PipelineLayer!!!"

        default_callbacks = DEFAULT_CALLBACKS + get_reporting_integration_callbacks(self.args.report_to)
        callbacks = default_callbacks if callbacks is None else default_callbacks + callbacks
        self.callback_handler = CallbackHandler(
            callbacks, self.model, self.tokenizer, self.optimizer, self.lr_scheduler
        )
        self.add_callback(PrinterCallback if self.args.disable_tqdm else DEFAULT_PROGRESS_CALLBACK)

        if args.max_steps > 0:
            logger.info("max_steps is given, it will override any value given in num_train_epochs")

        if train_dataset is not None and not isinstance(train_dataset, collections.abc.Sized) and args.max_steps <= 0:
            raise ValueError("train_dataset does not implement __len__, max_steps has to be specified")

        self.do_grad_scaling = False
        self.enable_autocast_context_manager = False

        if args.fp16 or args.bf16:
            logger.info("Using half precision")
            self.enable_autocast_context_manager = True
            self.do_grad_scaling = True if args.fp16 else False
            self.amp_dtype = "float16" if args.fp16 else "bfloat16"
            # fix for load saved fp16 or bf16 ckpt, decorate model first.
            if self.args.fp16_opt_level == "O2":
                if self.amp_dtype == "bfloat16":
                    # fix for paddlepaddle < 2.4.1, not support for bf16
                    paddle.amp.decorate(models=model, level=self.args.fp16_opt_level, dtype=self.amp_dtype)
                else:
                    paddle.amp.decorate(models=model, level=self.args.fp16_opt_level)
            # for pipeline mode and pure tensor parallel
            if self.args.pipeline_parallel_degree > 1 or (
                self.args.tensor_parallel_degree > 1 and self.sharding is None
            ):
                self.scaler = paddle.amp.GradScaler(init_loss_scaling=self.args.scale_loss)
                if self.args.amp_master_grad:
                    mix_precision_utils.MixPrecisionScaler(self.scaler)  # retun value has no use
                self.scaler = fleet.distributed_scaler(self.scaler)
            elif self.sharding is not None:
                self.scaler = paddle.amp.GradScaler(init_loss_scaling=self.args.scale_loss)
                if self.amp_dtype == "float16" or self.amp_dtype == "bfloat16":
                    if ShardingOption.SHARD_OP in self.args.sharding:
                        self.scaler = fleet.distributed_scaler(self.scaler)
                        if self.args.amp_master_grad:
                            mix_precision_utils.MixPrecisionScaler(self.scaler)  # retun value has no use
                    else:
                        # scaler for stage2 and stage3
                        from paddle.distributed.fleet.meta_parallel.sharding.group_sharded_utils import (
                            GroupShardedScaler,
                        )

                        self.scaler = GroupShardedScaler(self.scaler)
                else:
                    self.do_grad_scaling = False
                    self.use_cuda_amp = False
                    self.amp_dtype = None

            else:
                self.scaler = paddle.amp.GradScaler(init_loss_scaling=self.args.scale_loss)

        if args.recompute:

            def fn(layer):
                if hasattr(layer, "enable_recompute") and (
                    layer.enable_recompute is False or layer.enable_recompute == 0
                ):
                    layer.enable_recompute = True

            model.apply(fn)

        default_label_names = (
            ["start_positions", "end_positions"]
            if "QusetionAnswering" in type(self.model).__name__ or "UIE" in type(self.model).__name__
            else ["labels"]
        )
        self.label_names = default_label_names if self.args.label_names is None else self.args.label_names

        self.control = self.callback_handler.on_init_end(self.args, self.state, self.control)
        self.print_config()

        # very last
        self._memory_tracker.stop_and_update_metrics()

    def add_callback(self, callback):
        """
        Add a callback to the current list of [`~TrainerCallback`].

        Args:
           callback (`type` or [`~TrainerCallback`]):
               A [`~TrainerCallback`] class or an instance of a [`~TrainerCallback`]. In the
               first case, will instantiate a member of that class.
        """
        self.callback_handler.add_callback(callback)

    def pop_callback(self, callback):
        """
        Remove a callback from the current list of [`~TrainerCallback`] and returns it.
        If the callback is not found, returns `None` (and no error is raised).
        Args:
           callback (`type` or [`~TrainerCallback`]):
               A [`~TrainerCallback`] class or an instance of a [`~TrainerCallback`]. In the
               first case, will pop the first member of that class found in the list of callbacks.
        Returns:
            [`~TrainerCallback`]: The callback removed, if found.
        """
        return self.callback_handler.pop_callback(callback)

    def remove_callback(self, callback):
        """
        Remove a callback from the current list of [`~TrainerCallback`].
        Args:
           callback (`type` or [`~TrainerCallback`]):
               A [`~TrainerCallback`] class or an instance of a [`~TrainerCallback`]. In the
               first case, will remove the first member of that class found in the list of callbacks.
        """
        self.callback_handler.remove_callback(callback)

    def _load_from_checkpoint(self, resume_from_checkpoint=None):
        """load state_dict from_checkpoint, Only load model state dict.

        Args:
            resume_from_checkpoint (`str` or `bool`, *optional*):
                If a `str`, local path to a saved checkpoint as saved by a previous instance of [`Trainer`]. If a
                `bool` and equals `True`, load the last checkpoint in *args.output_dir* as saved by a previous instance
                of [`Trainer`]. Only load model state dict.
        """
        resume_from_checkpoint = None if not resume_from_checkpoint else resume_from_checkpoint

        # Load potential model checkpoint
        if isinstance(resume_from_checkpoint, bool) and resume_from_checkpoint:
            resume_from_checkpoint = get_last_checkpoint(self.args.output_dir)
            if resume_from_checkpoint is None:
                raise ValueError(f"No valid checkpoint found in output directory ({self.args.output_dir})")

        if isinstance(self.model, LoRAModel):
            weight_name = LORA_WEIGHTS_NAME
        elif isinstance(self.model, PrefixModelForCausalLM):
            weight_name = PREFIX_WEIGHTS_NAME
        else:
            weight_name = PADDLE_WEIGHTS_NAME

        weight_index_name = PADDLE_WEIGHTS_INDEX_NAME  # currently set paddle as default, do not support safetensors.

        if self.args.should_load_sharding_stage1_model:
            state_dict = self.sharding_io.load_state_dict_from_checkpoint_with_reshard(
                resume_from_checkpoint,
                base_weight_name=weight_name,
            )
        else:
            if resume_from_checkpoint is not None and self.args.dataset_rank == 0:

                weights_file = os.path.join(
                    resume_from_checkpoint, _add_variant(weight_name, self.args.weight_name_suffix)
                )
                weights_index_file = os.path.join(
                    resume_from_checkpoint, _add_variant(weight_index_name, self.args.weight_name_suffix)
                )

                if not any(
                    os.path.isfile(f)
                    for f in [
                        weights_file,
                        weights_index_file,
                    ]
                ):
                    raise ValueError(f"Can't find a valid checkpoint at {resume_from_checkpoint}")

                logger.info(f"Loading model from {resume_from_checkpoint} .")

                if os.path.isfile(weights_file):
                    # We load the model state dict on the CPU to avoid an OOM error.
                    state_dict = paddle.load(weights_file, return_numpy=True)
                    if (isinstance(self.model, LoRAModel) and self.model.lora_config.tensor_parallel_degree > 1) or (
                        isinstance(self.model, PrefixModelForCausalLM)
                        and self.model.prefix_config.tensor_parallel_degree > 1
                    ):
                        state_dict = self.model._convert_tensor_parallel(state_dict)

                    # If the model is on the GPU, it still works!
                    self._set_state_dict_in_model(state_dict)
                    # release memory
                    del state_dict
                else:
                    # We load the sharded checkpoint.
                    _ = load_sharded_checkpoint(
                        self.model, resume_from_checkpoint, self.args.weight_name_suffix, prefer_safe=False
                    )

            elif resume_from_checkpoint is not None:
                logger.info(f"not loading ckpt :{self.args.dataset_rank}")

    def _wrap_model_and_load_sharded_checkpoint(self, resume_from_checkpoint):
        # In the sharded mode, should invoke _load_from_checkpoint after _wrap_model.
        # In this mode, each sharding rank load sharded params, do not need to implement the broadcast logic.
        model = self._wrap_model(self.model_wrapped)
        if self.sharding_io is not None:
            # the self.optimizer should be wrapped and it is done in _wrap_model
            self.sharding_io.set_optimizer(self.optimizer)
        if model is not self.model:
            self.model_wrapped = model
        # Should invoke _load_from_checpoint after _load_optimizer_and_scheduler
        # because the _load_from_checkpoint method rely on the optimizer in the shareded mode.
        self._load_optimizer_and_scheduler(resume_from_checkpoint)
        self._load_from_checkpoint(resume_from_checkpoint)
        return model

    def train(
        self,
        resume_from_checkpoint: Optional[Union[str, bool]] = None,
        ignore_keys_for_eval: Optional[List[str]] = None,
    ):
        """
        Main training entry point.

        Args:
            resume_from_checkpoint (`str` or `bool`, *optional*):
                If a `str`, local path to a saved checkpoint as saved by a previous instance of [`Trainer`]. If a
                `bool` and equals `True`, load the last checkpoint in *args.output_dir* as saved by a previous instance
                of [`Trainer`]. If present, training will resume from the model/optimizer/scheduler states loaded here.
            ignore_keys_for_eval (`List[str]`, *optional*)
                A list of keys in the output of your model (if it is a dictionary) that should be ignored when
                gathering predictions for evaluation during the training.
        """
        args = self.args
        self.is_in_train = True

        # memory metrics - must set up as early as possible
        self._memory_tracker.start()

        if not self.args.should_load_sharding_stage1_model:
            self._load_from_checkpoint(resume_from_checkpoint)

        train_dataloader = self.get_train_dataloader()

        total_train_batch_size = args.train_batch_size * args.gradient_accumulation_steps * args.dataset_world_size
        len_dataloader = None
        if has_length(train_dataloader):
            len_dataloader = len(train_dataloader)
            num_update_steps_per_epoch = len(train_dataloader) // args.gradient_accumulation_steps
            num_update_steps_per_epoch = max(num_update_steps_per_epoch, 1)
            num_examples = len(self.train_dataset)

            if args.max_steps > 0:
                max_steps = args.max_steps
                num_train_epochs = args.max_steps // num_update_steps_per_epoch + int(
                    args.max_steps % num_update_steps_per_epoch > 0
                )
                num_train_samples = args.max_steps * total_train_batch_size
            else:
                max_steps = int(num_update_steps_per_epoch * args.num_train_epochs)
                num_train_epochs = math.ceil(args.num_train_epochs)
                num_train_samples = int(len(self.train_dataset) * args.num_train_epochs)

            if args.minimum_eval_times is not None and args.minimum_eval_times > 0:
                if max_steps // args.eval_steps < args.minimum_eval_times:
                    exp_step = max_steps / args.minimum_eval_times
                    exp_step = max(int(exp_step - exp_step % 10), 10)
                    logger.info("Reset eval step by minimum_eval_times to %d" % exp_step)
                    args.eval_steps = exp_step
        elif args.max_steps > 0:  # Rely on max_steps when dataloader does not have a working size
            max_steps = args.max_steps
            # Setting a very large number of epochs so we go as many times as necessary over the iterator.
            num_train_epochs = sys.maxsize
            num_update_steps_per_epoch = max_steps
            num_examples = total_train_batch_size * args.max_steps
            num_train_samples = args.max_steps * total_train_batch_size
        else:
            raise ValueError(
                f"args.max_steps must be set to a positive value if dataloader does not have a length, was {args.max_steps}"
            )

        # delay_optimizer_creation = (
        #     self.sharding is not None
        #     and ShardingOption.SHARD_OP in self.args.sharding
        # )
        delay_optimizer_creation = False

        if not delay_optimizer_creation:
            self.create_optimizer_and_scheduler(num_training_steps=max_steps)

        self.state = TrainerState()

        if self.args.should_load_sharding_stage1_model:
            model = self._wrap_model_and_load_sharded_checkpoint(resume_from_checkpoint)
        elif self.args.should_save_sharding_stage1_model:
            # In the non-sharded mode, should invoke _load_from_checkpoint before _wrap_model.
            # In this mode, the rank0 load all params and the _wrap_model implicitly broadcast params from rank0 to the other ranks.
            model = self._wrap_model(self.model_wrapped)
            if self.sharding_io is not None:
                assert delay_optimizer_creation is False, "delay_optimizer_creation should be False"
                # the self.optimizer should be wrapped and it is done in _wrap_model
                self.sharding_io.set_optimizer(self.optimizer)
            # for the rest of this function `model` is the outside model, whether it was wrapped or not
            if model is not self.model:
                self.model_wrapped = model
            if delay_optimizer_creation:
                self.create_optimizer_and_scheduler(num_training_steps=max_steps)
            self._load_optimizer_and_scheduler(resume_from_checkpoint)
        else:
            model = self._wrap_model(self.model_wrapped)
            # for the rest of this function `model` is the outside model, whether it was wrapped or not
            if model is not self.model:
                self.model_wrapped = model
            if delay_optimizer_creation:
                self.create_optimizer_and_scheduler(num_training_steps=max_steps)
            self._load_optimizer_and_scheduler(resume_from_checkpoint)  # 加载优化器逻辑,这部分可以暂时不改动

        logger.info("***** Running training *****")
        logger.info(f"  Num examples = {num_examples:,}")
        logger.info(f"  Num Epochs = {num_train_epochs}")
        logger.info(f"  Instantaneous batch size per device = {args.per_device_train_batch_size}")
        logger.info(f"  Total train batch size (w. parallel, distributed & accumulation) = {total_train_batch_size}")
        logger.info(f"  Gradient Accumulation steps = {args.gradient_accumulation_steps}")
        logger.info(f"  Total optimization steps = {max_steps:,}")
        logger.info(f"  Total num train samples = {num_train_samples:,}")
        # per_device_trainable_numel = sum(p.numel().item() for p in model.parameters() if not p.stop_gradient)
        # TODO: Temporary fix since Tensor.numel() not supported in distributed mode
        per_device_trainable_numel = sum(np.prod(p.shape) for p in model.parameters() if not p.stop_gradient)
        logger.info(f"  Number of trainable parameters = {per_device_trainable_numel:,} (per device)")
        if self.args.use_hybrid_parallel:
            # todo fix for pipeline_parallel_degree
            parts_num = max(self.args.tensor_parallel_degree, 1) * max(self.args.pipeline_parallel_degree, 1)
            if parts_num > 1:
                all_reduce_dtype = "int64"
                if paddle.get_device().split(":")[0] in ["npu", "xpu"]:
                    # TODO(duanyanhui): fix when NPU all_reduce supports int64
                    all_reduce_dtype = "float32"
                trainable_numel_tensor = paddle.to_tensor(per_device_trainable_numel, dtype=all_reduce_dtype)
                paddle.distributed.all_reduce(trainable_numel_tensor)
                trainable_numel = int(trainable_numel_tensor.item()) // self.args.dataset_world_size
                # the numel is roughly, because the tensor parallel still hold own bias or layer_norm weight without splited
                # so, the trainable numel is a little bigger than real.
                logger.info(f"  Number of trainable parameters = {trainable_numel:,} (all devices, roughly)")

        start_time = time.time()
        self._globalstep_last_start_time = time.time()
        self.state.epoch = 0
        epochs_trained = 0
        steps_trained_in_current_epoch = 0
        steps_trained_progress_bar = None

        # Check if continuing training from a checkpoint
        if resume_from_checkpoint is not None and os.path.isfile(
            os.path.join(resume_from_checkpoint, TRAINER_STATE_NAME)
        ):
            self.state = TrainerState.load_from_json(os.path.join(resume_from_checkpoint, TRAINER_STATE_NAME))
            epochs_trained = self.state.global_step // num_update_steps_per_epoch
            if not args.ignore_data_skip:
                steps_trained_in_current_epoch = self.state.global_step % (num_update_steps_per_epoch)
                steps_trained_in_current_epoch *= args.gradient_accumulation_steps
            else:
                steps_trained_in_current_epoch = 0

            logger.info("  Continuing training from checkpoint, will skip to saved global_step")
            logger.info(f"  Continuing training from epoch {epochs_trained}")
            logger.info(f"  Continuing training from global step {self.state.global_step}")
            if not args.ignore_data_skip:
                logger.info(
                    f"  Will skip the first {epochs_trained} epochs then the first {steps_trained_in_current_epoch} "
                    "batches in the first epoch. If this takes a lot of time, you can add the `--ignore_data_skip` "
                    "flag to your launch command, but you will resume the training on data already seen by your model."
                )
                if self.is_local_process_zero() and not args.disable_tqdm:
                    steps_trained_progress_bar = tqdm(total=steps_trained_in_current_epoch)
                    steps_trained_progress_bar.set_description("Skipping the first batches")
            if not args.ignore_data_skip:
                if isinstance(train_dataloader, paddle.io.DataLoader) and isinstance(
                    train_dataloader.batch_sampler, NlpDistributedBatchSampler
                ):
                    consumed_samples = (
                        self.state.global_step
                        * args.train_batch_size
                        * args.gradient_accumulation_steps
                        * args.dataset_world_size
                    )
                    train_dataloader.batch_sampler.set_epoch(consumed_samples=consumed_samples)
                    logger.info(f"Set DistributedBatchSampler consumed_samples to {consumed_samples}")

        epoch_iterator = train_dataloader
        # steps_in_epoch = len(epoch_iterator)
        steps_in_epoch = (
            len(epoch_iterator) if len_dataloader is not None else args.max_steps * args.gradient_accumulation_steps
        )
        if len_dataloader is not None:
            if self.args.gradient_accumulation_steps > len(epoch_iterator):
                logger.warning(
                    f"changing accumulation step from `{self.args.gradient_accumulation_steps}` to `{len(epoch_iterator)}` to avoid, cross epoch accumulate"
                )
                self.args.gradient_accumulation_steps = len(epoch_iterator)

        self.callback_handler.model = self.model
        self.callback_handler.optimizer = self.optimizer
        self.callback_handler.lr_scheduler = self.lr_scheduler
        self.callback_handler.train_dataloader = train_dataloader

        self.state.max_steps = int(max_steps)
        self.state.num_train_epochs = num_train_epochs
        self.state.is_local_process_zero = self.is_local_process_zero()
        self.state.is_world_process_zero = self.is_world_process_zero()

        self.control = self.callback_handler.on_train_begin(args, self.state, self.control)

        tr_loss = paddle.to_tensor(0.0)
        self._total_loss_scalar = 0.0
        self._globalstep_last_logged = self.state.global_step

        if self.args.device == "npu" and self.args.flatten_param_grads:
            from .plugins.npu_plugin import npu_accelerate_plugin

            npu_accelerate_plugin(self.optimizer)

        self.timers and self.timers("read-data").start()

        for epoch in range(epochs_trained, num_train_epochs):
            if isinstance(train_dataloader, paddle.io.DataLoader) and isinstance(
                train_dataloader.batch_sampler, DistributedBatchSampler
            ):
                train_dataloader.batch_sampler.set_epoch(epoch)

            step_control = 0  # used in loop control, reset to 0 after every step
            self.control = self.callback_handler.on_epoch_begin(args, self.state, self.control)

            for step, inputs in enumerate(epoch_iterator):
                self.timers and self.timers("read-data").stop()
                os.environ["TRAINER_GLOBAL_STEP"] = str(self.state.global_step)
                self.callback_handler.on_load_data_end(args, self.state, self.control, inputs=inputs)

                # Skip past any already trained steps if resuming training
                # for paddlenlp.utils.batch_sampler.DistributedBatchSampler
                # We use consumed_samples to reset the status
                if isinstance(train_dataloader, paddle.io.DataLoader) and isinstance(
                    train_dataloader.batch_sampler, NlpDistributedBatchSampler
                ):
                    if step == 0:
                        if steps_trained_progress_bar is not None:
                            steps_trained_progress_bar.update(steps_trained_in_current_epoch)
                            steps_trained_progress_bar.close()
                            steps_trained_progress_bar = None
                        self._load_rng_state(resume_from_checkpoint)
                    step += steps_trained_in_current_epoch
                elif steps_trained_in_current_epoch > 0:
                    steps_trained_in_current_epoch -= 1
                    if steps_trained_progress_bar is not None:
                        steps_trained_progress_bar.update(1)
                    if steps_trained_in_current_epoch == 0:
                        self._load_rng_state(resume_from_checkpoint)
                    continue
                elif steps_trained_progress_bar is not None:
                    steps_trained_progress_bar.close()
                    steps_trained_progress_bar = None

                if step_control % args.gradient_accumulation_steps == 0:
                    self.control = self.callback_handler.on_step_begin(args, self.state, self.control)
                    self.timers and self.timers("forward-backward").start()

                dp_enabled = (
                    self.args.data_parallel_degree > 1 if self.args.use_hybrid_parallel else args.local_rank != -1
                )
                forbidden_no_sync = False
                # stage2 and stage3 should not no_sync, because the is no DDP wrapper and no_sync API
                # hybrid_parallel (tp or pp or sharding stage 1) should not no_sync
                if self.args.use_hybrid_parallel:
                    forbidden_no_sync = True

                availiable_no_sync = dp_enabled and not forbidden_no_sync

                is_no_sync = (
                    ((step_control + 1) % args.gradient_accumulation_steps != 0)
                    and availiable_no_sync
                    and args._no_sync_in_gradient_accumulation
                ) or (args.recompute and availiable_no_sync)
                # sharding
                # stage1. the same as ddp
                # stage2. manualy collect gradient on dp group
                if is_no_sync:
                    # Avoid unnecessary DDP synchronization since there will be no backward pass on this example.
                    with model.no_sync():
                        tr_loss_step = self.training_step(model, inputs)
                else:
                    tr_loss_step = self.training_step(model, inputs)

                tr_loss += tr_loss_step

                if (step_control + 1) % args.gradient_accumulation_steps == 0 or (
                    # last step in epoch but step is always smaller than gradient_accumulation_steps
                    steps_in_epoch <= args.gradient_accumulation_steps
                    and (step + 1) == steps_in_epoch
                ):
                    self.timers and self.timers("forward-backward").stop()
                    # Maunally collect gradients when group_sharded_parallel can't accept dp_group
                    # Case 1: Use sharding stage 2/3 with dp
                    # Case 2: Use recompute and dp
                    # local_rank != -1 don't means dp in networks.
                    self.timers and self.timers("all-reduce").start()

                    if self.sharding and ShardingOption.SHARD_OP not in self.args.sharding:
                        if self.args.data_parallel_degree > 1 and not is_dp_group_support_in_group_sharded_parallel():
                            fused_allreduce_gradients(model.parameters(), fleet.get_hybrid_communicate_group())
                            if ShardingOption.FULL_SHARD in self.args.sharding:
                                # Why need sync on parm again ?
                                # TODO: fix this.
                                for p in model.parameters():
                                    if hasattr(p, "bw_storage"):
                                        assert p.grad is None, "This case shouldn't happen."
                                        p.bw_storage.scale_(1.0 / self.dp_group.nranks)
                                        paddle.distributed.all_reduce(p.bw_storage, group=self.dp_group)

                    # Case 2: Use recompute and dp / sharding stage1,
                    # manualy collect gradient for dp.
                    elif args.recompute and availiable_no_sync:
                        fused_allreduce_gradients(list(model.parameters()), None)

                    pipeline_parallel_config = set(args.pipeline_parallel_config.split(" "))
                    enable_delay_scale_loss = "enable_delay_scale_loss" in pipeline_parallel_config
                    enable_dp_comm_overlap = "enable_dp_comm_overlap" in pipeline_parallel_config

                    if isinstance(self.optimizer, HybridParallelOptimizer) and not self.do_grad_scaling:
                        parameters_list = _obtain_optimizer_parameters_list(self.optimizer._inner_opt)

                        if not enable_dp_comm_overlap:
                            if self.optimizer._sharding_enable:
                                assert isinstance(self.optimizer._inner_opt, DygraphShardingOptimizer)
                                self.optimizer._inner_opt.reduce_gradients(list(parameters_list), self.optimizer._hcg)

                            if self.optimizer._dp_enable:
                                fused_allreduce_gradients(list(parameters_list), self.optimizer._hcg)
                    self.timers and self.timers("all-reduce").stop()
                    self.timers and self.timers("optimizer-step").start()

                    # pipeline parallel mode,  handle gradient merge here
                    if args.pipeline_parallel_degree > 1 and enable_delay_scale_loss:
                        for p in model._layers.parameters():
                            with paddle.no_grad():
                                if hasattr(p, "main_grad") and p.main_grad is not None:
                                    assert p.grad is None
                                    p.main_grad.scale_(1.0 / self.args.gradient_accumulation_steps)
                                elif p.grad is not None:
                                    p.grad.scale_(1.0 / self.args.gradient_accumulation_steps)

                    # Optimizer step
                    self.callback_handler.on_optimizer_begin(
                        args, self.state, self.control, scaler=self.scaler if self.do_grad_scaling else None
                    )
                    optimizer_was_run = True
                    if self.do_grad_scaling:
                        scale_before = self.scaler._scale.cpu().numpy()
                        self.scaler.step(self.optimizer)
                        self.scaler.update()
                        scale_after = self.scaler._scale.cpu().numpy()
                        optimizer_was_run = not self.scaler._cache_founf_inf
                        if not optimizer_was_run:
                            logger.warning(
                                f"optimizer not run, scale_before: {scale_before[0]}, scale_after: {scale_after[0]}"
                            )
                    elif isinstance(self.optimizer, HybridParallelOptimizer):
                        self.optimizer._step(parameters_list)
                    else:
                        self.optimizer.step()

                    self.timers and self.timers("optimizer-step").stop()

                    if optimizer_was_run:
                        self.lr_scheduler.step()

                    self.optimizer.clear_grad()
                    self.callback_handler.on_optimizer_end(
                        args, self.state, self.control, scaler=self.scaler if self.do_grad_scaling else None
                    )

                    self.state.global_step += 1
                    self.state.epoch = epoch + (step + 1) / steps_in_epoch
                    self.control = self.callback_handler.on_step_end(args, self.state, self.control)
                    self._maybe_log_save_evaluate(tr_loss, model, epoch, ignore_keys_for_eval, inputs=inputs)
                    self._print_timer()
                    step_control = 0
                else:
                    self.control = self.callback_handler.on_substep_end(args, self.state, self.control)
                    step_control += 1

                if self.control.should_epoch_stop or self.control.should_training_stop:
                    break
                self.timers and self.timers("read-data").start()

            if step < 0:
                logger.warning(
                    f"There seems to be not a single sample in your epoch_iterator, stopping training at step"
                    f" {self.state.global_step}! This is expected if you're using an IterableDataset and set"
                    f" num_steps ({self.state.max_steps}) higher than the number of available samples."
                )
                self.control.should_training_stop = True

            self.control = self.callback_handler.on_epoch_end(args, self.state, self.control)
            self._maybe_log_save_evaluate(tr_loss, model, epoch, ignore_keys_for_eval, inputs=inputs)

            if self.control.should_training_stop:
                break

        if args.past_index and hasattr(self, "_past"):
            # Clean the state at the end of training
            delattr(self, "_past")

        logger.info("\nTraining completed. \n")
        if args.load_best_model_at_end and self.state.best_model_checkpoint is not None:
            if args.local_rank != -1:
                dist.barrier()

            logger.info(
                f"Loading best model from {self.state.best_model_checkpoint} (score: {self.state.best_metric})."
            )
            if isinstance(self.model, LoRAModel):
                best_model_path = os.path.join(self.state.best_model_checkpoint, LORA_WEIGHTS_NAME)
            elif isinstance(self.model, PrefixModelForCausalLM):
                best_model_path = os.path.join(self.state.best_model_checkpoint, PREFIX_WEIGHTS_NAME)
            else:
                weight_name = PADDLE_WEIGHTS_NAME
                best_model_path = os.path.join(
                    self.state.best_model_checkpoint, _add_variant(weight_name, self.args.weight_name_suffix)
                )
            if os.path.exists(best_model_path):
                # We load the model state dict on the CPU to avoid an OOM error.
                state_dict = paddle.load(best_model_path, return_numpy=True)
                if (isinstance(self.model, LoRAModel) and self.model.lora_config.tensor_parallel_degree > 1) or (
                    isinstance(self.model, PrefixModelForCausalLM)
                    and self.model.prefix_config.tensor_parallel_degree > 1
                ):
                    state_dict = self.model._convert_tensor_parallel(state_dict)
                # If the model is on the GPU, it still works!
                self._set_state_dict_in_model(state_dict)
            else:
                logger.warning(
                    f"Could not locate the best model at {best_model_path}, if you are running a distributed training "
                    "on multiple nodes, you should activate `--save_on_each_node`."
                )

        self._total_loss_scalar += tr_loss.item()
        train_loss = self._total_loss_scalar / self.state.global_step

        metrics = speed_metrics("train", start_time, num_samples=num_train_samples, num_steps=self.state.max_steps)

        metrics["train_loss"] = train_loss

        self.is_in_train = False

        self._memory_tracker.stop_and_update_metrics(metrics)

        self.log(metrics)

        self.control = self.callback_handler.on_train_end(args, self.state, self.control)

        return TrainOutput(self.state.global_step, train_loss, metrics)

    def _get_train_sampler(self) -> Optional[paddle.io.Sampler]:
        if self.train_dataset is None or not has_length(self.train_dataset):
            return None

        if self.args.world_size <= 1:
            return paddle.io.BatchSampler(
                dataset=self.train_dataset,
                shuffle=True,
                batch_size=self.args.per_device_train_batch_size,
                drop_last=self.args.dataloader_drop_last,
            )

        return DistributedBatchSampler(
            self.train_dataset,
            batch_size=self.args.per_device_train_batch_size,
            shuffle=True,
            num_replicas=self.args.dataset_world_size,
            rank=self.args.dataset_rank,
            drop_last=self.args.dataloader_drop_last,
        )

    def _set_state_dict_in_model(self, state_dict):
        # TODO  @ZHUI paddle need return the results of set_state_dict.
        logger.info(f"set state-dict :{self.model.set_state_dict(state_dict)}")

    def _print_timer(self):
        """print timer and clear states"""
        paddle_timer_info = ""
        try:
            from paddle.distributed.fleet.utils.timer_helper import (
                get_timers as paddle_get_timers,
            )

            paddle_pipeline_timers = paddle_get_timers()
            for name, timer in paddle_pipeline_timers.timers.items():
                elapsed_time = timer.elapsed(reset=False) * 1000.0
                paddle_timer_info += f" | {name}: {elapsed_time:.2f}"
            paddle_pipeline_timers.log(paddle_pipeline_timers.timers.keys(), reset=True)
        except ImportError:  # paddle version too old, timer not support
            warnings.warn(f"paddle version:{paddle.__git_commit__} does not support pipeline timer")
        except AssertionError:  # paddle timer not enabled
            pass

        if self.timers is not None:
            timer_info = self.timers.log(self.timers.timers.keys(), reset=True)
        else:
            timer_info = ""

        if timer_info or paddle_timer_info:
            logger.info(f"[Profile global_step: {self.state.global_step}] {timer_info} {paddle_timer_info}")

    def _maybe_log_save_evaluate(self, tr_loss, model, epoch, ignore_keys_for_eval, **kwargs):
        if self.control.should_log:

            logs: Dict[str, float] = {}

            # all_gather + mean() to get average loss over all processes
            tr_loss_scalar = self._nested_gather(tr_loss).mean().item()

            # reset tr_loss to zero
            tr_loss.subtract_(tr_loss)

            logs["loss"] = round(tr_loss_scalar / (self.state.global_step - self._globalstep_last_logged), 8)
            logs["learning_rate"] = float("{0:.3e}".format(self._get_learning_rate()))
            logs["global_step"] = int(self.state.global_step)

            total_train_batch_size = (
                self.args.train_batch_size * self.args.gradient_accumulation_steps * self.args.dataset_world_size
            )
            num_steps = self.state.global_step - self._globalstep_last_logged
            logs.update(
                speed_metrics(
                    "interval",
                    self._globalstep_last_start_time,
                    num_samples=total_train_batch_size * num_steps,
                    num_steps=num_steps,
                )
            )

            self._total_loss_scalar += tr_loss_scalar
            self._globalstep_last_logged = self.state.global_step
            self._globalstep_last_start_time = time.time()

            self.log(logs, **kwargs)

        metrics = None
        if self.control.should_evaluate:
            if isinstance(self.eval_dataset, dict):
                for eval_dataset_name, eval_dataset in self.eval_dataset.items():
                    metrics = self.evaluate(
                        eval_dataset=eval_dataset,
                        ignore_keys=ignore_keys_for_eval,
                        metric_key_prefix=f"eval_{eval_dataset_name}",
                    )
            else:
                metrics = self.evaluate(ignore_keys=ignore_keys_for_eval)

        if self.control.should_save:
            self._save_checkpoint(model, metrics=metrics)  # 针对 save ckpt 逻辑,在此处进行修改.
            self.control = self.callback_handler.on_save(self.args, self.state, self.control)

    def _get_learning_rate(self):
        return self.optimizer.get_lr()

    def get_train_dataloader(self):
        """
        Returns the training [`~paddle.io.DataLoader`].

        Will use no sampler if `self.train_dataset` does not implement `__len__`, a random sampler (adapted to
        distributed training if necessary) otherwise.

        Subclass and override this method if you want to inject some custom behavior.
        """
        if self.args.should_load_dataset and self.train_dataset is None:
            raise ValueError("Training requires a train_dataset when should_load_dataset is True.")
        if not self.args.should_load_dataset and self.train_dataset is not None:
            raise ValueError("We don't need train_dataset when should_load_dataset is False.")

        train_dataset = self.train_dataset
        if is_datasets_available() and train_dataset is not None and isinstance(train_dataset, datasets.Dataset):
            train_dataset = self._remove_unused_columns(train_dataset, description="training")
        _DataLoader = DistDataLoader if self.args.distributed_dataloader else DataLoader

        if self._is_iterable_dataset(train_dataset):
            if self.args.dataset_world_size > 1:
                train_dataset = IterableDatasetShard(
                    train_dataset,
                    batch_size=self.args.per_device_train_batch_size,
                    drop_last=self.args.dataloader_drop_last,
                    num_processes=self.args.dataset_world_size,
                    process_index=self.args.dataset_rank,
                )

            return DataLoader(
                train_dataset,
                batch_size=self.args.per_device_train_batch_size,
                collate_fn=self.data_collator,
                num_workers=self.args.dataloader_num_workers,
            )

        if self.args.should_load_dataset:
            train_sampler = self._get_train_sampler()
        else:
            train_sampler = None

        if self.args.distributed_dataloader:
            logger.info("Training using DistDataLoader.")

        return _DataLoader(
            train_dataset,
            batch_sampler=train_sampler,
            collate_fn=self.data_collator,
            num_workers=self.args.dataloader_num_workers,
        )

    def _get_eval_sampler(self, eval_dataset: Dataset):
        if self.args.world_size <= 1:
            return paddle.io.BatchSampler(
                eval_dataset,
                batch_size=self.args.per_device_eval_batch_size,
                shuffle=False,
                drop_last=False,
            )
        else:
            drop_last = False
            if self.args.pipeline_parallel_degree > 1:
                drop_last = True
                logger.warning(
                    "In parallel mode, the bacth_size is strictly checked. set DistributedBatchSampler drop_last=True."
                )

            return DistributedBatchSampler(
                eval_dataset,
                num_replicas=self.args.dataset_world_size,
                rank=self.args.dataset_rank,
                batch_size=self.args.per_device_eval_batch_size,
                shuffle=False,
                drop_last=drop_last,
            )

    def get_eval_dataloader(self, eval_dataset: Optional[Dataset] = None) -> DataLoader:
        """
        Returns the evaluation [`~paddle.io.DataLoader`].

        Subclass and override this method if you want to inject some custom behavior.

        Args:
            eval_dataset (`paddle.io.Dataset`, *optional*):
                If provided, will override `self.eval_dataset`. If it is an `datasets.Dataset`, columns not accepted by
                the `model.forward()` method are automatically removed. It must implement `__len__`.
        """
        if self.args.should_load_dataset and eval_dataset is None and self.eval_dataset is None:
            raise ValueError("Evaluation requires an eval_dataset when should_load_dataset is True.")
        if not self.args.should_load_dataset and not (eval_dataset is None and self.eval_dataset is None):
            raise ValueError("We don't need eval_dataset when should_load_dataset is False.")

        eval_dataset = eval_dataset if eval_dataset is not None else self.eval_dataset

        if is_datasets_available() and eval_dataset is not None and isinstance(eval_dataset, datasets.Dataset):
            eval_dataset = self._remove_unused_columns(eval_dataset, description="evaluation")

        _DataLoader = DistDataLoader if self.args.distributed_dataloader else DataLoader

        if self._is_iterable_dataset(eval_dataset):
            if self.args.dataset_world_size > 1:
                eval_dataset = IterableDatasetShard(
                    eval_dataset,
                    batch_size=self.args.per_device_eval_batch_size,
                    drop_last=self.args.dataloader_drop_last,
                    num_processes=self.args.dataset_world_size,
                    process_index=self.args.dataset_rank,
                )

            return DataLoader(
                eval_dataset,
                batch_size=self.args.per_device_eval_batch_size,
                collate_fn=self.data_collator,
                num_workers=self.args.dataloader_num_workers,
            )

        if self.args.should_load_dataset:
            eval_sampler = self._get_eval_sampler(eval_dataset)
        else:
            eval_sampler = None

        if self.args.distributed_dataloader:
            logger.info("Eval using DistDataLoader.")

        return _DataLoader(
            eval_dataset,
            batch_sampler=eval_sampler,
            collate_fn=self.data_collator,
            num_workers=self.args.dataloader_num_workers,
        )

    def get_test_dataloader(self, test_dataset: Dataset) -> DataLoader:
        """
        Returns the test [`~paddle.io.DataLoader`].

        Subclass and override this method if you want to inject some custom behavior.

        Args:
            test_dataset (`paddle.io.Dataset`, *optional*):
                The test dataset to use. If it is an `datasets.Dataset`, columns not accepted by the `model.forward()`
                method are automatically removed. It must implement `__len__`.
        """
        if self.args.should_load_dataset and not test_dataset:
            raise ValueError("Test requires an test_dataset when should_load_dataset is True.")
        if not self.args.should_load_dataset and test_dataset is not None:
            raise ValueError("We don't need test_dataset when should_load_dataset is False.")

        if is_datasets_available() and test_dataset is not None and isinstance(test_dataset, datasets.Dataset):
            test_dataset = self._remove_unused_columns(test_dataset, description="test")

        _DataLoader = DistDataLoader if self.args.distributed_dataloader else DataLoader

        if self._is_iterable_dataset(test_dataset):
            if self.args.dataset_world_size > 1:
                test_dataset = IterableDatasetShard(
                    test_dataset,
                    batch_size=self.args.per_device_eval_batch_size,
                    drop_last=self.args.dataloader_drop_last,
                    num_processes=self.args.dataset_world_size,
                    process_index=self.args.dataset_rank,
                )

            return DataLoader(
                test_dataset,
                batch_size=self.args.per_device_eval_batch_size * self.world_size,
                collate_fn=self.data_collator,  # _get_collator_with_removed_columns
                num_workers=self.args.dataloader_num_workers,
            )

        if self.args.should_load_dataset:
            test_sampler = self._get_eval_sampler(test_dataset)
        else:
            test_sampler = None

        if self.args.distributed_dataloader:
            logger.info("Test using DistDataLoader.")

        # We use the same batch_size as for eval.
        return _DataLoader(
            test_dataset,
            batch_sampler=test_sampler,
            collate_fn=self.data_collator,
            drop_last=self.args.dataloader_drop_last,
        )

    def create_optimizer_and_scheduler(self, num_training_steps: int):
        """
        Setup the optimizer and the learning rate scheduler.

        We provide a reasonable default that works well. If you want to use something else, you can pass a tuple in the
        Trainer's init through `optimizers`, or subclass and override this method (or `create_optimizer` and/or
        `create_scheduler`) in a subclass.
        """
        self.create_scheduler(num_training_steps=num_training_steps)
        self.create_optimizer(self.lr_scheduler)

    def create_optimizer(self, lr_scheduler=None):
        """
        Setup the optimizer.

        We provide a reasonable default that works well. If you want to use something else, you can pass a tuple in the
        Trainer's init through `optimizers`, or subclass and override this method in a subclass.
        """
        if self.optimizer is None:
            if self.optimizer_grouped_parameters is not None:
                params = self.optimizer_grouped_parameters
                apply_decay_param_fun = None
            else:
                params = self.model.parameters()
                decay_parameters = [
                    p.name for n, p in self.model.named_parameters() if not any(nd in n for nd in ["bias", "norm"])
                ]

                def apply_decay_param_fun(x):
                    return x in decay_parameters

            optimizer_cls, optimizer_kwargs = Trainer.get_optimizer_cls_and_kwargs(self.args)
            if hasattr(optimizer_cls, "_create_master_weight") and self.args.fp16_opt_level == "O2":
                optimizer_kwargs["multi_precision"] = True

            def is_new_version_sharding_stage1_optimizer():
                signature_keys = set(inspect.signature(DygraphShardingOptimizer).parameters.keys())
                return "inner_optimizer_class" not in signature_keys

            if ShardingOption.SHARD_OP in self.args.sharding and not is_new_version_sharding_stage1_optimizer():
                # for backward compatibility.
                # this call will raise, if sharding stage1 is supported in HybridParallelOptimizer,
                # in which case, the logic follows will handle it
                self.optimizer = DygraphShardingOptimizer(
                    hcg=fleet.get_hybrid_communicate_group(),
                    user_defined_strategy=None,
                    params=params,
                    inner_optimizer_class=optimizer_cls,
                    learning_rate=self.lr_scheduler if lr_scheduler is None else lr_scheduler,
                    apply_decay_param_fun=apply_decay_param_fun,
                    weight_decay=self.args.weight_decay,
                    grad_clip=nn.ClipGradByGlobalNorm(self.args.max_grad_norm)
                    if self.args.max_grad_norm > 0
                    else None,
                    **optimizer_kwargs,
                )
            else:
                self.optimizer = optimizer_cls(
                    learning_rate=self.lr_scheduler if lr_scheduler is None else lr_scheduler,
                    apply_decay_param_fun=apply_decay_param_fun,
                    parameters=params,
                    weight_decay=self.args.weight_decay,
                    grad_clip=nn.ClipGradByGlobalNorm(self.args.max_grad_norm)
                    if self.args.max_grad_norm > 0
                    else None,
                    **optimizer_kwargs,
                )

        return self.optimizer

    def _load_rng_state(self, checkpoint):
        # Load RNG states from `checkpoint`
        if checkpoint is None:
            return

        # if use distributed training
        if self.args.world_size > 1:
            process_index = self.args.process_index
            rng_file = os.path.join(checkpoint, f"rng_state_{process_index}.pth")
            if not os.path.isfile(rng_file):
                logger.info(
                    f"Didn't find an RNG file for process {process_index}, if you are resuming a training that "
                    "wasn't launched in a distributed fashion, reproducibility is not guaranteed."
                )
                return
        else:
            rng_file = os.path.join(checkpoint, "rng_state.pth")
            if not os.path.isfile(rng_file):
                logger.info(
                    "Didn't find an RNG file, if you are resuming a training that was launched in a distributed "
                    "fashion, reproducibility is not guaranteed."
                )
                return

        checkpoint_rng_state = paddle.load(rng_file, return_numpy=True)
        random.setstate(checkpoint_rng_state["python"])
        np.random.set_state(checkpoint_rng_state["numpy"])

        core = paddle.framework.core

        core.default_cpu_generator().manual_seed(checkpoint_rng_state["cpu"])
        if core.is_compiled_with_cuda():
            if not len(checkpoint_rng_state["cuda"]) == core.get_cuda_device_count():
                raise ValueError("Length of gpu state list shoule be equal to the gpu device count")
            for i in range(core.get_cuda_device_count()):
                core.default_cuda_generator(i).manual_seed(checkpoint_rng_state["cuda"][i])

        if paddle.device.get_all_custom_device_type() is not None:
            custom_device_type = paddle.device.get_all_custom_device_type()
            for device in custom_device_type:
                if not len(checkpoint_rng_state["cuda"]) == core.get_custom_device_count(device):
                    raise ValueError("Length of custom device state list shoule be equal to the custom device count")
                for i in range(core.get_custom_device_count(device)):
                    core.default_custom_device_generator(i).manual_seed(checkpoint_rng_state["cuda"][i])

        if self.args.use_hybrid_parallel:
            fleet.meta_parallel.get_rng_state_tracker().set_states_tracker(
                checkpoint_rng_state["hybrid_parallel_rng_state_tracker"]
            )

    @staticmethod
    def get_optimizer_cls_and_kwargs(args: TrainingArguments) -> Tuple[Any, Any]:
        """
        Returns the optimizer class and optimizer parameters based on the training arguments.

        Args:
            args (`paddlenlp.training_args.TrainingArguments`):
                The training arguments for the training session.

        """
        # optimizer_kwargs = {"lr": args.learning_rate}
        optimizer_kwargs = {}
        adam_kwargs = {
            "beta1": args.adam_beta1,
            "beta2": args.adam_beta2,
            "epsilon": args.adam_epsilon,
        }
        if args.optim == OptimizerNames.ADAMW:
            from paddle.optimizer import AdamW

            optimizer_cls = AdamW
            optimizer_kwargs.update(adam_kwargs)
        else:
            raise ValueError(f"Trainer cannot instantiate unsupported optimizer: {args.optim}")
        return optimizer_cls, optimizer_kwargs

    def create_scheduler(self, num_training_steps: int):
        """
        Setup the scheduler. The optimizer of the trainer must have been set up either before this method is called or
        passed as an argument.

        Args:
            num_training_steps (int): The number of training steps to do.
        """
        warmup = (
            self.args.warmup_steps if self.args.warmup_steps > 0 else int(self.args.warmup_ratio * num_training_steps)
        )

        if self.lr_scheduler is None:
            self.lr_scheduler = get_scheduler(
                self.args.lr_scheduler_type,
                learning_rate=self.args.learning_rate,
                num_warmup_steps=warmup,
                num_training_steps=num_training_steps,
                num_cycles=self.args.num_cycles,
                lr_end=self.args.lr_end,
                power=self.args.power,
            )

        return self.lr_scheduler

    def num_examples(self, dataloader: DataLoader) -> int:
        """
        Helper to get number of samples in a [`~paddle.io.DataLoader`] by accessing its dataset. When
        dataloader.dataset does not exist or has no length, estimates as best it can
        """
        try:
            dataset = dataloader.dataset
            # Special case for IterableDatasetShard, we need to dig deeper
            if isinstance(dataset, IterableDatasetShard):
                return len(dataloader.dataset.dataset)
            return len(dataloader.dataset)
        except (NameError, AttributeError, TypeError):  # no dataset or length, estimate by length of dataloader
            return len(dataloader) * self.args.per_device_train_batch_size

    def _wrap_model(self, model, training=True):

        # train/eval could be run multiple-times - if already wrapped, don't re-wrap it again
        if unwrap_model(model) is not model:
            return model

        # Note: in paddle.distributed mode, there's no point in wrapping the model
        # inside a DistributedDataParallel as we'll be under `no_grad` anyways.
        if not training:
            return model

        # Mixed precision training
        if training and self.do_grad_scaling:  # self.args.fp16_opt_level=="O2":
            # model, self.optimizer
            if self.amp_dtype == "bfloat16":
                # fix for paddlepaddle < 2.4.1, not support for bf16
                decorated = paddle.amp.decorate(
                    models=model, optimizers=self.optimizer, level=self.args.fp16_opt_level, dtype=self.amp_dtype
                )
            else:
                decorated = paddle.amp.decorate(
                    models=model, optimizers=self.optimizer, level=self.args.fp16_opt_level
                )

            if self.optimizer is None:
                model = decorated
            else:
                model, self.optimizer = decorated

        # Multi-gpu training
        if self.args.world_size > 1 and not self.args.use_hybrid_parallel:
            model = paddle.DataParallel(model)
            # Distributed training (should be after fp16 initialization)

        in_pipeline_parallel_mode = self.args.pipeline_parallel_degree > 1
        in_sharding_parallel_mode = self.sharding is not None
        in_tensor_parallel_model = self.args.tensor_parallel_degree > 1

        # Pipeline mode
        if in_pipeline_parallel_mode:
            if self.args.amp_master_grad:
                mix_precision_utils.MixPrecisionLayer(model, dtype=self.amp_dtype)  # return value has no use
            # hack for pipeline model mini batch to batch
            # need batter solution @ZHUI
            # make batch_fn compatible for fleet.distributed_model decorate.
            prepare_pipeline_inputs_func = (
                model._prepare_pipeline_inputs_func if hasattr(model, "_prepare_pipeline_inputs_func") else None
            )
            model = fleet.distributed_model(model)
            if prepare_pipeline_inputs_func is not None:
                model._prepare_pipeline_inputs_func = prepare_pipeline_inputs_func
            else:

                def _prepare_pipeline_inputs_func(inputs):
                    first_stage_keys = ["input_ids", "attention_mask", "position_ids"]
                    last_stage_keys = ["labels"]

                    def get_expected_keys(inputs, keys):
                        ret = tuple([inputs.pop(k) for k in keys if k in inputs])
                        if len(ret) == 1:
                            ret = ret[0]
                        return ret

                    if type(inputs) is dict or type(inputs) is OrderedDict:
                        return [
                            get_expected_keys(inputs, first_stage_keys),
                            get_expected_keys(inputs, last_stage_keys),
                        ]

                    keys = list(inputs[0].keys())
                    inputs_batch = {key: [data.pop(key) for data in inputs] for key in keys}
                    return [
                        get_expected_keys(inputs_batch, first_stage_keys),
                        get_expected_keys(inputs_batch, last_stage_keys),
                    ]

                logger.warning(
                    "Using default prepare pipeline inputs func, only support input_ids and labels as inputs."
                )
                model._prepare_pipeline_inputs_func = _prepare_pipeline_inputs_func

            assert self.optimizer is not None, "Pipeline mode need decorate optimizer, pelease init optimizer."
            if self.args.amp_master_grad:
                self.optimizer = mix_precision_utils.MixPrecisionOptimizer(self.optimizer)
            self.optimizer = fleet.distributed_optimizer(self.optimizer)

        # No pipeline mode, sharding only
        if not in_pipeline_parallel_mode and in_sharding_parallel_mode:
            # Sharded DDP!
            if self.args.tensor_parallel_degree > 1:
                hcg = fleet.get_hybrid_communicate_group()
                assert (
                    ShardingOption.SHARD_GRAD_OP in self.args.sharding or ShardingOption.SHARD_OP in self.args.sharding
                ), "Only support tensor parallel + sharding stage1/stage2 hybrid parallel now."
                model = paddle.distributed.fleet.meta_parallel.TensorParallel(model, hcg, strategy=None)

            if ShardingOption.SHARD_OP in self.args.sharding:
                if self.args.amp_master_grad:
                    mix_precision_utils.MixPrecisionLayer(model, dtype=self.amp_dtype)  # return value has no use
                model = fleet.distributed_model(model)
                if self.args.amp_master_grad:
                    self.optimizer = mix_precision_utils.MixPrecisionOptimizer(self.optimizer)
                self.optimizer = fleet.distributed_optimizer(self.optimizer)
            else:
                # sync params (broadcast) buffers in dp group
                if not is_dp_group_support_in_group_sharded_parallel() and self.args.data_parallel_degree > 1:
                    from paddle.distributed.parallel import sync_params_buffers

                    hcg = fleet.get_hybrid_communicate_group()
                    dp_group = hcg.get_data_parallel_group()
                    sync_params_buffers(model, comm_group=dp_group, src_rank=dp_group.ranks[0])

                cpu_offload = ShardingOption.OFFLOAD in self.args.sharding
                assert self.optimizer is not None, "optimizer is empty!"
                level = None
                if ShardingOption.SHARD_GRAD_OP in self.args.sharding:
                    level = "os_g"
                if ShardingOption.FULL_SHARD in self.args.sharding:
                    level = "p_g_os"

                from paddle.distributed.sharding import group_sharded_parallel

                # add dp_group and exclude_layer params
                # https://www.paddlepaddle.org.cn/documentation/docs/zh/develop/api/paddle/distributed/sharding/group_sharded_parallel_cn.html#group-sharded-parallel
                extra_kwargs = {}
                if is_dp_group_support_in_group_sharded_parallel():
                    extra_kwargs["dp_group"] = self.dp_group
                    extra_kwargs["exclude_layer"] = ["GroupNorm"]

                model, optimizer, _ = group_sharded_parallel(
                    model,
                    self.optimizer,
                    level=level,
                    scaler=None,
                    group=self.sharding_group,
                    offload=cpu_offload,
                    **extra_kwargs,
                )
                self.optimizer = optimizer

        # pure tesnor parallel mode, no pipeline_parallel, no sharding.
        if not in_pipeline_parallel_mode and not in_sharding_parallel_mode and in_tensor_parallel_model:
            if self.args.amp_master_grad:
                mix_precision_utils.MixPrecisionLayer(model, dtype=self.amp_dtype)  # return value has no use

            model = fleet.distributed_model(model)
            assert self.optimizer is not None, "Tensor parallel mode need decorate optimizer, pelease init optimizer."
            if self.args.amp_master_grad:
                self.optimizer = mix_precision_utils.MixPrecisionOptimizer(self.optimizer)
            self.optimizer = fleet.distributed_optimizer(self.optimizer)

        return model

    def _prepare_input(self, data: Union[paddle.Tensor, Any]) -> Union[paddle.Tensor, Any]:
        """
        Prepares one `data` before feeding it to the model, be it a tensor or a nested list/dictionary of tensors.
        """
        if isinstance(data, Mapping):
            return type(data)({k: self._prepare_input(v) for k, v in data.items()})
        elif isinstance(data, (tuple, list)):
            return type(data)(self._prepare_input(v) for v in data)
        elif isinstance(data, paddle.Tensor):
            # kwargs = dict(device=self.args.current_device)
            # update data type for pure fp16
            if data.place.is_cuda_pinned_place():
                return data.cuda()
            return data
            # return data.to(**kwargs)
        return data

    def _prepare_inputs(self, inputs: Dict[str, Union[paddle.Tensor, Any]]) -> Dict[str, Union[paddle.Tensor, Any]]:
        """
        Prepare `inputs` before feeding them to the model, converting them to tensors if they are not already and
        handling potential state.
        """
        inputs = self._prepare_input(inputs)
        if self.args.past_index >= 0 and self._past is not None:
            inputs["mems"] = self._past

        return inputs

    def autocast_smart_context_manager(self):
        """
        A helper wrapper that creates an appropriate context manager for `autocast` while feeding it the desired
        arguments, depending on the situation.
        """
        if self.enable_autocast_context_manager:
            custom_black_list = ["reduce_sum", "c_softmax_with_cross_entropy"]
            custom_white_list = []
            if self.args.fp16_opt_level == "O2":
                # https://github.com/PaddlePaddle/Paddle/blob/eb97f4f0adca40b16a309b927e480178beb8ae96/python/paddle/amp/amp_lists.py#L85-L86
                # the lookup_table is in black_list, but in O2, we need it return fp16
                custom_white_list.extend(["lookup_table", "lookup_table_v2"])

            if self.args.amp_custom_white_list is not None:
                custom_white_list.extend(self.args.amp_custom_white_list)
            if self.args.amp_custom_black_list is not None:
                custom_black_list.extend(self.args.amp_custom_black_list)

            ctx_manager = autocast(
                True,
                custom_black_list=set(custom_black_list),
                custom_white_list=set(custom_white_list),
                level=self.args.fp16_opt_level,
                dtype=self.amp_dtype,
            )
        else:
            ctx_manager = contextlib.nullcontext() if sys.version_info >= (3, 7) else contextlib.suppress()

        return ctx_manager

    def compute_loss(self, model, inputs, return_outputs=False):
        """
        How the loss is computed by Trainer. By default, all models return the loss in the first element.
        Subclass and override for custom behavior.
        """
        if self.criterion is not None:
            if "labels" in inputs:
                labels = inputs.pop("labels")
            elif "start_positions" in inputs and "end_positions" in inputs:
                labels = (inputs.pop("start_positions"), inputs.pop("end_positions"))
            elif self.args.label_names is not None:
                labels = []
                for label in self.label_names:
                    labels.append(inputs.pop(label))
                labels = tuple(labels)
            elif "generator_labels" in inputs:
                labels = inputs["generator_labels"]
        else:
            labels = None

        outputs = model(**inputs)

        if self.criterion is not None:
            loss = self.criterion(outputs, labels)
            outputs = (loss, outputs)

        # Save past state if it exists
        # TODO: this needs to be fixed and made cleaner later.
        if self.args.past_index >= 0:
            self._past = outputs[self.args.past_index]

        # We don't use .loss here since the model may return tuples instead of ModelOutput.
        loss = outputs["loss"] if isinstance(outputs, dict) else outputs
        if isinstance(outputs, dict):
            loss = outputs["loss"]
        elif isinstance(outputs, tuple):
            loss = outputs[0]
        else:
            loss = outputs

        return (loss, outputs) if return_outputs else loss

    def training_step(self, model: nn.Layer, inputs: Dict[str, Union[paddle.Tensor, Any]]) -> paddle.Tensor:
        """
        Perform a training step on a batch of inputs.

        Subclass and override to inject custom behavior.

        Args:
            model (`nn.Layer`):
                The model to train.
            inputs (`Dict[str, Union[paddle.Tensor, Any]]`):
                The inputs and targets of the model.

                The dictionary will be unpacked before being fed to the model. Most models expect the targets under the
                argument `labels`. Check your model's documentation for all accepted arguments.

        Return:
            `paddle.Tensor`: The tensor with training loss on this batch.
        """
        if self.args.pipeline_parallel_degree > 1:
            return self.training_pipeline_step(model, inputs)

        model.train()
        inputs = self._prepare_inputs(inputs)

        with self.autocast_smart_context_manager():
            loss = self.compute_loss(model, inputs)

        if self.args.gradient_accumulation_steps > 1:
            loss = loss / self.args.gradient_accumulation_steps

        if self.do_grad_scaling:
            self.scaler.scale(loss).backward()
        else:
            loss.backward()

        return loss.detach()

    def training_pipeline_step(self, model: nn.Layer, inputs: Dict[str, Union[paddle.Tensor, Any]]) -> paddle.Tensor:
        """
        Perform a training step on a batch of inputs.

        Subclass and override to inject custom behavior.

        Args:
            model (`nn.Layer`):
                The model to train.
            inputs (`Dict[str, Union[paddle.Tensor, Any]]`):
                The inputs and targets of the model.

                The dictionary will be unpacked before being fed to the model. Most models expect the targets under the
                argument `labels`. Check your model's documentation for all accepted arguments.

        Return:
            `paddle.Tensor`: The tensor with training loss on this batch.
        """
        # accumulation data
        if not hasattr(self, "_pp_data_buffer"):
            self._pp_data_buffer = []
        self._pp_data_buffer.append(inputs)
        if len(self._pp_data_buffer) != self.args.gradient_accumulation_steps:
            return paddle.zeros([])

        # for v in self._pp_data_buffer[0].values():
        #     assert isinstance(v, paddle.Tensor), f"Only support tensor as pipeline mode input, got type {type(v)}"

        inputs = model._prepare_pipeline_inputs_func(self._pp_data_buffer)
        self._pp_data_buffer = []

        model.train()
        # hack pipeline-layers
        # since the pipeline layer will check input is valid every iter.
        # in same case,  for example, batch size warmup, we need dynamic change gradient_accumulation_steps to implement.
        config_backup = model.micro_batch_size, model.accumulate_steps
        model.micro_batch_size = self.args.per_device_train_batch_size
        model.accumulate_steps = self.args.gradient_accumulation_steps

        if model._dp_comm_overlap or model._sharding_comm_overlap:
            for _, buffers in model._chunk_2_comm_buffers.items():
                for buffer in buffers:
                    buffer._acc_steps = self.args.gradient_accumulation_steps

        inputs = model._prepare_training(
            inputs, self.optimizer, self.lr_scheduler
        )  # None, None => [optimizer, lr_scheduler]
        model.optimizer = None  # we do not use `PipelineParallel` to handler optimizer step
        model.lr_scheduler = None

        with self.autocast_smart_context_manager():
            loss = model.forward_backward_pipeline(inputs, self.scaler if self.do_grad_scaling else None)

        model.micro_batch_size, model.accumulate_steps = config_backup

        return loss.detach()

    def save_model(self, output_dir: Optional[str] = None, merge_tensor_parallel: Optional[bool] = False):
        """
        Will save the model, so you can reload it using `from_pretrained()`.

        Will only save from the main process.
        """

        if output_dir is None:
            output_dir = self.args.output_dir

        if ShardingOption.FULL_SHARD in self.args.sharding:
            self.model_wrapped.get_all_parameters(convert2cpu=True)

        if self.args.should_save_model_state:
            self._save(output_dir=output_dir, merge_tensor_parallel=merge_tensor_parallel)

    def _save_checkpoint(self, model, metrics=None):
        # assert unwrap_model(model) is self.model, "internal model should be a reference to self.model"

        # Save model checkpoint
        checkpoint_folder = f"{PREFIX_CHECKPOINT_DIR}-{self.state.global_step}"

        run_dir = self.args.output_dir

        output_dir = os.path.join(run_dir, checkpoint_folder)

<<<<<<< HEAD
        if ShardingOption.FULL_SHARD in self.args.sharding:
            # TODO(ZHUI) fix it and set convert2cpu=True to save gpu memory
            model.get_all_parameters(convert2cpu=False)

        # 模型保存
=======
>>>>>>> 5e250ee1
        self.save_model(output_dir)

        optimizer_name = _add_variant(OPTIMIZER_NAME, self.args.optimizer_name_suffix)

        # 优化器保存
        if self.args.use_hybrid_parallel:
            if self.dp_group.rank <= 0:
                os.makedirs(output_dir, exist_ok=True)
                paddle.save(
                    self.optimizer.state_dict(),
                    os.path.join(output_dir, optimizer_name),
                )

        if self.args.should_save:
            if not self.args.use_hybrid_parallel:
                paddle.save(self.optimizer.state_dict(), os.path.join(output_dir, OPTIMIZER_NAME))

            # FIXME: manybe only save one copy
            paddle.save(self.lr_scheduler.state_dict(), os.path.join(output_dir, SCHEDULER_NAME))

            if self.do_grad_scaling:
                paddle.save(self.scaler.state_dict(), os.path.join(output_dir, SCALER_NAME))

        # Determine the new best metric / best model checkpoint
        if metrics is not None and self.args.metric_for_best_model is not None:
            metric_to_check = self.args.metric_for_best_model
            if not metric_to_check.startswith("eval_"):
                metric_to_check = f"eval_{metric_to_check}"
            metric_value = metrics[metric_to_check]

            operator = np.greater if self.args.greater_is_better else np.less
            if (
                self.state.best_metric is None
                or self.state.best_model_checkpoint is None
                or operator(metric_value, self.state.best_metric)
            ):
                self.state.best_metric = metric_value
                self.state.best_model_checkpoint = output_dir

        # Save the Trainer state
        if self.args.should_save:
            self.state.save_to_json(os.path.join(output_dir, TRAINER_STATE_NAME))

        # Save RNG state in non-distributed training
        rng_states = {
            "python": random.getstate(),
            "numpy": np.random.get_state(),
            "cuda": [k.current_seed() for k in paddle.get_rng_state()],
            "cpu": paddle.framework.core.default_cpu_generator().get_state().current_seed(),
        }
        if self.args.use_hybrid_parallel:
            rng_states[
                "hybrid_parallel_rng_state_tracker"
            ] = fleet.meta_parallel.get_rng_state_tracker().get_states_tracker()

        # A process can arrive here before the process 0 has a chance to save the model, in which case output_dir may
        # not yet exist.
        os.makedirs(output_dir, exist_ok=True)

        if self.args.world_size > 1:
            # use global process_index to save
            process_index = self.args.process_index
            paddle.save(rng_states, os.path.join(output_dir, f"rng_state_{process_index}.pth"))
        else:
            paddle.save(rng_states, os.path.join(output_dir, "rng_state.pth"))

        # Maybe delete some older checkpoints.
        if self.args.should_save_model_state and (
            True if not self.args.use_hybrid_parallel else self.args.local_rank == 0
        ):
            self._rotate_checkpoints(use_mtime=True, output_dir=run_dir)

    def set_optimizer_grouped_parameters(self, optimizer_grouped_parameters=None):
        """
        set optimizer grouped parameters:

        you can set optimizer_grouped_parameters with whatever argments on whatever parameters to train.
        """
        self.optimizer_grouped_parameters = optimizer_grouped_parameters

    def disable_autocast_context_manager(self):
        """
        For pure fp16 or pure bf16 training, the paddle.amp.autocast is annoy for always cast fp32 to fp16.
        if you networks cast fp16 to fp32 manually to get higher precision, autocast make it not work, since it cast fp32 to fp16 back.

        """
        assert self.args.fp16_opt_level == "O2", "disable_autocast_context_manager should only work for pure fp16/bf16"
        self.enable_autocast_context_manager = False

    def _sorted_checkpoints(
        self, output_dir=None, checkpoint_prefix=PREFIX_CHECKPOINT_DIR, use_mtime=False
    ) -> List[str]:
        ordering_and_checkpoint_path = []

        glob_checkpoints = [str(x) for x in Path(output_dir).glob(f"{checkpoint_prefix}-*")]

        for path in glob_checkpoints:
            if use_mtime:
                ordering_and_checkpoint_path.append((os.path.getmtime(path), path))
            else:
                regex_match = re.match(f".*{checkpoint_prefix}-([0-9]+)", path)
                if regex_match is not None and regex_match.groups() is not None:
                    ordering_and_checkpoint_path.append((int(regex_match.groups()[0]), path))

        checkpoints_sorted = sorted(ordering_and_checkpoint_path)
        checkpoints_sorted = [checkpoint[1] for checkpoint in checkpoints_sorted]
        # Make sure we don't delete the best model.
        if self.state.best_model_checkpoint is not None:
            best_model_index = checkpoints_sorted.index(str(Path(self.state.best_model_checkpoint)))
            for i in range(best_model_index, len(checkpoints_sorted) - 2):
                checkpoints_sorted[i], checkpoints_sorted[i + 1] = checkpoints_sorted[i + 1], checkpoints_sorted[i]
        return checkpoints_sorted

    def _rotate_checkpoints(self, use_mtime=False, output_dir=None) -> None:
        if self.args.save_total_limit is None or self.args.save_total_limit <= 0:
            return

        # Check if we should delete older checkpoint(s)
        checkpoints_sorted = self._sorted_checkpoints(use_mtime=use_mtime, output_dir=output_dir)
        if len(checkpoints_sorted) <= self.args.save_total_limit:
            return

        # If save_total_limit=1 with load_best_model_at_end=True, we could end up deleting the last checkpoint, which
        # we don't do to allow resuming.
        save_total_limit = self.args.save_total_limit
        if (
            self.state.best_model_checkpoint is not None
            and self.args.save_total_limit == 1
            and checkpoints_sorted[-1] != self.state.best_model_checkpoint
        ):
            save_total_limit = 2

        number_of_checkpoints_to_delete = max(0, len(checkpoints_sorted) - save_total_limit)
        checkpoints_to_be_deleted = checkpoints_sorted[:number_of_checkpoints_to_delete]
        for checkpoint in checkpoints_to_be_deleted:
            logger.info(f"Deleting older checkpoint [{checkpoint}] due to args.save_total_limit")
            shutil.rmtree(checkpoint)

    def _save(self, output_dir: Optional[str] = None, state_dict=None, merge_tensor_parallel=False):
        # If we are executing this function, we are the process zero, so we don't check for that. 该注释后续需要改掉
        output_dir = output_dir if output_dir is not None else self.args.output_dir
        os.makedirs(output_dir, exist_ok=True)
        logger.info(f"Saving model checkpoint to {output_dir}")
        # Save a trained model and configuration using `save_pretrained()`.
        # They can then be reloaded using `from_pretrained()`

        if self.args.old_save_load:
            merge_tensor_parallel = merge_tensor_parallel and self.args.use_hybrid_parallel

        # New sharded ckpt method
        if not self.args.old_save_load:
            if not isinstance(self.model, PretrainedModel):
                if isinstance(unwrap_model(self.model), PretrainedModel):
                    config_to_save = None
                    if self.args.should_save_sharding_stage1_model:
                        (
                            state_dict,
                            config_to_save,
                            weight_name_suffix,
                        ) = self.sharding_io.manipulate_state_dict_and_config(
                            unwrap_model(self.model), merge_tensor_parallel=merge_tensor_parallel
                        )
                    else:
                        state_dict, config_to_save = self.sharded_ckpt_io.manipulate_state_dict_and_config(
                            unwrap_model(self.model), self.args.weight_name_suffix
                        )
                        weight_name_suffix = self.args.weight_name_suffix
                    unwrap_model(self.model).save_pretrained(
                        output_dir,
                        state_dict=state_dict,
                        config_to_save=config_to_save,
                        variant=weight_name_suffix,
                        is_main_process=self.args.should_save,  # 这块地方应该要修改,should_save
                    )
                else:
                    logger.info("Trainer.model is not a `PretrainedModel`, only saving its state dict.")
                    if state_dict is None:
                        state_dict = self.model.state_dict()
                    paddle.save(
                        state_dict,
                        os.path.join(output_dir, _add_variant(PADDLE_WEIGHTS_NAME, self.args.weight_name_suffix)),
                    )
            else:
                if isinstance(self.model, PretrainedModel):
                    config_to_save = None
                    if self.args.should_save_sharding_stage1_model:
                        (
                            state_dict,
                            config_to_save,
                            weight_name_suffix,
                        ) = self.sharding_io.manipulate_state_dict_and_config(
                            self.model, merge_tensor_parallel=merge_tensor_parallel
                        )
                    else:
                        state_dict, config_to_save = self.sharded_ckpt_io.manipulate_state_dict_and_config(
                            unwrap_model(self.model), self.args.weight_name_suffix
                        )
                        weight_name_suffix = self.args.weight_name_suffix
                    self.model.save_pretrained(
                        output_dir,
                        state_dict=state_dict,
                        config_to_save=config_to_save,
                        merge_tensor_parallel=merge_tensor_parallel,
                        variant=weight_name_suffix,
                        is_main_process=self.args.should_save,
                    )

        else:
            if isinstance(self.model, LoRAModel) or isinstance(self.model, PrefixModelForCausalLM):
                # lugimzzz: Force merge_tensor_parallel to True for LoRA & Prefix Model until there is an option to merge params during training.
                self.model.save_pretrained(
                    output_dir,
                    variant=self.args.weight_name_suffix,
                    merge_tensor_parallel=True,
                    is_main_process=self.args.should_save,
                )
            elif not isinstance(self.model, PretrainedModel):
                if isinstance(unwrap_model(self.model), PretrainedModel):
                    if self.args.should_save_sharding_stage1_model:
                        config_to_save = None
                        (
                            state_dict,
                            config_to_save,
                            weight_name_suffix,
                        ) = self.sharding_io.manipulate_state_dict_and_config(
                            unwrap_model(self.model), merge_tensor_parallel=merge_tensor_parallel
                        )
                        unwrap_model(self.model).save_pretrained(
                            output_dir,
                            state_dict=state_dict,
                            config_to_save=config_to_save,
                            merge_tensor_parallel=merge_tensor_parallel,
                            variant=weight_name_suffix,
                            is_main_process=self.args.should_save,
                        )
                    else:
                        unwrap_model(self.model).save_pretrained(
                            output_dir,
                            merge_tensor_parallel=merge_tensor_parallel,
                            variant=self.args.weight_name_suffix,
                            is_main_process=self.args.should_save,
                        )
                else:
                    logger.info("Trainer.model is not a `PretrainedModel`, only saving its state dict.")
                    if merge_tensor_parallel:
                        logger.warning(
                            "Trainer.model is not a `PretrainedModel`, not suppor for merge_tensor_parallel."
                        )
                    if state_dict is None:
                        state_dict = self.model.state_dict()
                    paddle.save(
                        state_dict,
                        os.path.join(output_dir, _add_variant(PADDLE_WEIGHTS_NAME, self.args.weight_name_suffix)),
                    )
            else:
                if isinstance(self.model, PretrainedModel) and self.args.should_save_sharding_stage1_model:
                    config_to_save = None
                    state_dict, config_to_save, weight_name_suffix = self.sharding_io.manipulate_state_dict_and_config(
                        self.model, merge_tensor_parallel=merge_tensor_parallel
                    )
                    self.model.save_pretrained(
                        output_dir,
                        state_dict=state_dict,
                        config_to_save=config_to_save,
                        merge_tensor_parallel=merge_tensor_parallel,
                        variant=weight_name_suffix,
                        is_main_process=self.args.should_save,
                    )
                else:
                    self.model.save_pretrained(
                        output_dir,
                        merge_tensor_parallel=merge_tensor_parallel,
                        variant=self.args.weight_name_suffix,
                        is_main_process=self.args.should_save,
                    )
        if self.args.should_save_sharding_stage1_model:
            self.sharding_io.save_distributed_model_meta(output_dir)

        if not self.args.old_save_load and not self.args.should_save_sharding_stage1_model:
            self.sharded_ckpt_io.save_sharded_index(output_dir)

        if self.args.should_save:
            if self.tokenizer is not None:
                self.tokenizer.save_pretrained(output_dir)

            # Good practice: save your training arguments together with the trained model
            paddle.save(self.args, os.path.join(output_dir, TRAINING_ARGS_NAME))

    def _load_optimizer_and_scheduler(self, checkpoint):
        """If optimizer and scheduler states exist, load them."""
        if checkpoint is None:
            return

        opt_state_dict = None
        if self.args.should_load_sharding_stage1_model:
            opt_state_dict = self.sharding_io.load_optimizer_state_with_reshard(
                checkpoint, base_opt_name=OPTIMIZER_NAME
            )
        else:
            optimizer_name = _add_variant(OPTIMIZER_NAME, self.args.optimizer_name_suffix)
            path = os.path.join(checkpoint, optimizer_name)
            if os.path.isfile(path):
                opt_state_dict = paddle.load(path)

        if opt_state_dict is not None and os.path.isfile(os.path.join(checkpoint, SCHEDULER_NAME)):
            # Load in optimizer and scheduler states
            self.optimizer.set_state_dict(opt_state_dict)

            self.lr_scheduler.set_state_dict(paddle.load(os.path.join(checkpoint, SCHEDULER_NAME)))
            if self.do_grad_scaling and os.path.isfile(os.path.join(checkpoint, SCALER_NAME)):
                self.scaler.load_state_dict(paddle.load(os.path.join(checkpoint, SCALER_NAME), return_numpy=True))
        else:
            raise ValueError(
                f"optimizer-state-dict not found, opt:{os.path.join(checkpoint, optimizer_name)} scheduler:{os.path.join(checkpoint, SCHEDULER_NAME)}"
            )

    def log(self, logs: Dict[str, float], **kwargs) -> None:
        """
        Log `logs` on the various objects watching training.

        Subclass and override this method to inject custom behavior.

        Args:
            logs (`Dict[str, float]`):
                The values to log.
        """

        try:
            from paddle.distributed.fleet.utils.timer_helper import (
                get_timers as paddle_get_timers,
            )

            paddle_pipeline_timers = paddle_get_timers()
        except ImportError:  # paddle version too old, timer not support
            warnings.warn(f"paddle version:{paddle.__git_commit__} does not support pipeline timer")
            paddle_pipeline_timers = None
        except AssertionError:
            paddle_pipeline_timers = None
        kwargs.update(timer=self.timers, paddle_pipeline_timers=paddle_pipeline_timers)

        if self.state.epoch is not None:
            logs["epoch"] = round(self.state.epoch, 4)
        output = {**logs, **{"step": self.state.global_step}}
        self.state.log_history.append(output)
        self.control = self.callback_handler.on_log(self.args, self.state, self.control, logs, **kwargs)

    def evaluate(
        self,
        eval_dataset: Optional[Dataset] = None,
        ignore_keys: Optional[List[str]] = None,
        metric_key_prefix: str = "eval",
    ) -> Dict[str, float]:
        """
        Run evaluation and returns metrics.

        The calling script will be responsible for providing a method to compute metrics, as they are task-dependent
        (pass it to the init `compute_metrics` argument).

        You can also subclass and override this method to inject custom behavior.

        Args:
            eval_dataset (`Dataset`, *optional*):
                Pass a dataset if you wish to override `self.eval_dataset`. If it is an `datasets.Dataset`, columns not
                accepted by the `model.forward()` method are automatically removed. It must implement the `__len__`
                method.
            ignore_keys (`Lst[str]`, *optional*):
                A list of keys in the output of your model (if it is a dictionary) that should be ignored when
                gathering predictions.
            metric_key_prefix (`str`, *optional*, defaults to `"eval"`):
                An optional prefix to be used as the metrics key prefix. For example the metrics "bleu" will be named
                "eval_bleu" if the prefix is "eval" (default)

        Returns:
            A dictionary containing the evaluation loss and the potential metrics computed from the predictions. The
            dictionary also contains the epoch number which comes from the training state.
        """
        # memory metrics - must set up as early as possible
        self._memory_tracker.start()

        eval_dataloader = self.get_eval_dataloader(eval_dataset)
        start_time = time.time()

        output = self.evaluation_loop(
            eval_dataloader,
            description="Evaluation",
            # No point gathering the predictions if there are no metrics, otherwise we defer to
            # self.args.prediction_loss_only
            prediction_loss_only=True if self.compute_metrics is None else None,
            ignore_keys=ignore_keys,
            metric_key_prefix=metric_key_prefix,
            max_eval_iters=self.args.max_evaluate_steps,
        )

        total_batch_size = self.args.eval_batch_size * self.args.dataset_world_size
        output.metrics.update(
            speed_metrics(
                metric_key_prefix,
                start_time,
                num_samples=output.num_samples,
                num_steps=math.ceil(output.num_samples / total_batch_size),
            )
        )

        self.log(output.metrics)

        self.control = self.callback_handler.on_evaluate(self.args, self.state, self.control, output.metrics)

        self._memory_tracker.stop_and_update_metrics(output.metrics)

        return output.metrics

    def evaluation_loop(
        self,
        dataloader: DataLoader,
        description: str,
        prediction_loss_only: Optional[bool] = None,
        ignore_keys: Optional[List[str]] = None,
        metric_key_prefix: str = "eval",
        max_eval_iters: Optional[int] = -1,
    ) -> EvalLoopOutput:
        """
        Prediction/evaluation loop, shared by `Trainer.evaluate()` and `Trainer.predict()`.

        Works both with or without labels.
        """
        args = self.args

        prediction_loss_only = prediction_loss_only if prediction_loss_only is not None else args.prediction_loss_only

        if self.args.pipeline_parallel_degree > 1:
            # Only accept wrapped model for pipeline_parallel mode
            model = self.model_wrapped
        else:
            model = self.model

        if isinstance(dataloader, paddle.io.DataLoader):
            batch_size = dataloader.batch_sampler.batch_size
        elif isinstance(dataloader, _DataLoaderIterBase):
            # support for inner dataloader
            batch_size = dataloader._batch_sampler.batch_size
            # alias for inner dataloader
            dataloader.dataset = dataloader._dataset
        else:
            raise ValueError("Only support for paddle.io.DataLoader")

        num_samples = None
        if max_eval_iters > 0:
            # on eval limit steps
            num_samples = batch_size * self.args.dataset_world_size * max_eval_iters
            if isinstance(dataloader, _DataLoaderIterBase) and isinstance(
                dataloader._batch_sampler, NlpDistributedBatchSampler
            ):
                consumed_samples = (
                    ((self.state.global_step) // args.eval_steps)
                    * max_eval_iters
                    * args.per_device_eval_batch_size
                    * args.dataset_world_size
                )
                dataloader._batch_sampler.set_epoch(consumed_samples=consumed_samples)

        logger.info(f"***** Running {description} *****")

        if not self.args.distributed_dataloader or (
            self.args.distributed_dataloader and self.args.should_load_dataset
        ):
            if has_length(dataloader):
                logger.info(f"  Num examples = {self.num_examples(dataloader)}")
                if max_eval_iters > 0:
                    logger.info(f"  Total prediction steps = {max_eval_iters}")
                else:
                    logger.info(f"  Total prediction steps = {len(dataloader)}")
            else:
                logger.info("  Num examples: Unknown")
                if max_eval_iters > 0:
                    logger.info(f"  Total prediction steps = {max_eval_iters}")

            logger.info(f"  Pre device batch size = {batch_size}")
            logger.info(f"  Total Batch size = {batch_size * self.args.dataset_world_size}")

        model.eval()

        self.callback_handler.eval_dataloader = dataloader
        # Do this before wrapping.
        eval_dataset = dataloader.dataset

        if args.past_index >= 0:
            self._past = None

        # Initialize containers
        # losses/preds/labels on GPU (accumulated for eval_accumulation_steps)
        losses_host = None
        preds_host = None
        labels_host = None
        # losses/preds/labels on CPU (final containers)
        all_losses = None
        all_preds = None
        all_labels = None
        # Will be useful when we have an iterable dataset so don't know its length.

        observed_num_examples = 0
        # Main evaluation loop
        losses = []
        for step, inputs in enumerate(dataloader):
            # Update the observed num examples
            observed_batch_size = find_batch_size(inputs)
            if observed_batch_size is not None:
                observed_num_examples += observed_batch_size
                # For batch samplers, batch_size is not known by the dataloader in advance.
                batch_size = observed_batch_size

            # Prediction step
            loss, logits, labels = self.prediction_step(model, inputs, prediction_loss_only, ignore_keys=ignore_keys)

            # Update containers on host
            if loss is not None:
                # losses = self._nested_gather(loss.repeat(batch_size))
                losses = self._nested_gather(paddle.tile(loss, repeat_times=[batch_size, 1]))
                losses_host = losses if losses_host is None else paddle.concat((losses_host, losses), axis=0)
            if labels is not None:
                labels = self._pad_across_processes(labels)
                labels = self._nested_gather(labels)
                labels_host = labels if labels_host is None else nested_concat(labels_host, labels, padding_index=-100)
            if logits is not None:
                logits = self._pad_across_processes(logits)
                logits = self._nested_gather(logits)
                if self.preprocess_logits_for_metrics is not None:
                    logits = self.preprocess_logits_for_metrics(logits, labels)
                preds_host = logits if preds_host is None else nested_concat(preds_host, logits, padding_index=-100)
            self.control = self.callback_handler.on_prediction_step(args, self.state, self.control)

            # Gather all tensors and put them back on the CPU if we have done enough accumulation steps.
            if args.eval_accumulation_steps is not None and (step + 1) % args.eval_accumulation_steps == 0:
                if losses_host is not None:
                    losses = nested_numpify(losses_host)
                    all_losses = losses if all_losses is None else np.concatenate((all_losses, losses), axis=0)
                if preds_host is not None:
                    logits = nested_numpify(preds_host)
                    all_preds = logits if all_preds is None else nested_concat(all_preds, logits, padding_index=-100)

                if labels_host is not None:
                    labels = nested_numpify(labels_host)
                    all_labels = (
                        labels if all_labels is None else nested_concat(all_labels, labels, padding_index=-100)
                    )

                # Set back to None to begin a new accumulation
                losses_host, preds_host, labels_host = None, None, None

            if max_eval_iters > 0 and step >= max_eval_iters - 1:
                break

        # Gather all remaining tensors and put them back on the CPU
        if losses_host is not None:
            losses = nested_numpify(losses_host)
            all_losses = losses if all_losses is None else np.concatenate((all_losses, losses), axis=0)
        if preds_host is not None:
            logits = nested_numpify(preds_host)
            all_preds = logits if all_preds is None else nested_concat(all_preds, logits, padding_index=-100)
        if labels_host is not None:
            labels = nested_numpify(labels_host)
            all_labels = labels if all_labels is None else nested_concat(all_labels, labels, padding_index=-100)

        # Number of samples
        if num_samples is not None:
            pass
        elif has_length(eval_dataset):
            num_samples = len(eval_dataset)
        # The instance check is weird and does not actually check for the type, but whether the dataset has the right
        # methods. Therefore we need to make sure it also has the attribute.
        elif isinstance(eval_dataset, IterableDatasetShard) and hasattr(eval_dataset, "num_examples"):
            num_samples = eval_dataset.num_examples
        else:
            if has_length(dataloader):
                num_samples = self.num_examples(dataloader)
            else:  # both len(dataloader.dataset) and len(dataloader) fail
                num_samples = observed_num_examples

        # Number of losses has been rounded to a multiple of batch_size and in a distributed training, the number of
        # samplers has been rounded to a multiple of batch_size, so we truncate.
        if all_losses is not None:
            all_losses = all_losses[:num_samples]
        if all_preds is not None:
            all_preds = nested_truncate(all_preds, num_samples)
        if all_labels is not None:
            all_labels = nested_truncate(all_labels, num_samples)

        model.train()

        # Metrics!
        if self.compute_metrics is not None and all_preds is not None and all_labels is not None:
            metrics = self.compute_metrics(EvalPrediction(predictions=all_preds, label_ids=all_labels))
        else:
            metrics = {}

        if all_losses is not None:
            metrics[f"{metric_key_prefix}_loss"] = all_losses.mean().item()

        # Prefix all keys with metric_key_prefix + '_'
        for key in list(metrics.keys()):
            if not key.startswith(f"{metric_key_prefix}_"):
                metrics[f"{metric_key_prefix}_{key}"] = metrics.pop(key)

        return EvalLoopOutput(predictions=all_preds, label_ids=all_labels, metrics=metrics, num_samples=num_samples)

    def predict(
        self, test_dataset: Dataset, ignore_keys: Optional[List[str]] = None, metric_key_prefix: str = "test"
    ) -> PredictionOutput:
        """
        Run prediction and returns predictions and potential metrics.
        Depending on the dataset and your use case, your test dataset may contain labels. In that case, this method
        will also return metrics, like in `evaluate()`.
        Args:
            test_dataset (`Dataset`):
                Dataset to run the predictions on. If it is an `datasets.Dataset`, columns not accepted by the
                `model.forward()` method are automatically removed. Has to implement the method `__len__`
            ignore_keys (`Lst[str]`, *optional*):
                A list of keys in the output of your model (if it is a dictionary) that should be ignored when
                gathering predictions.
            metric_key_prefix (`str`, *optional*, defaults to `"test"`):
                An optional prefix to be used as the metrics key prefix. For example the metrics "bleu" will be named
                "test_bleu" if the prefix is "test" (default)
        <Tip>
        If your predictions or labels have different sequence length (for instance because you're doing dynamic padding
        in a token classification task) the predictions will be padded (on the right) to allow for concatenation into
        one array. The padding index is -100.
        </Tip>
        Returns: *NamedTuple* A namedtuple with the following keys:
            - predictions (`np.ndarray`): The predictions on `test_dataset`.
            - label_ids (`np.ndarray`, *optional*): The labels (if the dataset contained some).
            - metrics (`Dict[str, float]`, *optional*): The potential dictionary of metrics (if the dataset contained
              labels).
        """
        # memory metrics - must set up as early as possible
        self._memory_tracker.start()

        test_dataloader = self.get_test_dataloader(test_dataset)
        start_time = time.time()

        eval_loop = self.evaluation_loop
        output = eval_loop(
            test_dataloader,
            description="Prediction",
            ignore_keys=ignore_keys,
            metric_key_prefix=metric_key_prefix,
            max_eval_iters=self.args.max_evaluate_steps,
        )
        total_batch_size = self.args.per_device_eval_batch_size * self.args.dataset_world_size
        output.metrics.update(
            speed_metrics(
                metric_key_prefix,
                start_time,
                num_samples=output.num_samples,
                num_steps=math.ceil(output.num_samples / total_batch_size),
            )
        )

        self._memory_tracker.stop_and_update_metrics(output.metrics)

        return PredictionOutput(predictions=output.predictions, label_ids=output.label_ids, metrics=output.metrics)

    def prediction_pipeline_step(
        self,
        model: nn.Layer,
        inputs: Dict[str, Union[paddle.Tensor, Any]],
        prediction_loss_only: bool,
        ignore_keys: Optional[List[str]] = None,
    ) -> Tuple[Optional[paddle.Tensor], Optional[paddle.Tensor], Optional[paddle.Tensor]]:
        """
        prediction_step function for pipeline parallel mode.
        """
        if hasattr(model, "_prepare_pipeline_inputs_func"):
            inputs, labels = model._prepare_pipeline_inputs_func(inputs)
            has_labels = labels is not None
        else:
            has_labels = all(inputs.get(k) is not None for k in self.label_names)
            inputs = self._prepare_inputs(inputs)
            # labels may be popped when computing the loss (label smoothing for instance) so we grab them first.
            if has_labels:
                labels = nested_detach(tuple(inputs.get(name) for name in self.label_names))
                if len(labels) == 1:
                    labels = labels[0]
            else:
                labels = None
            inputs = inputs.pop("input_ids")

        with paddle.no_grad():
            if has_labels:
                with self.autocast_smart_context_manager():
                    loss = model.eval_batch([inputs, labels], compute_loss=True)
                    # loss, outputs = self.compute_loss(model, inputs, return_outputs=True)
                loss = loss.mean().detach()
            else:
                raise ValueError("pipeline mode eval need label!")

        return (loss, None, labels)

    def prediction_step(
        self,
        model: nn.Layer,
        inputs: Dict[str, Union[paddle.Tensor, Any]],
        prediction_loss_only: bool,
        ignore_keys: Optional[List[str]] = None,
    ) -> Tuple[Optional[paddle.Tensor], Optional[paddle.Tensor], Optional[paddle.Tensor]]:
        """
        Perform an evaluation step on `model` using `inputs`.

        Subclass and override to inject custom behavior.

        Args:
            model (`nn.Layer`):
                The model to evaluate.
            inputs (`Dict[str, Union[paddle.Tensor, Any]]`):
                The inputs and targets of the model.

                The dictionary will be unpacked before being fed to the model. Most models expect the targets under the
                argument `labels`. Check your model's documentation for all accepted arguments.
            prediction_loss_only (`bool`):
                Whether or not to return the loss only.
            ignore_keys (`Lst[str]`, *optional*):
                A list of keys in the output of your model (if it is a dictionary) that should be ignored when
                gathering predictions.

        Return:
            Tuple[Optional[paddle.Tensor], Optional[paddle.Tensor], Optional[paddle.Tensor]]: A tuple with the loss,
            logits and labels (each being optional).
        """
        if self.args.pipeline_parallel_degree > 1:
            # hack for pipeline mode
            inputs = self._prepare_inputs(inputs)
            return self.prediction_pipeline_step(model, inputs, prediction_loss_only, ignore_keys)

        has_labels = all(inputs.get(k) is not None for k in self.label_names)
        inputs = self._prepare_inputs(inputs)
        if ignore_keys is None:
            if hasattr(self.model, "config"):
                ignore_keys = getattr(self.model.config, "keys_to_ignore_at_inference", [])
            else:
                ignore_keys = []

        # labels may be popped when computing the loss (label smoothing for instance) so we grab them first.
        if has_labels:
            labels = nested_detach(tuple(inputs.get(name) for name in self.label_names))
            if len(labels) == 1:
                labels = labels[0]
        else:
            labels = None

        with paddle.no_grad():
            if has_labels:
                with self.autocast_smart_context_manager():
                    loss, outputs = self.compute_loss(model, inputs, return_outputs=True)
                loss = loss.mean().detach()

                if isinstance(outputs, dict):
                    logits = tuple(v for k, v in outputs.items() if k not in ignore_keys + ["loss"])
                else:
                    logits = outputs[1:]
            else:
                loss = None
                with self.autocast_smart_context_manager():
                    outputs = model(**inputs)
                if isinstance(outputs, dict):
                    logits = tuple(v for k, v in outputs.items() if k not in ignore_keys)
                else:
                    logits = outputs
                # TODO: this needs to be fixed and made cleaner later.
                if self.args.past_index >= 0:
                    self._past = outputs[self.args.past_index - 1]

        if prediction_loss_only:
            return (loss, None, None)

        logits = nested_detach(logits)
        if isinstance(logits, (list, tuple)) and len(logits) == 1:
            logits = logits[0]

        return (loss, logits, labels)

    def is_local_process_zero(self) -> bool:
        """
        Whether or not this process is the local (e.g., on one machine if training in a distributed fashion on several
        machines) main process.
        """
        return self.args.local_process_index == 0

    def is_world_process_zero(self) -> bool:
        """
        Whether or not this process is the global main process (when training in a distributed fashion on several
        machines, this is only going to be `True` for one process).
        """
        return self.args.process_index == 0

    def _nested_gather(self, tensors):
        """
        Gather value of `tensors` (tensor or list/tuple of nested tensors) and convert them to numpy before
        concatenating them to `gathered`
        """
        if tensors is None:
            return
        if self.args.local_rank != -1:
            tensors = distributed_concat(tensors)
        return tensors

        # Copied from Accelerate.

    def _pad_across_processes(self, tensor, pad_index=-100):
        """
        Recursively pad the tensors in a nested list/tuple/dictionary of tensors from all devices to the same size so
        they can safely be gathered.
        """
        if isinstance(tensor, (list, tuple)):
            return type(tensor)(self._pad_across_processes(t, pad_index=pad_index) for t in tensor)
        elif isinstance(tensor, dict):
            return type(tensor)({k: self._pad_across_processes(v, pad_index=pad_index) for k, v in tensor.items()})
        elif not isinstance(tensor, paddle.Tensor):
            raise TypeError(
                f"Can't pad the values of type {type(tensor)}, only of nested list/tuple/dicts of tensors."
            )

        if len(tensor.shape) < 2:
            return tensor
        # Gather all sizes
        size = paddle.to_tensor(tensor.shape)[None]
        sizes = self._nested_gather(size).cpu()

        max_size = max(s[1] for s in sizes)
        if tensor.shape[1] == max_size:
            return tensor

        # Then pad to the maximum size
        old_size = tensor.shape
        new_size = list(old_size)
        new_size[1] = max_size
        # new_tensor = tensor.new_zeros(tuple(new_size)) + pad_index
        new_tensor = paddle.zeros(tuple(new_size), dtype=tensor.dtype) + pad_index
        new_tensor[:, : old_size[1]] = tensor
        return new_tensor

    def _set_signature_columns_if_needed(self):
        if self._signature_columns is None:
            # Inspect model forward signature to keep only the arguments it accepts.
            signature = inspect.signature(self.model.forward)
            self._signature_columns = list(signature.parameters.keys())
            # Labels may be named label or label_ids, the default data collator handles that.
            self._signature_columns += list(set(["label", "label_ids"] + self.label_names))

    def _remove_unused_columns(self, dataset: "datasets.Dataset", description: Optional[str] = None):
        if not self.args.remove_unused_columns:
            return dataset
        if self._signature_columns is None:
            # Inspect model forward signature to keep only the arguments it accepts.
            signature = inspect.signature(self.model.forward)
            self._signature_columns = list(signature.parameters.keys())
            # Labels may be named label or label_ids, the default data collator handles that.
            self._signature_columns += ["label", "label_ids", "labels", "start_positions", "end_positions"]

        ignored_columns = list(set(dataset.column_names) - set(self._signature_columns))
        if len(ignored_columns) > 0:
            dset_description = "" if description is None else f"in the {description} set "
            logger.info(
                f"The following columns {dset_description} don't have a corresponding argument in "
                f"`{self.model.__class__.__name__}.forward` and have been ignored: {', '.join(ignored_columns)}."
                f" If {', '.join(ignored_columns)} are not expected by `{self.model.__class__.__name__}.forward`, "
                f" you can safely ignore this message."
            )

        columns = [k for k in self._signature_columns if k in dataset.column_names]

        if version.parse(datasets.__version__) < version.parse("1.4.0"):
            dataset.set_format(
                type=dataset.format["type"], columns=columns, format_kwargs=dataset.format["format_kwargs"]
            )
            return dataset
        else:
            return dataset.remove_columns(ignored_columns)

    def _get_collator_with_removed_columns(
        self, data_collator: Callable, description: Optional[str] = None
    ) -> Callable:
        """Wrap the data collator in a callable removing unused columns."""
        if not self.args.remove_unused_columns:
            return data_collator
        self._set_signature_columns_if_needed()
        signature_columns = self._signature_columns

        remove_columns_collator = RemoveColumnsCollator(
            data_collator=data_collator,
            signature_columns=signature_columns,
            logger=logger,
            description=description,
            model_name=self.model.__class__.__name__,
        )
        return remove_columns_collator

    def _is_iterable_dataset(self, dataset):
        return isinstance(dataset, paddle.io.IterableDataset)

    def print_config(self, args=None, key=""):
        """
        print config values
        """
        logger.info("=" * 60)
        if args is None:
            args = self.args
            key = "Training"

        logger.info("{:^40}".format("{} Configuration Arguments".format(key)))
        logger.info("{:30}: {}".format("paddle commit id", paddle.version.commit))

        for a in dir(args):
            if a[:2] != "__":  # don't print double underscore methods
                v = getattr(args, a)
                if not isinstance(v, types.MethodType):
                    logger.info("{:30}: {}".format(a, v))

        logger.info("")<|MERGE_RESOLUTION|>--- conflicted
+++ resolved
@@ -1812,14 +1812,6 @@
 
         output_dir = os.path.join(run_dir, checkpoint_folder)
 
-<<<<<<< HEAD
-        if ShardingOption.FULL_SHARD in self.args.sharding:
-            # TODO(ZHUI) fix it and set convert2cpu=True to save gpu memory
-            model.get_all_parameters(convert2cpu=False)
-
-        # 模型保存
-=======
->>>>>>> 5e250ee1
         self.save_model(output_dir)
 
         optimizer_name = _add_variant(OPTIMIZER_NAME, self.args.optimizer_name_suffix)
