--- conflicted
+++ resolved
@@ -2493,11 +2493,8 @@
                 "ignore_save_lr_and_optim": self.args.ignore_save_lr_and_optim,
                 "skip_save_model_weight": "skip_save_model_weight" in self.args.unified_checkpoint_config,
             }
-<<<<<<< HEAD
             if os.path.exists(os.path.join(self.args.logging_dir, "async_save_info.json")):  # afs cannot overwrite
                 os.remove(os.path.join(self.args.logging_dir, "async_save_info.json"))
-=======
->>>>>>> c39c08e8
             with open(os.path.join(self.args.logging_dir, "async_save_info.json"), "w") as f:
                 json.dump(save_info, f)
 
