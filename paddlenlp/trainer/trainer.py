--- conflicted
+++ resolved
@@ -454,7 +454,6 @@
             )
         else:
             if resume_from_checkpoint is not None and self.args.dataset_rank == 0:
-<<<<<<< HEAD
 
                 weights_file = os.path.join(
                     resume_from_checkpoint, _add_variant(weight_name, self.args.weight_name_suffix)
@@ -471,28 +470,18 @@
                     ]
                 ):
                     raise ValueError(f"Can't find a valid checkpoint at {resume_from_checkpoint}")
-=======
-                if (isinstance(self.model, LoRAModel) and self.model.lora_config.tensor_parallel_degree > 1) or (
-                    isinstance(self.model, PrefixModelForCausalLM)
-                    and self.model.prefix_config.tensor_parallel_degree > 1
-                ):
-                    file_path = os.path.join(resume_from_checkpoint, weight_name)
-                    state_dict = paddle.load(file_path, return_numpy=True)
-                    state_dict = self.model._convert_tensor_parallel(state_dict)
-                else:
-                    file_path = os.path.join(
-                        resume_from_checkpoint, _add_variant(weight_name, self.args.weight_name_suffix)
-                    )
-                    if not os.path.isfile(file_path):
-                        raise ValueError(f"Can't find a valid checkpoint at {resume_from_checkpoint}, no {file_path}")
->>>>>>> 52b88632
-
-                    logger.info(f"Loading model from {resume_from_checkpoint} .")
-
-<<<<<<< HEAD
+
+                logger.info(f"Loading model from {resume_from_checkpoint} .")
+
                 if os.path.isfile(weights_file):
                     # We load the model state dict on the CPU to avoid an OOM error.
                     state_dict = paddle.load(weights_file, return_numpy=True)
+                    if (isinstance(self.model, LoRAModel) and self.lmodel.lora_config.tensor_parallel_degree > 1) or (
+                        isinstance(self.model, PrefixModelForCausalLM)
+                        and self.model.prefix_config.tensor_parallel_degree > 1
+                    ):
+                        state_dict = self.model._convert_tensor_parallel(state_dict)
+
                     # If the model is on the GPU, it still works!
                     self._set_state_dict_in_model(state_dict)
                     # release memory
@@ -502,10 +491,6 @@
                     _ = load_sharded_checkpoint(
                         self.model, resume_from_checkpoint, self.args.weight_name_suffix, prefer_safe=False
                     )
-=======
-                    # We load the model state dict on the CPU to avoid an OOM error.
-                    state_dict = paddle.load(file_path, return_numpy=True)
->>>>>>> 52b88632
 
             elif resume_from_checkpoint is not None:
                 logger.info(f"not loading ckpt :{self.args.dataset_rank}")
