--- conflicted
+++ resolved
@@ -1221,11 +1221,7 @@
             logs: Dict[str, float] = {}
 
             # all_gather + mean() to get average loss over all processes
-<<<<<<< HEAD
-            tr_loss_scalar = map_structure(lambda x: self._nested_gather(x).mean().item(), tr_loss)
-=======
-            tr_loss_scalar = self._get_item_from_loss(self._nested_gather(tr_loss).mean())
->>>>>>> 8d6e8133
+            tr_loss_scalar = map_structure(lambda x: self._get_item_from_loss(self._nested_gather(x).mean().item()), tr_loss)
 
             # reset tr_loss to zero
             map_structure(lambda x: x.zero_(), tr_loss)
