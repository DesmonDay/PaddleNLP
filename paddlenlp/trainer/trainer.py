# Copyright 2020-present the HuggingFace Inc. team.
# Copyright (c) 2022 PaddlePaddle Authors. All Rights Reserved.
#
# Licensed under the Apache License, Version 2.0 (the "License");
# you may not use this file except in compliance with the License.
# You may obtain a copy of the License at
#
#     http://www.apache.org/licenses/LICENSE-2.0
#
# Unless required by applicable law or agreed to in writing, software
# distributed under the License is distributed on an "AS IS" BASIS,
# WITHOUT WARRANTIES OR CONDITIONS OF ANY KIND, either express or implied.
# See the License for the specific language governing permissions and
# limitations under the License.

# This file is modified from
#  https://github.com/huggingface/transformers/blob/main/src/transformers/trainer.py

import collections
import contextlib
import inspect
import math
import os
import random
import re
import shutil
import sys
import time
import types
import warnings
from collections import OrderedDict
from collections.abc import Mapping
from pathlib import Path
from typing import Any, Callable, Dict, List, Optional, Tuple, Union

import numpy as np
import paddle
import paddle.amp.auto_cast as autocast
import paddle.distributed as dist
import paddle.nn as nn
from packaging import version
from paddle.distributed import fleet
from paddle.distributed.fleet.meta_optimizers.dygraph_optimizer.dygraph_sharding_optimizer import (
    DygraphShardingOptimizer,
)
from paddle.distributed.fleet.meta_optimizers.dygraph_optimizer.hybrid_parallel_optimizer import (
    HybridParallelOptimizer,
)

try:
    from paddle.distributed.fleet.utils.hybrid_parallel_util import (
        obtain_optimizer_parameters_list,
    )

    _obtain_optimizer_parameters_list = obtain_optimizer_parameters_list
except:
    try:
        from paddle.distributed.fleet.meta_optimizers.dygraph_optimizer.hybrid_parallel_optimizer import (
            _obtain_optimizer_parameters_list,
        )
    except:
        _obtain_optimizer_parameters_list = None

from paddle.distributed.fleet.utils.hybrid_parallel_util import (
    fused_allreduce_gradients,
)
from paddle.io import DataLoader, Dataset, DistributedBatchSampler
from tqdm.auto import tqdm

from ..data import (
    DataCollator,
    DataCollatorWithPadding,
    DistDataLoader,
    default_data_collator,
)
from ..peft import LoRAModel, PrefixModelForCausalLM
from ..transformers.model_utils import (
    PretrainedModel,
    _add_variant,
    load_sharded_checkpoint,
    unwrap_model,
)
from ..transformers.tokenizer_utils import PretrainedTokenizer
from ..utils.batch_sampler import DistributedBatchSampler as NlpDistributedBatchSampler
from ..utils.env import (
    LORA_WEIGHTS_NAME,
    PADDLE_WEIGHTS_INDEX_NAME,
    PADDLE_WEIGHTS_NAME,
    PREFIX_WEIGHTS_NAME,
)
from ..utils.import_utils import is_datasets_available
from ..utils.log import logger
from .integrations import get_reporting_integration_callbacks
from .plugins.timer import get_timers, set_timers
from .trainer_callback import (
    CallbackHandler,
    DefaultFlowCallback,
    PrinterCallback,
    ProgressCallback,
    TrainerCallback,
    TrainerControl,
    TrainerState,
)
from .trainer_utils import (  # set_hyrbid_parallel_seed,
    PREFIX_CHECKPOINT_DIR,
    EvalLoopOutput,
    EvalPrediction,
    IterableDatasetShard,
    OptimizerNames,
    PredictionOutput,
    RemoveColumnsCollator,
    ShardingOption,
    TrainerMemoryTracker,
    TrainOutput,
    find_batch_size,
    get_last_checkpoint,
    get_scheduler,
    has_length,
    set_seed,
    speed_metrics,
)
from .training_args import TrainingArguments
from .utils.helper import (  # nested_truncate,
    distributed_concat,
    nested_concat,
    nested_detach,
    nested_numpify,
    nested_truncate,
)
from .utils.sharded_ckpt_io import ShardedCkptIO
from .utils.sharding_io import ShardingIO

DEFAULT_CALLBACKS = [DefaultFlowCallback]
DEFAULT_PROGRESS_CALLBACK = ProgressCallback

# Name of the files used for checkpointing
TRAINING_ARGS_NAME = "training_args.bin"
TRAINER_STATE_NAME = "trainer_state.json"

OPTIMIZER_NAME = "optimizer.pdopt"
SCHEDULER_NAME = "scheduler.pdparams"
SCALER_NAME = "scaler.pdparams"


if is_datasets_available():
    import datasets


try:
    from paddle.distributed.fleet.utils import mix_precision_utils
except:
    mix_precision_utils = None

try:
    from paddle.io.dataloader.dataloader_iter import _DataLoaderIterBase
except:
    from paddle.fluid.dataloader.dataloader_iter import _DataLoaderIterBase


def is_dp_group_support_in_group_sharded_parallel():
    return "dp_group" in set(inspect.signature(paddle.distributed.sharding.group_sharded_parallel).parameters.keys())


__all__ = ["Trainer"]


class Trainer:
    """
    Trainer is a simple but feature-complete training and eval loop for PaddlePaddle, optimized for PaddleNLP.

    Args:
        model ([`PretrainedModel`] or `paddle.nn.Layer`, *optional*):
            The model to train, evaluate or use for predictions.

            [`Trainer`] is optimized to work with the [`PretrainedModel`] provided by the library. You can still use
            your own models defined as `paddle.nn.Layer` as long as they work the same way as the PaddleNLP
            models.
        criterion(`paddle.nn.Layer`, *optional*):
            The model may only output the loggit, if you want do more computation for the output of model, you can
            add the criterion Layer.
        args ([`TrainingArguments`], *optional*):
            The arguments to tweak for training. Will default to a basic instance of [`TrainingArguments`] with the
            `output_dir` set to a directory named *tmp_trainer* in the current directory if not provided.
        data_collator (`DataCollator`, *optional*):
            The function to use to form a batch from a list of elements of `train_dataset` or `eval_dataset`. Will
            default to [`default_data_collator`] if no `tokenizer` is provided, an instance of
            [`DataCollatorWithPadding`] otherwise.
        train_dataset (`paddle.io.Dataset` or `paddle.io.IterableDataset`, *optional*):
            The dataset to use for training. If it is an `datasets.Dataset`, columns not accepted by the
            `model.forward()` method are automatically removed.
        eval_dataset (Union[`paddle.io.Dataset`, Dict[str, `paddle.io.Dataset`]],  *optional*):
             The dataset to use for evaluation. If it is a [`~datasets.Dataset`], columns not accepted by the
             `model.forward()` method are automatically removed. If it is a dictionary, it will evaluate on each
             dataset prepending the dictionary key to the metric name.
        tokenizer ([`PretrainedTokenizer`], *optional*):
            The tokenizer used to preprocess the data. If provided, will be used to automatically pad the inputs the
            maximum length when batching inputs, and it will be saved along the model to make it easier to rerun an
            interrupted training or reuse the fine-tuned model.
        compute_metrics (`Callable[[EvalPrediction], Dict]`, *optional*):
            The function that will be used to compute metrics at evaluation. Must take a [`EvalPrediction`] and return
            a dictionary string to metric values.
        callbacks (List of [`TrainerCallback`], *optional*):
            A list of callbacks to customize the training loop. Will add those to the list of default callbacks.
            If you want to remove one of the default callbacks used, use the [`Trainer.remove_callback`] method.
        optimizers (`Tuple[paddle.optimizer.Optimizer, paddle.optimizer.lr.LRScheduler]`, *optional*): A tuple
            containing the optimizer and the scheduler to use. Will default to an instance of [`AdamW`] on your model
            and a scheduler given by [`get_linear_schedule_with_warmup`] controlled by `args`.
        preprocess_logits_for_metrics (`Callable[[paddle.Tensor, paddle.Tensor], paddle.Tensor]`, *optional*):
            A function that preprocess the logits right before caching them at each evaluation step. Must take two
            tensors, the logits and the labels, and return the logits once processed as desired. The modifications made
            by this function will be reflected in the predictions received by `compute_metrics`.

    Important attributes:

        - **model** -- Always points to the core model. If using a transformers model, it will be a [`PretrainedModel`]
          subclass.
        - **model_wrapped** -- Always points to the most external model in case one or more other modules wrap the
          original model. This is the model that should be used for the forward pass. For example, the inner model is
          wrapped in `paddle.DataParallel`. If model hasn't been wrapped, then `self.model_wrapped` is the same
          as `self.model`.

    """

    from .trainer_utils import log_metrics, metrics_format, save_metrics, save_state

    def __init__(
        self,
        model: Union[PretrainedModel, nn.Layer] = None,
        criterion: nn.Layer = None,
        args: TrainingArguments = None,
        data_collator: Optional[DataCollator] = None,
        train_dataset: Optional[Dataset] = None,
        eval_dataset: Union[Dataset, Dict[str, Dataset]] = None,
        tokenizer: Optional[PretrainedTokenizer] = None,
        compute_metrics: Optional[Callable[[EvalPrediction], Dict]] = None,
        callbacks: Optional[List[TrainerCallback]] = None,
        optimizers: Tuple[paddle.optimizer.Optimizer, paddle.optimizer.lr.LRScheduler] = (None, None),
        preprocess_logits_for_metrics: Callable[[paddle.Tensor, paddle.Tensor], paddle.Tensor] = None,
    ):

        if args is None:
            output_dir = "tmp_trainer"
            logger.info(f"No `TrainingArguments` passed, using `output_dir={output_dir}`.")
            args = TrainingArguments(output_dir=output_dir)

        self.args = args
        self.is_in_train = False
        # self.do_grad_scaling = args.fp16

        # memory metrics - must set up as early as possible
        self._memory_tracker = TrainerMemoryTracker(self.args.skip_memory_metrics)
        self._memory_tracker.start()

        # Seed must be set before instantiating the model when using model
        set_seed(args=self.args)

        if model is None:
            raise RuntimeError("`Trainer` requires either a `model` or `model_init` argument")

        if self.args.should_save or self.args.should_save_model_state:
            os.makedirs(self.args.output_dir, exist_ok=True)

        self.sharding = None
        if len(args.sharding) > 0:
            if args.local_rank == -1:
                raise ValueError("Using sharding only works in distributed training.")
            self.sharding = True

        # init parallel env
        if paddle.distributed.get_world_size() > 1:
            if self.args.use_hybrid_parallel:
                self.hcg = fleet.get_hybrid_communicate_group()
                self.dp_group = self.hcg.get_data_parallel_group()
                self.sharding_group = self.hcg.get_sharding_parallel_group()

        default_collator = default_data_collator if tokenizer is None else DataCollatorWithPadding(tokenizer)

        self.data_collator = data_collator if data_collator is not None else default_collator
        self.train_dataset = train_dataset
        self.eval_dataset = eval_dataset
        self.tokenizer = tokenizer
        if not args.skip_profile_timer:
            set_timers()
        self.timers = get_timers()

        self.model_wrapped = model
        self.model = model
        self.criterion = criterion

        self.compute_metrics = compute_metrics
        self.preprocess_logits_for_metrics = preprocess_logits_for_metrics
        self.optimizer, self.lr_scheduler = optimizers
        # Label smoothing
        # if self.args.label_smoothing_factor != 0:
        #     self.label_smoother = LabelSmoother(epsilon=self.args.label_smoothing_factor)
        # else:
        self.label_smoother = None
        self.state = TrainerState()
        self.control = TrainerControl()
        self._signature_columns = None
        self.optimizer_grouped_parameters = None
        self.sharding_io = None
        self.sharded_ckpt_io = ShardedCkptIO(self.args, self.model)
        if self.args.should_save_sharding_stage1_model or self.args.should_load_sharding_stage1_model:
            self.sharding_io = ShardingIO(self.args, self.model, self.optimizer)

        if self.sharding is not None and self.optimizer is not None:
            raise RuntimeError(
                "Passing `optimizers` is not allowed if sharding is enabled."
                "You should subclass `Trainer` and override the `create_optimizer_and_scheduler` method."
            )
        if self.args.pipeline_parallel_degree > 1:
            from paddle.distributed.fleet.meta_parallel import PipelineLayer

            assert isinstance(
                model, PipelineLayer
            ), "Only support pipeline parallel mode when model is PipelineLayer!!!"

        default_callbacks = DEFAULT_CALLBACKS + get_reporting_integration_callbacks(self.args.report_to)
        callbacks = default_callbacks if callbacks is None else default_callbacks + callbacks
        self.callback_handler = CallbackHandler(
            callbacks, self.model, self.tokenizer, self.optimizer, self.lr_scheduler
        )
        self.add_callback(PrinterCallback if self.args.disable_tqdm else DEFAULT_PROGRESS_CALLBACK)

        if args.max_steps > 0:
            logger.info("max_steps is given, it will override any value given in num_train_epochs")

        if train_dataset is not None and not isinstance(train_dataset, collections.abc.Sized) and args.max_steps <= 0:
            raise ValueError("train_dataset does not implement __len__, max_steps has to be specified")

        self.do_grad_scaling = False
        self.enable_autocast_context_manager = False

        if args.fp16 or args.bf16:
            logger.info("Using half precision")
            self.enable_autocast_context_manager = True
            self.do_grad_scaling = True if args.fp16 else False
            self.amp_dtype = "float16" if args.fp16 else "bfloat16"
            # fix for load saved fp16 or bf16 ckpt, decorate model first.
            if self.args.fp16_opt_level == "O2":
                if self.amp_dtype == "bfloat16":
                    # fix for paddlepaddle < 2.4.1, not support for bf16
                    paddle.amp.decorate(models=model, level=self.args.fp16_opt_level, dtype=self.amp_dtype)
                else:
                    paddle.amp.decorate(models=model, level=self.args.fp16_opt_level)
            # for pipeline mode and pure tensor parallel
            if self.args.pipeline_parallel_degree > 1 or (
                self.args.tensor_parallel_degree > 1 and self.sharding is None
            ):
                self.scaler = paddle.amp.GradScaler(init_loss_scaling=self.args.scale_loss)
                if self.args.amp_master_grad:
                    mix_precision_utils.MixPrecisionScaler(self.scaler)  # retun value has no use
                self.scaler = fleet.distributed_scaler(self.scaler)
            elif self.sharding is not None:
                self.scaler = paddle.amp.GradScaler(init_loss_scaling=self.args.scale_loss)
                if self.amp_dtype == "float16" or self.amp_dtype == "bfloat16":
                    if ShardingOption.SHARD_OP in self.args.sharding:
                        self.scaler = fleet.distributed_scaler(self.scaler)
                        if self.args.amp_master_grad:
                            mix_precision_utils.MixPrecisionScaler(self.scaler)  # retun value has no use
                    else:
                        # scaler for stage2 and stage3
                        from paddle.distributed.fleet.meta_parallel.sharding.group_sharded_utils import (
                            GroupShardedScaler,
                        )

                        self.scaler = GroupShardedScaler(self.scaler)
                else:
                    self.do_grad_scaling = False
                    self.use_cuda_amp = False
                    self.amp_dtype = None

            else:
                self.scaler = paddle.amp.GradScaler(init_loss_scaling=self.args.scale_loss)

        if args.recompute:

            def fn(layer):
                if hasattr(layer, "enable_recompute") and (
                    layer.enable_recompute is False or layer.enable_recompute == 0
                ):
                    layer.enable_recompute = True

            model.apply(fn)

        default_label_names = (
            ["start_positions", "end_positions"]
            if "QusetionAnswering" in type(self.model).__name__ or "UIE" in type(self.model).__name__
            else ["labels"]
        )
        self.label_names = default_label_names if self.args.label_names is None else self.args.label_names

        self.control = self.callback_handler.on_init_end(self.args, self.state, self.control)
        self.print_config()

        # very last
        self._memory_tracker.stop_and_update_metrics()

    def add_callback(self, callback):
        """
        Add a callback to the current list of [`~TrainerCallback`].

        Args:
           callback (`type` or [`~TrainerCallback`]):
               A [`~TrainerCallback`] class or an instance of a [`~TrainerCallback`]. In the
               first case, will instantiate a member of that class.
        """
        self.callback_handler.add_callback(callback)

    def pop_callback(self, callback):
        """
        Remove a callback from the current list of [`~TrainerCallback`] and returns it.
        If the callback is not found, returns `None` (and no error is raised).
        Args:
           callback (`type` or [`~TrainerCallback`]):
               A [`~TrainerCallback`] class or an instance of a [`~TrainerCallback`]. In the
               first case, will pop the first member of that class found in the list of callbacks.
        Returns:
            [`~TrainerCallback`]: The callback removed, if found.
        """
        return self.callback_handler.pop_callback(callback)

    def remove_callback(self, callback):
        """
        Remove a callback from the current list of [`~TrainerCallback`].
        Args:
           callback (`type` or [`~TrainerCallback`]):
               A [`~TrainerCallback`] class or an instance of a [`~TrainerCallback`]. In the
               first case, will remove the first member of that class found in the list of callbacks.
        """
        self.callback_handler.remove_callback(callback)

    def _load_from_checkpoint(self, resume_from_checkpoint=None):
        """load state_dict from_checkpoint, Only load model state dict.

        Args:
            resume_from_checkpoint (`str` or `bool`, *optional*):
                If a `str`, local path to a saved checkpoint as saved by a previous instance of [`Trainer`]. If a
                `bool` and equals `True`, load the last checkpoint in *args.output_dir* as saved by a previous instance
                of [`Trainer`]. Only load model state dict.
        """
        resume_from_checkpoint = None if not resume_from_checkpoint else resume_from_checkpoint

        # Load potential model checkpoint
        if isinstance(resume_from_checkpoint, bool) and resume_from_checkpoint:
            resume_from_checkpoint = get_last_checkpoint(self.args.output_dir)
            if resume_from_checkpoint is None:
                raise ValueError(f"No valid checkpoint found in output directory ({self.args.output_dir})")

        if isinstance(self.model, LoRAModel):
            weight_name = LORA_WEIGHTS_NAME
        elif isinstance(self.model, PrefixModelForCausalLM):
            weight_name = PREFIX_WEIGHTS_NAME
        else:
            weight_name = PADDLE_WEIGHTS_NAME

        weight_index_name = PADDLE_WEIGHTS_INDEX_NAME  # currently set paddle as default, do not support safetensors.

        if self.args.should_load_sharding_stage1_model:
            state_dict = self.sharding_io.load_state_dict_from_checkpoint_with_reshard(
                resume_from_checkpoint,
                base_weight_name=weight_name,
            )
        else:
            if resume_from_checkpoint is not None and self.args.dataset_rank == 0:

                weights_file = os.path.join(
                    resume_from_checkpoint, _add_variant(weight_name, self.args.weight_name_suffix)
                )
                weights_index_file = os.path.join(
                    resume_from_checkpoint, _add_variant(weight_index_name, self.args.weight_name_suffix)
                )

                if not any(
                    os.path.isfile(f)
                    for f in [
                        weights_file,
                        weights_index_file,
                    ]
                ):
                    raise ValueError(f"Can't find a valid checkpoint at {resume_from_checkpoint}")

                logger.info(f"Loading model from {resume_from_checkpoint} .")

                if os.path.isfile(weights_file):
                    # We load the model state dict on the CPU to avoid an OOM error.
                    state_dict = paddle.load(weights_file, return_numpy=True)
                    if (isinstance(self.model, LoRAModel) and self.model.lora_config.tensor_parallel_degree > 1) or (
                        isinstance(self.model, PrefixModelForCausalLM)
                        and self.model.prefix_config.tensor_parallel_degree > 1
                    ):
                        state_dict = self.model._convert_tensor_parallel(state_dict)

                    # If the model is on the GPU, it still works!
                    self._set_state_dict_in_model(state_dict)
                    # release memory
                    del state_dict
                else:
                    # We load the sharded checkpoint.
                    _ = load_sharded_checkpoint(
                        self.model, resume_from_checkpoint, self.args.weight_name_suffix, prefer_safe=False
                    )

            elif resume_from_checkpoint is not None:
                logger.info(f"not loading ckpt :{self.args.dataset_rank}")

    def _wrap_model_and_load_sharded_checkpoint(self, resume_from_checkpoint):
        # In the sharded mode, should invoke _load_from_checkpoint after _wrap_model.
        # In this mode, each sharding rank load sharded params, do not need to implement the broadcast logic.
        model = self._wrap_model(self.model_wrapped)
        if self.sharding_io is not None:
            # the self.optimizer should be wrapped and it is done in _wrap_model
            self.sharding_io.set_optimizer(self.optimizer)
        if model is not self.model:
            self.model_wrapped = model
        # Should invoke _load_from_checpoint after _load_optimizer_and_scheduler
        # because the _load_from_checkpoint method rely on the optimizer in the shareded mode.
        self._load_optimizer_and_scheduler(resume_from_checkpoint)
        self._load_from_checkpoint(resume_from_checkpoint)
        return model

    def train(
        self,
        resume_from_checkpoint: Optional[Union[str, bool]] = None,
        ignore_keys_for_eval: Optional[List[str]] = None,
    ):
        """
        Main training entry point.

        Args:
            resume_from_checkpoint (`str` or `bool`, *optional*):
                If a `str`, local path to a saved checkpoint as saved by a previous instance of [`Trainer`]. If a
                `bool` and equals `True`, load the last checkpoint in *args.output_dir* as saved by a previous instance
                of [`Trainer`]. If present, training will resume from the model/optimizer/scheduler states loaded here.
            ignore_keys_for_eval (`List[str]`, *optional*)
                A list of keys in the output of your model (if it is a dictionary) that should be ignored when
                gathering predictions for evaluation during the training.
        """
        args = self.args
        self.is_in_train = True

        # memory metrics - must set up as early as possible
        self._memory_tracker.start()

        if not self.args.should_load_sharding_stage1_model:
<<<<<<< HEAD
            self.load_state_dict_from_checkpoint(resume_from_checkpoint)  # 加载模型参数逻辑,后续需要进行修改
=======
            self._load_from_checkpoint(resume_from_checkpoint)
>>>>>>> e77ae17c

        train_dataloader = self.get_train_dataloader()

        total_train_batch_size = args.train_batch_size * args.gradient_accumulation_steps * args.dataset_world_size
        len_dataloader = None
        if has_length(train_dataloader):
            len_dataloader = len(train_dataloader)
            num_update_steps_per_epoch = len(train_dataloader) // args.gradient_accumulation_steps
            num_update_steps_per_epoch = max(num_update_steps_per_epoch, 1)
            num_examples = len(self.train_dataset)

            if args.max_steps > 0:
                max_steps = args.max_steps
                num_train_epochs = args.max_steps // num_update_steps_per_epoch + int(
                    args.max_steps % num_update_steps_per_epoch > 0
                )
                num_train_samples = args.max_steps * total_train_batch_size
            else:
                max_steps = int(num_update_steps_per_epoch * args.num_train_epochs)
                num_train_epochs = math.ceil(args.num_train_epochs)
                num_train_samples = int(len(self.train_dataset) * args.num_train_epochs)

            if args.minimum_eval_times is not None and args.minimum_eval_times > 0:
                if max_steps // args.eval_steps < args.minimum_eval_times:
                    exp_step = max_steps / args.minimum_eval_times
                    exp_step = max(int(exp_step - exp_step % 10), 10)
                    logger.info("Reset eval step by minimum_eval_times to %d" % exp_step)
                    args.eval_steps = exp_step
        elif args.max_steps > 0:  # Rely on max_steps when dataloader does not have a working size
            max_steps = args.max_steps
            # Setting a very large number of epochs so we go as many times as necessary over the iterator.
            num_train_epochs = sys.maxsize
            num_update_steps_per_epoch = max_steps
            num_examples = total_train_batch_size * args.max_steps
            num_train_samples = args.max_steps * total_train_batch_size
        else:
            raise ValueError(
                f"args.max_steps must be set to a positive value if dataloader does not have a length, was {args.max_steps}"
            )

        # delay_optimizer_creation = (
        #     self.sharding is not None
        #     and ShardingOption.SHARD_OP in self.args.sharding
        # )
        delay_optimizer_creation = False

        if not delay_optimizer_creation:
            self.create_optimizer_and_scheduler(num_training_steps=max_steps)

        self.state = TrainerState()

        if self.args.should_load_sharding_stage1_model:
            model = self._wrap_model_and_load_sharded_checkpoint(resume_from_checkpoint)
        elif self.args.should_save_sharding_stage1_model:
            # In the non-sharded mode, should invoke _load_from_checkpoint before _wrap_model.
            # In this mode, the rank0 load all params and the _wrap_model implicitly broadcast params from rank0 to the other ranks.
            model = self._wrap_model(self.model_wrapped)
            if self.sharding_io is not None:
                assert delay_optimizer_creation is False, "delay_optimizer_creation should be False"
                # the self.optimizer should be wrapped and it is done in _wrap_model
                self.sharding_io.set_optimizer(self.optimizer)
            # for the rest of this function `model` is the outside model, whether it was wrapped or not
            if model is not self.model:
                self.model_wrapped = model
            if delay_optimizer_creation:
                self.create_optimizer_and_scheduler(num_training_steps=max_steps)
            self._load_optimizer_and_scheduler(resume_from_checkpoint)
        else:
            model = self._wrap_model(self.model_wrapped)
            # for the rest of this function `model` is the outside model, whether it was wrapped or not
            if model is not self.model:
                self.model_wrapped = model
            if delay_optimizer_creation:
                self.create_optimizer_and_scheduler(num_training_steps=max_steps)
            self._load_optimizer_and_scheduler(resume_from_checkpoint)  # 加载优化器逻辑,这部分可以暂时不改动

        logger.info("***** Running training *****")
        logger.info(f"  Num examples = {num_examples:,}")
        logger.info(f"  Num Epochs = {num_train_epochs}")
        logger.info(f"  Instantaneous batch size per device = {args.per_device_train_batch_size}")
        logger.info(f"  Total train batch size (w. parallel, distributed & accumulation) = {total_train_batch_size}")
        logger.info(f"  Gradient Accumulation steps = {args.gradient_accumulation_steps}")
        logger.info(f"  Total optimization steps = {max_steps:,}")
        logger.info(f"  Total num train samples = {num_train_samples:,}")
        # per_device_trainable_numel = sum(p.numel().item() for p in model.parameters() if not p.stop_gradient)
        # TODO: Temporary fix since Tensor.numel() not supported in distributed mode
        per_device_trainable_numel = sum(np.prod(p.shape) for p in model.parameters() if not p.stop_gradient)
        logger.info(f"  Number of trainable parameters = {per_device_trainable_numel:,} (per device)")
        if self.args.use_hybrid_parallel:
            # todo fix for pipeline_parallel_degree
            parts_num = max(self.args.tensor_parallel_degree, 1) * max(self.args.pipeline_parallel_degree, 1)
            if parts_num > 1:
                all_reduce_dtype = "int64"
                if paddle.get_device().split(":")[0] in ["npu", "xpu"]:
                    # TODO(duanyanhui): fix when NPU all_reduce supports int64
                    all_reduce_dtype = "float32"
                trainable_numel_tensor = paddle.to_tensor(per_device_trainable_numel, dtype=all_reduce_dtype)
                paddle.distributed.all_reduce(trainable_numel_tensor)
                trainable_numel = int(trainable_numel_tensor.item()) // self.args.dataset_world_size
                # the numel is roughly, because the tensor parallel still hold own bias or layer_norm weight without splited
                # so, the trainable numel is a little bigger than real.
                logger.info(f"  Number of trainable parameters = {trainable_numel:,} (all devices, roughly)")

        start_time = time.time()
        self._globalstep_last_start_time = time.time()
        self.state.epoch = 0
        epochs_trained = 0
        steps_trained_in_current_epoch = 0
        steps_trained_progress_bar = None

        # Check if continuing training from a checkpoint
        if resume_from_checkpoint is not None and os.path.isfile(
            os.path.join(resume_from_checkpoint, TRAINER_STATE_NAME)
        ):
            self.state = TrainerState.load_from_json(os.path.join(resume_from_checkpoint, TRAINER_STATE_NAME))
            epochs_trained = self.state.global_step // num_update_steps_per_epoch
            if not args.ignore_data_skip:
                steps_trained_in_current_epoch = self.state.global_step % (num_update_steps_per_epoch)
                steps_trained_in_current_epoch *= args.gradient_accumulation_steps
            else:
                steps_trained_in_current_epoch = 0

            logger.info("  Continuing training from checkpoint, will skip to saved global_step")
            logger.info(f"  Continuing training from epoch {epochs_trained}")
            logger.info(f"  Continuing training from global step {self.state.global_step}")
            if not args.ignore_data_skip:
                logger.info(
                    f"  Will skip the first {epochs_trained} epochs then the first {steps_trained_in_current_epoch} "
                    "batches in the first epoch. If this takes a lot of time, you can add the `--ignore_data_skip` "
                    "flag to your launch command, but you will resume the training on data already seen by your model."
                )
                if self.is_local_process_zero() and not args.disable_tqdm:
                    steps_trained_progress_bar = tqdm(total=steps_trained_in_current_epoch)
                    steps_trained_progress_bar.set_description("Skipping the first batches")
            if not args.ignore_data_skip:
                if isinstance(train_dataloader, paddle.io.DataLoader) and isinstance(
                    train_dataloader.batch_sampler, NlpDistributedBatchSampler
                ):
                    consumed_samples = (
                        self.state.global_step
                        * args.train_batch_size
                        * args.gradient_accumulation_steps
                        * args.dataset_world_size
                    )
                    train_dataloader.batch_sampler.set_epoch(consumed_samples=consumed_samples)
                    logger.info(f"Set DistributedBatchSampler consumed_samples to {consumed_samples}")

        epoch_iterator = train_dataloader
        # steps_in_epoch = len(epoch_iterator)
        steps_in_epoch = (
            len(epoch_iterator) if len_dataloader is not None else args.max_steps * args.gradient_accumulation_steps
        )
        if len_dataloader is not None:
            if self.args.gradient_accumulation_steps > len(epoch_iterator):
                logger.warning(
                    f"changing accumulation step from `{self.args.gradient_accumulation_steps}` to `{len(epoch_iterator)}` to avoid, cross epoch accumulate"
                )
                self.args.gradient_accumulation_steps = len(epoch_iterator)

        self.callback_handler.model = self.model
        self.callback_handler.optimizer = self.optimizer
        self.callback_handler.lr_scheduler = self.lr_scheduler
        self.callback_handler.train_dataloader = train_dataloader

        self.state.max_steps = int(max_steps)
        self.state.num_train_epochs = num_train_epochs
        self.state.is_local_process_zero = self.is_local_process_zero()
        self.state.is_world_process_zero = self.is_world_process_zero()

        self.control = self.callback_handler.on_train_begin(args, self.state, self.control)

        tr_loss = paddle.to_tensor(0.0)
        self._total_loss_scalar = 0.0
        self._globalstep_last_logged = self.state.global_step

        if self.args.device == "npu" and self.args.flatten_param_grads:
            from .plugins.npu_plugin import npu_accelerate_plugin

            npu_accelerate_plugin(self.optimizer)

        self.timers and self.timers("read-data").start()

        for epoch in range(epochs_trained, num_train_epochs):
            if isinstance(train_dataloader, paddle.io.DataLoader) and isinstance(
                train_dataloader.batch_sampler, DistributedBatchSampler
            ):
                train_dataloader.batch_sampler.set_epoch(epoch)

            step_control = 0  # used in loop control, reset to 0 after every step
            self.control = self.callback_handler.on_epoch_begin(args, self.state, self.control)

            for step, inputs in enumerate(epoch_iterator):
                self.timers and self.timers("read-data").stop()
                os.environ["TRAINER_GLOBAL_STEP"] = str(self.state.global_step)
                self.callback_handler.on_load_data_end(args, self.state, self.control, inputs=inputs)

                # Skip past any already trained steps if resuming training
                # for paddlenlp.utils.batch_sampler.DistributedBatchSampler
                # We use consumed_samples to reset the status
                if isinstance(train_dataloader, paddle.io.DataLoader) and isinstance(
                    train_dataloader.batch_sampler, NlpDistributedBatchSampler
                ):
                    if step == 0:
                        if steps_trained_progress_bar is not None:
                            steps_trained_progress_bar.update(steps_trained_in_current_epoch)
                            steps_trained_progress_bar.close()
                            steps_trained_progress_bar = None
                        self._load_rng_state(resume_from_checkpoint)
                    step += steps_trained_in_current_epoch
                elif steps_trained_in_current_epoch > 0:
                    steps_trained_in_current_epoch -= 1
                    if steps_trained_progress_bar is not None:
                        steps_trained_progress_bar.update(1)
                    if steps_trained_in_current_epoch == 0:
                        self._load_rng_state(resume_from_checkpoint)
                    continue
                elif steps_trained_progress_bar is not None:
                    steps_trained_progress_bar.close()
                    steps_trained_progress_bar = None

                if step_control % args.gradient_accumulation_steps == 0:
                    self.control = self.callback_handler.on_step_begin(args, self.state, self.control)
                    self.timers and self.timers("forward-backward").start()

                dp_enabled = (
                    self.args.data_parallel_degree > 1 if self.args.use_hybrid_parallel else args.local_rank != -1
                )
                forbidden_no_sync = False
                # stage2 and stage3 should not no_sync, because the is no DDP wrapper and no_sync API
                # hybrid_parallel (tp or pp or sharding stage 1) should not no_sync
                if self.args.use_hybrid_parallel:
                    forbidden_no_sync = True

                availiable_no_sync = dp_enabled and not forbidden_no_sync

                is_no_sync = (
                    ((step_control + 1) % args.gradient_accumulation_steps != 0)
                    and availiable_no_sync
                    and args._no_sync_in_gradient_accumulation
                ) or (args.recompute and availiable_no_sync)
                # sharding
                # stage1. the same as ddp
                # stage2. manualy collect gradient on dp group
                if is_no_sync:
                    # Avoid unnecessary DDP synchronization since there will be no backward pass on this example.
                    with model.no_sync():
                        tr_loss_step = self.training_step(model, inputs)
                else:
                    tr_loss_step = self.training_step(model, inputs)

                tr_loss += tr_loss_step

                if (step_control + 1) % args.gradient_accumulation_steps == 0 or (
                    # last step in epoch but step is always smaller than gradient_accumulation_steps
                    steps_in_epoch <= args.gradient_accumulation_steps
                    and (step + 1) == steps_in_epoch
                ):
                    self.timers and self.timers("forward-backward").stop()
                    # Maunally collect gradients when group_sharded_parallel can't accept dp_group
                    # Case 1: Use sharding stage 2/3 with dp
                    # Case 2: Use recompute and dp
                    # local_rank != -1 don't means dp in networks.
                    self.timers and self.timers("all-reduce").start()

                    if self.sharding and ShardingOption.SHARD_OP not in self.args.sharding:
                        if self.args.data_parallel_degree > 1 and not is_dp_group_support_in_group_sharded_parallel():
                            fused_allreduce_gradients(model.parameters(), fleet.get_hybrid_communicate_group())
                            if ShardingOption.FULL_SHARD in self.args.sharding:
                                # Why need sync on parm again ?
                                # TODO: fix this.
                                for p in model.parameters():
                                    if hasattr(p, "bw_storage"):
                                        assert p.grad is None, "This case shouldn't happen."
                                        p.bw_storage.scale_(1.0 / self.dp_group.nranks)
                                        paddle.distributed.all_reduce(p.bw_storage, group=self.dp_group)

                    # Case 2: Use recompute and dp / sharding stage1,
                    # manualy collect gradient for dp.
                    elif args.recompute and availiable_no_sync:
                        fused_allreduce_gradients(list(model.parameters()), None)

                    pipeline_parallel_config = set(args.pipeline_parallel_config.split(" "))
                    enable_delay_scale_loss = "enable_delay_scale_loss" in pipeline_parallel_config
                    enable_dp_comm_overlap = "enable_dp_comm_overlap" in pipeline_parallel_config

                    if isinstance(self.optimizer, HybridParallelOptimizer) and not self.do_grad_scaling:
                        parameters_list = _obtain_optimizer_parameters_list(self.optimizer._inner_opt)

                        if not enable_dp_comm_overlap:
                            if self.optimizer._sharding_enable:
                                assert isinstance(self.optimizer._inner_opt, DygraphShardingOptimizer)
                                self.optimizer._inner_opt.reduce_gradients(list(parameters_list), self.optimizer._hcg)

                            if self.optimizer._dp_enable:
                                fused_allreduce_gradients(list(parameters_list), self.optimizer._hcg)
                    self.timers and self.timers("all-reduce").stop()
                    self.timers and self.timers("optimizer-step").start()

                    # pipeline parallel mode,  handle gradient merge here
                    if args.pipeline_parallel_degree > 1 and enable_delay_scale_loss:
                        for p in model._layers.parameters():
                            with paddle.no_grad():
                                if hasattr(p, "main_grad") and p.main_grad is not None:
                                    assert p.grad is None
                                    p.main_grad.scale_(1.0 / self.args.gradient_accumulation_steps)
                                elif p.grad is not None:
                                    p.grad.scale_(1.0 / self.args.gradient_accumulation_steps)

                    # Optimizer step
                    self.callback_handler.on_optimizer_begin(
                        args, self.state, self.control, scaler=self.scaler if self.do_grad_scaling else None
                    )
                    optimizer_was_run = True
                    if self.do_grad_scaling:
                        scale_before = self.scaler._scale.cpu().numpy()
                        self.scaler.step(self.optimizer)
                        self.scaler.update()
                        scale_after = self.scaler._scale.cpu().numpy()
                        optimizer_was_run = not self.scaler._cache_founf_inf
                        if not optimizer_was_run:
                            logger.warning(
                                f"optimizer not run, scale_before: {scale_before[0]}, scale_after: {scale_after[0]}"
                            )
                    elif isinstance(self.optimizer, HybridParallelOptimizer):
                        self.optimizer._step(parameters_list)
                    else:
                        self.optimizer.step()

                    self.timers and self.timers("optimizer-step").stop()

                    if optimizer_was_run:
                        self.lr_scheduler.step()

                    self.optimizer.clear_grad()
                    self.callback_handler.on_optimizer_end(
                        args, self.state, self.control, scaler=self.scaler if self.do_grad_scaling else None
                    )

                    self.state.global_step += 1
                    self.state.epoch = epoch + (step + 1) / steps_in_epoch
                    self.control = self.callback_handler.on_step_end(args, self.state, self.control)
                    self._maybe_log_save_evaluate(tr_loss, model, epoch, ignore_keys_for_eval, inputs=inputs)
                    self._print_timer()
                    step_control = 0
                else:
                    self.control = self.callback_handler.on_substep_end(args, self.state, self.control)
                    step_control += 1

                if self.control.should_epoch_stop or self.control.should_training_stop:
                    break
                self.timers and self.timers("read-data").start()

            if step < 0:
                logger.warning(
                    f"There seems to be not a single sample in your epoch_iterator, stopping training at step"
                    f" {self.state.global_step}! This is expected if you're using an IterableDataset and set"
                    f" num_steps ({self.state.max_steps}) higher than the number of available samples."
                )
                self.control.should_training_stop = True

            self.control = self.callback_handler.on_epoch_end(args, self.state, self.control)
            self._maybe_log_save_evaluate(tr_loss, model, epoch, ignore_keys_for_eval, inputs=inputs)

            if self.control.should_training_stop:
                break

        if args.past_index and hasattr(self, "_past"):
            # Clean the state at the end of training
            delattr(self, "_past")

        logger.info("\nTraining completed. \n")
        if args.load_best_model_at_end and self.state.best_model_checkpoint is not None:
            if args.local_rank != -1:
                dist.barrier()

            logger.info(
                f"Loading best model from {self.state.best_model_checkpoint} (score: {self.state.best_metric})."
            )
            if isinstance(self.model, LoRAModel):
                best_model_path = os.path.join(self.state.best_model_checkpoint, LORA_WEIGHTS_NAME)
            elif isinstance(self.model, PrefixModelForCausalLM):
                best_model_path = os.path.join(self.state.best_model_checkpoint, PREFIX_WEIGHTS_NAME)
            else:
                weight_name = PADDLE_WEIGHTS_NAME
                best_model_path = os.path.join(
                    self.state.best_model_checkpoint, _add_variant(weight_name, self.args.weight_name_suffix)
                )
            if os.path.exists(best_model_path):
                # We load the model state dict on the CPU to avoid an OOM error.
                state_dict = paddle.load(best_model_path, return_numpy=True)
                if (isinstance(self.model, LoRAModel) and self.model.lora_config.tensor_parallel_degree > 1) or (
                    isinstance(self.model, PrefixModelForCausalLM)
                    and self.model.prefix_config.tensor_parallel_degree > 1
                ):
                    state_dict = self.model._convert_tensor_parallel(state_dict)
                # If the model is on the GPU, it still works!
                self._set_state_dict_in_model(state_dict)
            else:
                logger.warning(
                    f"Could not locate the best model at {best_model_path}, if you are running a distributed training "
                    "on multiple nodes, you should activate `--save_on_each_node`."
                )

        self._total_loss_scalar += tr_loss.item()
        train_loss = self._total_loss_scalar / self.state.global_step

        metrics = speed_metrics("train", start_time, num_samples=num_train_samples, num_steps=self.state.max_steps)

        metrics["train_loss"] = train_loss

        self.is_in_train = False

        self._memory_tracker.stop_and_update_metrics(metrics)

        self.log(metrics)

        self.control = self.callback_handler.on_train_end(args, self.state, self.control)

        return TrainOutput(self.state.global_step, train_loss, metrics)

    def _get_train_sampler(self) -> Optional[paddle.io.Sampler]:
        if self.train_dataset is None or not has_length(self.train_dataset):
            return None

        if self.args.world_size <= 1:
            return paddle.io.BatchSampler(
                dataset=self.train_dataset,
                shuffle=True,
                batch_size=self.args.per_device_train_batch_size,
                drop_last=self.args.dataloader_drop_last,
            )

        return DistributedBatchSampler(
            self.train_dataset,
            batch_size=self.args.per_device_train_batch_size,
            shuffle=True,
            num_replicas=self.args.dataset_world_size,
            rank=self.args.dataset_rank,
            drop_last=self.args.dataloader_drop_last,
        )

    def _set_state_dict_in_model(self, state_dict):
        # TODO  @ZHUI paddle need return the results of set_state_dict.
        logger.info(f"set state-dict :{self.model.set_state_dict(state_dict)}")

    def _print_timer(self):
        """print timer and clear states"""
        paddle_timer_info = ""
        try:
            from paddle.distributed.fleet.utils.timer_helper import (
                get_timers as paddle_get_timers,
            )

            paddle_pipeline_timers = paddle_get_timers()
            for name, timer in paddle_pipeline_timers.timers.items():
                elapsed_time = timer.elapsed(reset=False) * 1000.0
                paddle_timer_info += f" | {name}: {elapsed_time:.2f}"
            paddle_pipeline_timers.log(paddle_pipeline_timers.timers.keys(), reset=True)
        except ImportError:  # paddle version too old, timer not support
            warnings.warn(f"paddle version:{paddle.__git_commit__} does not support pipeline timer")
        except AssertionError:  # paddle timer not enabled
            pass

        if self.timers is not None:
            timer_info = self.timers.log(self.timers.timers.keys(), reset=True)
        else:
            timer_info = ""

        if timer_info or paddle_timer_info:
            logger.info(f"[Profile global_step: {self.state.global_step}] {timer_info} {paddle_timer_info}")

    def _maybe_log_save_evaluate(self, tr_loss, model, epoch, ignore_keys_for_eval, **kwargs):
        if self.control.should_log:

            logs: Dict[str, float] = {}

            # all_gather + mean() to get average loss over all processes
            tr_loss_scalar = self._nested_gather(tr_loss).mean().item()

            # reset tr_loss to zero
            tr_loss.subtract_(tr_loss)

            logs["loss"] = round(tr_loss_scalar / (self.state.global_step - self._globalstep_last_logged), 8)
            logs["learning_rate"] = float("{0:.3e}".format(self._get_learning_rate()))
            logs["global_step"] = int(self.state.global_step)

            total_train_batch_size = (
                self.args.train_batch_size * self.args.gradient_accumulation_steps * self.args.dataset_world_size
            )
            num_steps = self.state.global_step - self._globalstep_last_logged
            logs.update(
                speed_metrics(
                    "interval",
                    self._globalstep_last_start_time,
                    num_samples=total_train_batch_size * num_steps,
                    num_steps=num_steps,
                )
            )

            self._total_loss_scalar += tr_loss_scalar
            self._globalstep_last_logged = self.state.global_step
            self._globalstep_last_start_time = time.time()

            self.log(logs, **kwargs)

        metrics = None
        if self.control.should_evaluate:
            if isinstance(self.eval_dataset, dict):
                for eval_dataset_name, eval_dataset in self.eval_dataset.items():
                    metrics = self.evaluate(
                        eval_dataset=eval_dataset,
                        ignore_keys=ignore_keys_for_eval,
                        metric_key_prefix=f"eval_{eval_dataset_name}",
                    )
            else:
                metrics = self.evaluate(ignore_keys=ignore_keys_for_eval)

        if self.control.should_save:
            self._save_checkpoint(model, metrics=metrics)  # 针对 save ckpt 逻辑,在此处进行修改.
            self.control = self.callback_handler.on_save(self.args, self.state, self.control)

    def _get_learning_rate(self):
        return self.optimizer.get_lr()

    def get_train_dataloader(self):
        """
        Returns the training [`~paddle.io.DataLoader`].

        Will use no sampler if `self.train_dataset` does not implement `__len__`, a random sampler (adapted to
        distributed training if necessary) otherwise.

        Subclass and override this method if you want to inject some custom behavior.
        """
        if self.args.should_load_dataset and self.train_dataset is None:
            raise ValueError("Training requires a train_dataset when should_load_dataset is True.")
        if not self.args.should_load_dataset and self.train_dataset is not None:
            raise ValueError("We don't need train_dataset when should_load_dataset is False.")

        train_dataset = self.train_dataset
        if is_datasets_available() and train_dataset is not None and isinstance(train_dataset, datasets.Dataset):
            train_dataset = self._remove_unused_columns(train_dataset, description="training")
        _DataLoader = DistDataLoader if self.args.distributed_dataloader else DataLoader

        if self._is_iterable_dataset(train_dataset):
            if self.args.dataset_world_size > 1:
                train_dataset = IterableDatasetShard(
                    train_dataset,
                    batch_size=self.args.per_device_train_batch_size,
                    drop_last=self.args.dataloader_drop_last,
                    num_processes=self.args.dataset_world_size,
                    process_index=self.args.dataset_rank,
                )

            return DataLoader(
                train_dataset,
                batch_size=self.args.per_device_train_batch_size,
                collate_fn=self.data_collator,
                num_workers=self.args.dataloader_num_workers,
            )

        if self.args.should_load_dataset:
            train_sampler = self._get_train_sampler()
        else:
            train_sampler = None

        if self.args.distributed_dataloader:
            logger.info("Training using DistDataLoader.")

        return _DataLoader(
            train_dataset,
            batch_sampler=train_sampler,
            collate_fn=self.data_collator,
            num_workers=self.args.dataloader_num_workers,
        )

    def _get_eval_sampler(self, eval_dataset: Dataset):
        if self.args.world_size <= 1:
            return paddle.io.BatchSampler(
                eval_dataset,
                batch_size=self.args.per_device_eval_batch_size,
                shuffle=False,
                drop_last=False,
            )
        else:
            drop_last = False
            if self.args.pipeline_parallel_degree > 1:
                drop_last = True
                logger.warning(
                    "In parallel mode, the bacth_size is strictly checked. set DistributedBatchSampler drop_last=True."
                )

            return DistributedBatchSampler(
                eval_dataset,
                num_replicas=self.args.dataset_world_size,
                rank=self.args.dataset_rank,
                batch_size=self.args.per_device_eval_batch_size,
                shuffle=False,
                drop_last=drop_last,
            )

    def get_eval_dataloader(self, eval_dataset: Optional[Dataset] = None) -> DataLoader:
        """
        Returns the evaluation [`~paddle.io.DataLoader`].

        Subclass and override this method if you want to inject some custom behavior.

        Args:
            eval_dataset (`paddle.io.Dataset`, *optional*):
                If provided, will override `self.eval_dataset`. If it is an `datasets.Dataset`, columns not accepted by
                the `model.forward()` method are automatically removed. It must implement `__len__`.
        """
        if self.args.should_load_dataset and eval_dataset is None and self.eval_dataset is None:
            raise ValueError("Evaluation requires an eval_dataset when should_load_dataset is True.")
        if not self.args.should_load_dataset and not (eval_dataset is None and self.eval_dataset is None):
            raise ValueError("We don't need eval_dataset when should_load_dataset is False.")

        eval_dataset = eval_dataset if eval_dataset is not None else self.eval_dataset

        if is_datasets_available() and eval_dataset is not None and isinstance(eval_dataset, datasets.Dataset):
            eval_dataset = self._remove_unused_columns(eval_dataset, description="evaluation")

        _DataLoader = DistDataLoader if self.args.distributed_dataloader else DataLoader

        if self._is_iterable_dataset(eval_dataset):
            if self.args.dataset_world_size > 1:
                eval_dataset = IterableDatasetShard(
                    eval_dataset,
                    batch_size=self.args.per_device_eval_batch_size,
                    drop_last=self.args.dataloader_drop_last,
                    num_processes=self.args.dataset_world_size,
                    process_index=self.args.dataset_rank,
                )

            return DataLoader(
                eval_dataset,
                batch_size=self.args.per_device_eval_batch_size,
                collate_fn=self.data_collator,
                num_workers=self.args.dataloader_num_workers,
            )

        if self.args.should_load_dataset:
            eval_sampler = self._get_eval_sampler(eval_dataset)
        else:
            eval_sampler = None

        if self.args.distributed_dataloader:
            logger.info("Eval using DistDataLoader.")

        return _DataLoader(
            eval_dataset,
            batch_sampler=eval_sampler,
            collate_fn=self.data_collator,
            num_workers=self.args.dataloader_num_workers,
        )

    def get_test_dataloader(self, test_dataset: Dataset) -> DataLoader:
        """
        Returns the test [`~paddle.io.DataLoader`].

        Subclass and override this method if you want to inject some custom behavior.

        Args:
            test_dataset (`paddle.io.Dataset`, *optional*):
                The test dataset to use. If it is an `datasets.Dataset`, columns not accepted by the `model.forward()`
                method are automatically removed. It must implement `__len__`.
        """
        if self.args.should_load_dataset and not test_dataset:
            raise ValueError("Test requires an test_dataset when should_load_dataset is True.")
        if not self.args.should_load_dataset and test_dataset is not None:
            raise ValueError("We don't need test_dataset when should_load_dataset is False.")

        if is_datasets_available() and test_dataset is not None and isinstance(test_dataset, datasets.Dataset):
            test_dataset = self._remove_unused_columns(test_dataset, description="test")

        _DataLoader = DistDataLoader if self.args.distributed_dataloader else DataLoader

        if self._is_iterable_dataset(test_dataset):
            if self.args.dataset_world_size > 1:
                test_dataset = IterableDatasetShard(
                    test_dataset,
                    batch_size=self.args.per_device_eval_batch_size,
                    drop_last=self.args.dataloader_drop_last,
                    num_processes=self.args.dataset_world_size,
                    process_index=self.args.dataset_rank,
                )

            return DataLoader(
                test_dataset,
                batch_size=self.args.per_device_eval_batch_size * self.world_size,
                collate_fn=self.data_collator,  # _get_collator_with_removed_columns
                num_workers=self.args.dataloader_num_workers,
            )

        if self.args.should_load_dataset:
            test_sampler = self._get_eval_sampler(test_dataset)
        else:
            test_sampler = None

        if self.args.distributed_dataloader:
            logger.info("Test using DistDataLoader.")

        # We use the same batch_size as for eval.
        return _DataLoader(
            test_dataset,
            batch_sampler=test_sampler,
            collate_fn=self.data_collator,
            drop_last=self.args.dataloader_drop_last,
        )

    def create_optimizer_and_scheduler(self, num_training_steps: int):
        """
        Setup the optimizer and the learning rate scheduler.

        We provide a reasonable default that works well. If you want to use something else, you can pass a tuple in the
        Trainer's init through `optimizers`, or subclass and override this method (or `create_optimizer` and/or
        `create_scheduler`) in a subclass.
        """
        self.create_scheduler(num_training_steps=num_training_steps)
        self.create_optimizer(self.lr_scheduler)

    def create_optimizer(self, lr_scheduler=None):
        """
        Setup the optimizer.

        We provide a reasonable default that works well. If you want to use something else, you can pass a tuple in the
        Trainer's init through `optimizers`, or subclass and override this method in a subclass.
        """
        if self.optimizer is None:
            if self.optimizer_grouped_parameters is not None:
                params = self.optimizer_grouped_parameters
                apply_decay_param_fun = None
            else:
                params = self.model.parameters()
                decay_parameters = [
                    p.name for n, p in self.model.named_parameters() if not any(nd in n for nd in ["bias", "norm"])
                ]

                def apply_decay_param_fun(x):
                    return x in decay_parameters

            optimizer_cls, optimizer_kwargs = Trainer.get_optimizer_cls_and_kwargs(self.args)
            if hasattr(optimizer_cls, "_create_master_weight") and self.args.fp16_opt_level == "O2":
                optimizer_kwargs["multi_precision"] = True

            def is_new_version_sharding_stage1_optimizer():
                signature_keys = set(inspect.signature(DygraphShardingOptimizer).parameters.keys())
                return "inner_optimizer_class" not in signature_keys

            if ShardingOption.SHARD_OP in self.args.sharding and not is_new_version_sharding_stage1_optimizer():
                # for backward compatibility.
                # this call will raise, if sharding stage1 is supported in HybridParallelOptimizer,
                # in which case, the logic follows will handle it
                self.optimizer = DygraphShardingOptimizer(
                    hcg=fleet.get_hybrid_communicate_group(),
                    user_defined_strategy=None,
                    params=params,
                    inner_optimizer_class=optimizer_cls,
                    learning_rate=self.lr_scheduler if lr_scheduler is None else lr_scheduler,
                    apply_decay_param_fun=apply_decay_param_fun,
                    weight_decay=self.args.weight_decay,
                    grad_clip=nn.ClipGradByGlobalNorm(self.args.max_grad_norm)
                    if self.args.max_grad_norm > 0
                    else None,
                    **optimizer_kwargs,
                )
            else:
                self.optimizer = optimizer_cls(
                    learning_rate=self.lr_scheduler if lr_scheduler is None else lr_scheduler,
                    apply_decay_param_fun=apply_decay_param_fun,
                    parameters=params,
                    weight_decay=self.args.weight_decay,
                    grad_clip=nn.ClipGradByGlobalNorm(self.args.max_grad_norm)
                    if self.args.max_grad_norm > 0
                    else None,
                    **optimizer_kwargs,
                )

        return self.optimizer

    def _load_rng_state(self, checkpoint):
        # Load RNG states from `checkpoint`
        if checkpoint is None:
            return

        # if use distributed training
        if self.args.world_size > 1:
            process_index = self.args.process_index
            rng_file = os.path.join(checkpoint, f"rng_state_{process_index}.pth")
            if not os.path.isfile(rng_file):
                logger.info(
                    f"Didn't find an RNG file for process {process_index}, if you are resuming a training that "
                    "wasn't launched in a distributed fashion, reproducibility is not guaranteed."
                )
                return
        else:
            rng_file = os.path.join(checkpoint, "rng_state.pth")
            if not os.path.isfile(rng_file):
                logger.info(
                    "Didn't find an RNG file, if you are resuming a training that was launched in a distributed "
                    "fashion, reproducibility is not guaranteed."
                )
                return

        checkpoint_rng_state = paddle.load(rng_file, return_numpy=True)
        random.setstate(checkpoint_rng_state["python"])
        np.random.set_state(checkpoint_rng_state["numpy"])

        core = paddle.framework.core

        core.default_cpu_generator().manual_seed(checkpoint_rng_state["cpu"])
        if core.is_compiled_with_cuda():
            if not len(checkpoint_rng_state["cuda"]) == core.get_cuda_device_count():
                raise ValueError("Length of gpu state list shoule be equal to the gpu device count")
            for i in range(core.get_cuda_device_count()):
                core.default_cuda_generator(i).manual_seed(checkpoint_rng_state["cuda"][i])

        if paddle.device.get_all_custom_device_type() is not None:
            custom_device_type = paddle.device.get_all_custom_device_type()
            for device in custom_device_type:
                if not len(checkpoint_rng_state["cuda"]) == core.get_custom_device_count(device):
                    raise ValueError("Length of custom device state list shoule be equal to the custom device count")
                for i in range(core.get_custom_device_count(device)):
                    core.default_custom_device_generator(i).manual_seed(checkpoint_rng_state["cuda"][i])

        if self.args.use_hybrid_parallel:
            fleet.meta_parallel.get_rng_state_tracker().set_states_tracker(
                checkpoint_rng_state["hybrid_parallel_rng_state_tracker"]
            )

    @staticmethod
    def get_optimizer_cls_and_kwargs(args: TrainingArguments) -> Tuple[Any, Any]:
        """
        Returns the optimizer class and optimizer parameters based on the training arguments.

        Args:
            args (`paddlenlp.training_args.TrainingArguments`):
                The training arguments for the training session.

        """
        # optimizer_kwargs = {"lr": args.learning_rate}
        optimizer_kwargs = {}
        adam_kwargs = {
            "beta1": args.adam_beta1,
            "beta2": args.adam_beta2,
            "epsilon": args.adam_epsilon,
        }
        if args.optim == OptimizerNames.ADAMW:
            from paddle.optimizer import AdamW

            optimizer_cls = AdamW
            optimizer_kwargs.update(adam_kwargs)
        else:
            raise ValueError(f"Trainer cannot instantiate unsupported optimizer: {args.optim}")
        return optimizer_cls, optimizer_kwargs

    def create_scheduler(self, num_training_steps: int):
        """
        Setup the scheduler. The optimizer of the trainer must have been set up either before this method is called or
        passed as an argument.

        Args:
            num_training_steps (int): The number of training steps to do.
        """
        warmup = (
            self.args.warmup_steps if self.args.warmup_steps > 0 else int(self.args.warmup_ratio * num_training_steps)
        )

        if self.lr_scheduler is None:
            self.lr_scheduler = get_scheduler(
                self.args.lr_scheduler_type,
                learning_rate=self.args.learning_rate,
                num_warmup_steps=warmup,
                num_training_steps=num_training_steps,
                num_cycles=self.args.num_cycles,
                lr_end=self.args.lr_end,
                power=self.args.power,
            )

        return self.lr_scheduler

    def num_examples(self, dataloader: DataLoader) -> int:
        """
        Helper to get number of samples in a [`~paddle.io.DataLoader`] by accessing its dataset. When
        dataloader.dataset does not exist or has no length, estimates as best it can
        """
        try:
            dataset = dataloader.dataset
            # Special case for IterableDatasetShard, we need to dig deeper
            if isinstance(dataset, IterableDatasetShard):
                return len(dataloader.dataset.dataset)
            return len(dataloader.dataset)
        except (NameError, AttributeError, TypeError):  # no dataset or length, estimate by length of dataloader
            return len(dataloader) * self.args.per_device_train_batch_size

    def _wrap_model(self, model, training=True):

        # train/eval could be run multiple-times - if already wrapped, don't re-wrap it again
        if unwrap_model(model) is not model:
            return model

        # Note: in paddle.distributed mode, there's no point in wrapping the model
        # inside a DistributedDataParallel as we'll be under `no_grad` anyways.
        if not training:
            return model

        # Mixed precision training
        if training and self.do_grad_scaling:  # self.args.fp16_opt_level=="O2":
            # model, self.optimizer
            if self.amp_dtype == "bfloat16":
                # fix for paddlepaddle < 2.4.1, not support for bf16
                decorated = paddle.amp.decorate(
                    models=model, optimizers=self.optimizer, level=self.args.fp16_opt_level, dtype=self.amp_dtype
                )
            else:
                decorated = paddle.amp.decorate(
                    models=model, optimizers=self.optimizer, level=self.args.fp16_opt_level
                )

            if self.optimizer is None:
                model = decorated
            else:
                model, self.optimizer = decorated

        # Multi-gpu training
        if self.args.world_size > 1 and not self.args.use_hybrid_parallel:
            model = paddle.DataParallel(model)
            # Distributed training (should be after fp16 initialization)

        in_pipeline_parallel_mode = self.args.pipeline_parallel_degree > 1
        in_sharding_parallel_mode = self.sharding is not None
        in_tensor_parallel_model = self.args.tensor_parallel_degree > 1

        # Pipeline mode
        if in_pipeline_parallel_mode:
            if self.args.amp_master_grad:
                mix_precision_utils.MixPrecisionLayer(model, dtype=self.amp_dtype)  # return value has no use
            # hack for pipeline model mini batch to batch
            # need batter solution @ZHUI
            # make batch_fn compatible for fleet.distributed_model decorate.
            prepare_pipeline_inputs_func = (
                model._prepare_pipeline_inputs_func if hasattr(model, "_prepare_pipeline_inputs_func") else None
            )
            model = fleet.distributed_model(model)
            if prepare_pipeline_inputs_func is not None:
                model._prepare_pipeline_inputs_func = prepare_pipeline_inputs_func
            else:

                def _prepare_pipeline_inputs_func(inputs):
                    first_stage_keys = ["input_ids", "attention_mask", "position_ids"]
                    last_stage_keys = ["labels"]

                    def get_expected_keys(inputs, keys):
                        ret = tuple([inputs.pop(k) for k in keys if k in inputs])
                        if len(ret) == 1:
                            ret = ret[0]
                        return ret

                    if type(inputs) is dict or type(inputs) is OrderedDict:
                        return [
                            get_expected_keys(inputs, first_stage_keys),
                            get_expected_keys(inputs, last_stage_keys),
                        ]

                    keys = list(inputs[0].keys())
                    inputs_batch = {key: [data.pop(key) for data in inputs] for key in keys}
                    return [
                        get_expected_keys(inputs_batch, first_stage_keys),
                        get_expected_keys(inputs_batch, last_stage_keys),
                    ]

                logger.warning(
                    "Using default prepare pipeline inputs func, only support input_ids and labels as inputs."
                )
                model._prepare_pipeline_inputs_func = _prepare_pipeline_inputs_func

            assert self.optimizer is not None, "Pipeline mode need decorate optimizer, pelease init optimizer."
            if self.args.amp_master_grad:
                self.optimizer = mix_precision_utils.MixPrecisionOptimizer(self.optimizer)
            self.optimizer = fleet.distributed_optimizer(self.optimizer)

        # No pipeline mode, sharding only
        if not in_pipeline_parallel_mode and in_sharding_parallel_mode:
            # Sharded DDP!
            if self.args.tensor_parallel_degree > 1:
                hcg = fleet.get_hybrid_communicate_group()
                assert (
                    ShardingOption.SHARD_GRAD_OP in self.args.sharding or ShardingOption.SHARD_OP in self.args.sharding
                ), "Only support tensor parallel + sharding stage1/stage2 hybrid parallel now."
                model = paddle.distributed.fleet.meta_parallel.TensorParallel(model, hcg, strategy=None)

            if ShardingOption.SHARD_OP in self.args.sharding:
                if self.args.amp_master_grad:
                    mix_precision_utils.MixPrecisionLayer(model, dtype=self.amp_dtype)  # return value has no use
                model = fleet.distributed_model(model)
                if self.args.amp_master_grad:
                    self.optimizer = mix_precision_utils.MixPrecisionOptimizer(self.optimizer)
                self.optimizer = fleet.distributed_optimizer(self.optimizer)
            else:
                # sync params (broadcast) buffers in dp group
                if not is_dp_group_support_in_group_sharded_parallel() and self.args.data_parallel_degree > 1:
                    from paddle.distributed.parallel import sync_params_buffers

                    hcg = fleet.get_hybrid_communicate_group()
                    dp_group = hcg.get_data_parallel_group()
                    sync_params_buffers(model, comm_group=dp_group, src_rank=dp_group.ranks[0])

                cpu_offload = ShardingOption.OFFLOAD in self.args.sharding
                assert self.optimizer is not None, "optimizer is empty!"
                level = None
                if ShardingOption.SHARD_GRAD_OP in self.args.sharding:
                    level = "os_g"
                if ShardingOption.FULL_SHARD in self.args.sharding:
                    level = "p_g_os"

                from paddle.distributed.sharding import group_sharded_parallel

                # add dp_group and exclude_layer params
                # https://www.paddlepaddle.org.cn/documentation/docs/zh/develop/api/paddle/distributed/sharding/group_sharded_parallel_cn.html#group-sharded-parallel
                extra_kwargs = {}
                if is_dp_group_support_in_group_sharded_parallel():
                    extra_kwargs["dp_group"] = self.dp_group
                    extra_kwargs["exclude_layer"] = ["GroupNorm"]

                model, optimizer, _ = group_sharded_parallel(
                    model,
                    self.optimizer,
                    level=level,
                    scaler=None,
                    group=self.sharding_group,
                    offload=cpu_offload,
                    **extra_kwargs,
                )
                self.optimizer = optimizer

        # pure tesnor parallel mode, no pipeline_parallel, no sharding.
        if not in_pipeline_parallel_mode and not in_sharding_parallel_mode and in_tensor_parallel_model:
            if self.args.amp_master_grad:
                mix_precision_utils.MixPrecisionLayer(model, dtype=self.amp_dtype)  # return value has no use

            model = fleet.distributed_model(model)
            assert self.optimizer is not None, "Tensor parallel mode need decorate optimizer, pelease init optimizer."
            if self.args.amp_master_grad:
                self.optimizer = mix_precision_utils.MixPrecisionOptimizer(self.optimizer)
            self.optimizer = fleet.distributed_optimizer(self.optimizer)

        return model

    def _prepare_input(self, data: Union[paddle.Tensor, Any]) -> Union[paddle.Tensor, Any]:
        """
        Prepares one `data` before feeding it to the model, be it a tensor or a nested list/dictionary of tensors.
        """
        if isinstance(data, Mapping):
            return type(data)({k: self._prepare_input(v) for k, v in data.items()})
        elif isinstance(data, (tuple, list)):
            return type(data)(self._prepare_input(v) for v in data)
        elif isinstance(data, paddle.Tensor):
            # kwargs = dict(device=self.args.current_device)
            # update data type for pure fp16
            if data.place.is_cuda_pinned_place():
                return data.cuda()
            return data
            # return data.to(**kwargs)
        return data

    def _prepare_inputs(self, inputs: Dict[str, Union[paddle.Tensor, Any]]) -> Dict[str, Union[paddle.Tensor, Any]]:
        """
        Prepare `inputs` before feeding them to the model, converting them to tensors if they are not already and
        handling potential state.
        """
        inputs = self._prepare_input(inputs)
        if self.args.past_index >= 0 and self._past is not None:
            inputs["mems"] = self._past

        return inputs

    def autocast_smart_context_manager(self):
        """
        A helper wrapper that creates an appropriate context manager for `autocast` while feeding it the desired
        arguments, depending on the situation.
        """
        if self.enable_autocast_context_manager:
            custom_black_list = ["reduce_sum", "c_softmax_with_cross_entropy"]
            custom_white_list = []
            if self.args.fp16_opt_level == "O2":
                # https://github.com/PaddlePaddle/Paddle/blob/eb97f4f0adca40b16a309b927e480178beb8ae96/python/paddle/amp/amp_lists.py#L85-L86
                # the lookup_table is in black_list, but in O2, we need it return fp16
                custom_white_list.extend(["lookup_table", "lookup_table_v2"])

            if self.args.amp_custom_white_list is not None:
                custom_white_list.extend(self.args.amp_custom_white_list)
            if self.args.amp_custom_black_list is not None:
                custom_black_list.extend(self.args.amp_custom_black_list)

            ctx_manager = autocast(
                True,
                custom_black_list=set(custom_black_list),
                custom_white_list=set(custom_white_list),
                level=self.args.fp16_opt_level,
                dtype=self.amp_dtype,
            )
        else:
            ctx_manager = contextlib.nullcontext() if sys.version_info >= (3, 7) else contextlib.suppress()

        return ctx_manager

    def compute_loss(self, model, inputs, return_outputs=False):
        """
        How the loss is computed by Trainer. By default, all models return the loss in the first element.
        Subclass and override for custom behavior.
        """
        if self.criterion is not None:
            if "labels" in inputs:
                labels = inputs.pop("labels")
            elif "start_positions" in inputs and "end_positions" in inputs:
                labels = (inputs.pop("start_positions"), inputs.pop("end_positions"))
            elif self.args.label_names is not None:
                labels = []
                for label in self.label_names:
                    labels.append(inputs.pop(label))
                labels = tuple(labels)
            elif "generator_labels" in inputs:
                labels = inputs["generator_labels"]
        else:
            labels = None

        outputs = model(**inputs)

        if self.criterion is not None:
            loss = self.criterion(outputs, labels)
            outputs = (loss, outputs)

        # Save past state if it exists
        # TODO: this needs to be fixed and made cleaner later.
        if self.args.past_index >= 0:
            self._past = outputs[self.args.past_index]

        # We don't use .loss here since the model may return tuples instead of ModelOutput.
        loss = outputs["loss"] if isinstance(outputs, dict) else outputs
        if isinstance(outputs, dict):
            loss = outputs["loss"]
        elif isinstance(outputs, tuple):
            loss = outputs[0]
        else:
            loss = outputs

        return (loss, outputs) if return_outputs else loss

    def training_step(self, model: nn.Layer, inputs: Dict[str, Union[paddle.Tensor, Any]]) -> paddle.Tensor:
        """
        Perform a training step on a batch of inputs.

        Subclass and override to inject custom behavior.

        Args:
            model (`nn.Layer`):
                The model to train.
            inputs (`Dict[str, Union[paddle.Tensor, Any]]`):
                The inputs and targets of the model.

                The dictionary will be unpacked before being fed to the model. Most models expect the targets under the
                argument `labels`. Check your model's documentation for all accepted arguments.

        Return:
            `paddle.Tensor`: The tensor with training loss on this batch.
        """
        if self.args.pipeline_parallel_degree > 1:
            return self.training_pipeline_step(model, inputs)

        model.train()
        inputs = self._prepare_inputs(inputs)

        with self.autocast_smart_context_manager():
            loss = self.compute_loss(model, inputs)

        if self.args.gradient_accumulation_steps > 1:
            loss = loss / self.args.gradient_accumulation_steps

        if self.do_grad_scaling:
            self.scaler.scale(loss).backward()
        else:
            loss.backward()

        return loss.detach()

    def training_pipeline_step(self, model: nn.Layer, inputs: Dict[str, Union[paddle.Tensor, Any]]) -> paddle.Tensor:
        """
        Perform a training step on a batch of inputs.

        Subclass and override to inject custom behavior.

        Args:
            model (`nn.Layer`):
                The model to train.
            inputs (`Dict[str, Union[paddle.Tensor, Any]]`):
                The inputs and targets of the model.

                The dictionary will be unpacked before being fed to the model. Most models expect the targets under the
                argument `labels`. Check your model's documentation for all accepted arguments.

        Return:
            `paddle.Tensor`: The tensor with training loss on this batch.
        """
        # accumulation data
        if not hasattr(self, "_pp_data_buffer"):
            self._pp_data_buffer = []
        self._pp_data_buffer.append(inputs)
        if len(self._pp_data_buffer) != self.args.gradient_accumulation_steps:
            return paddle.zeros([])

        # for v in self._pp_data_buffer[0].values():
        #     assert isinstance(v, paddle.Tensor), f"Only support tensor as pipeline mode input, got type {type(v)}"

        inputs = model._prepare_pipeline_inputs_func(self._pp_data_buffer)
        self._pp_data_buffer = []

        model.train()
        # hack pipeline-layers
        # since the pipeline layer will check input is valid every iter.
        # in same case,  for example, batch size warmup, we need dynamic change gradient_accumulation_steps to implement.
        config_backup = model.micro_batch_size, model.accumulate_steps
        model.micro_batch_size = self.args.per_device_train_batch_size
        model.accumulate_steps = self.args.gradient_accumulation_steps

        if model._dp_comm_overlap or model._sharding_comm_overlap:
            for _, buffers in model._chunk_2_comm_buffers.items():
                for buffer in buffers:
                    buffer._acc_steps = self.args.gradient_accumulation_steps

        inputs = model._prepare_training(
            inputs, self.optimizer, self.lr_scheduler
        )  # None, None => [optimizer, lr_scheduler]
        model.optimizer = None  # we do not use `PipelineParallel` to handler optimizer step
        model.lr_scheduler = None

        with self.autocast_smart_context_manager():
            loss = model.forward_backward_pipeline(inputs, self.scaler if self.do_grad_scaling else None)

        model.micro_batch_size, model.accumulate_steps = config_backup

        return loss.detach()

    def save_model(self, output_dir: Optional[str] = None, merge_tensor_parallel: Optional[bool] = False):
        """
        Will save the model, so you can reload it using `from_pretrained()`.

        Will only save from the main process.
        """

        if output_dir is None:
            output_dir = self.args.output_dir

        if self.args.should_save_model_state:
            self._save(output_dir=output_dir, merge_tensor_parallel=merge_tensor_parallel)

    def _save_checkpoint(self, model, metrics=None):
        # assert unwrap_model(model) is self.model, "internal model should be a reference to self.model"

        # Save model checkpoint
        checkpoint_folder = f"{PREFIX_CHECKPOINT_DIR}-{self.state.global_step}"

        run_dir = self.args.output_dir

        output_dir = os.path.join(run_dir, checkpoint_folder)

        if ShardingOption.FULL_SHARD in self.args.sharding:
            # TODO(ZHUI) fix it and set convert2cpu=True to save gpu memory
            model.get_all_parameters(convert2cpu=False)

        # 模型保存
        self.save_model(output_dir)

        optimizer_name = _add_variant(OPTIMIZER_NAME, self.args.optimizer_name_suffix)

        # 优化器保存
        if self.args.use_hybrid_parallel:
            if self.dp_group.rank <= 0:
                os.makedirs(output_dir, exist_ok=True)
                paddle.save(
                    self.optimizer.state_dict(),
                    os.path.join(output_dir, optimizer_name),
                )

        if self.args.should_save:
            if not self.args.use_hybrid_parallel:
                paddle.save(self.optimizer.state_dict(), os.path.join(output_dir, OPTIMIZER_NAME))

            # FIXME: manybe only save one copy
            paddle.save(self.lr_scheduler.state_dict(), os.path.join(output_dir, SCHEDULER_NAME))

            if self.do_grad_scaling:
                paddle.save(self.scaler.state_dict(), os.path.join(output_dir, SCALER_NAME))

        # Determine the new best metric / best model checkpoint
        if metrics is not None and self.args.metric_for_best_model is not None:
            metric_to_check = self.args.metric_for_best_model
            if not metric_to_check.startswith("eval_"):
                metric_to_check = f"eval_{metric_to_check}"
            metric_value = metrics[metric_to_check]

            operator = np.greater if self.args.greater_is_better else np.less
            if (
                self.state.best_metric is None
                or self.state.best_model_checkpoint is None
                or operator(metric_value, self.state.best_metric)
            ):
                self.state.best_metric = metric_value
                self.state.best_model_checkpoint = output_dir

        # Save the Trainer state
        if self.args.should_save:
            self.state.save_to_json(os.path.join(output_dir, TRAINER_STATE_NAME))

        # Save RNG state in non-distributed training
        rng_states = {
            "python": random.getstate(),
            "numpy": np.random.get_state(),
            "cuda": [k.current_seed() for k in paddle.get_rng_state()],
            "cpu": paddle.framework.core.default_cpu_generator().get_state().current_seed(),
        }
        if self.args.use_hybrid_parallel:
            rng_states[
                "hybrid_parallel_rng_state_tracker"
            ] = fleet.meta_parallel.get_rng_state_tracker().get_states_tracker()

        # A process can arrive here before the process 0 has a chance to save the model, in which case output_dir may
        # not yet exist.
        os.makedirs(output_dir, exist_ok=True)

        if self.args.world_size > 1:
            # use global process_index to save
            process_index = self.args.process_index
            paddle.save(rng_states, os.path.join(output_dir, f"rng_state_{process_index}.pth"))
        else:
            paddle.save(rng_states, os.path.join(output_dir, "rng_state.pth"))

        # Maybe delete some older checkpoints.
        if self.args.should_save_model_state and (
            True if not self.args.use_hybrid_parallel else self.args.local_rank == 0
        ):
            self._rotate_checkpoints(use_mtime=True, output_dir=run_dir)

    def set_optimizer_grouped_parameters(self, optimizer_grouped_parameters=None):
        """
        set optimizer grouped parameters:

        you can set optimizer_grouped_parameters with whatever argments on whatever parameters to train.
        """
        self.optimizer_grouped_parameters = optimizer_grouped_parameters

    def disable_autocast_context_manager(self):
        """
        For pure fp16 or pure bf16 training, the paddle.amp.autocast is annoy for always cast fp32 to fp16.
        if you networks cast fp16 to fp32 manually to get higher precision, autocast make it not work, since it cast fp32 to fp16 back.

        """
        assert self.args.fp16_opt_level == "O2", "disable_autocast_context_manager should only work for pure fp16/bf16"
        self.enable_autocast_context_manager = False

    def _sorted_checkpoints(
        self, output_dir=None, checkpoint_prefix=PREFIX_CHECKPOINT_DIR, use_mtime=False
    ) -> List[str]:
        ordering_and_checkpoint_path = []

        glob_checkpoints = [str(x) for x in Path(output_dir).glob(f"{checkpoint_prefix}-*")]

        for path in glob_checkpoints:
            if use_mtime:
                ordering_and_checkpoint_path.append((os.path.getmtime(path), path))
            else:
                regex_match = re.match(f".*{checkpoint_prefix}-([0-9]+)", path)
                if regex_match is not None and regex_match.groups() is not None:
                    ordering_and_checkpoint_path.append((int(regex_match.groups()[0]), path))

        checkpoints_sorted = sorted(ordering_and_checkpoint_path)
        checkpoints_sorted = [checkpoint[1] for checkpoint in checkpoints_sorted]
        # Make sure we don't delete the best model.
        if self.state.best_model_checkpoint is not None:
            best_model_index = checkpoints_sorted.index(str(Path(self.state.best_model_checkpoint)))
            for i in range(best_model_index, len(checkpoints_sorted) - 2):
                checkpoints_sorted[i], checkpoints_sorted[i + 1] = checkpoints_sorted[i + 1], checkpoints_sorted[i]
        return checkpoints_sorted

    def _rotate_checkpoints(self, use_mtime=False, output_dir=None) -> None:
        if self.args.save_total_limit is None or self.args.save_total_limit <= 0:
            return

        # Check if we should delete older checkpoint(s)
        checkpoints_sorted = self._sorted_checkpoints(use_mtime=use_mtime, output_dir=output_dir)
        if len(checkpoints_sorted) <= self.args.save_total_limit:
            return

        # If save_total_limit=1 with load_best_model_at_end=True, we could end up deleting the last checkpoint, which
        # we don't do to allow resuming.
        save_total_limit = self.args.save_total_limit
        if (
            self.state.best_model_checkpoint is not None
            and self.args.save_total_limit == 1
            and checkpoints_sorted[-1] != self.state.best_model_checkpoint
        ):
            save_total_limit = 2

        number_of_checkpoints_to_delete = max(0, len(checkpoints_sorted) - save_total_limit)
        checkpoints_to_be_deleted = checkpoints_sorted[:number_of_checkpoints_to_delete]
        for checkpoint in checkpoints_to_be_deleted:
            logger.info(f"Deleting older checkpoint [{checkpoint}] due to args.save_total_limit")
            shutil.rmtree(checkpoint)

    def _save(self, output_dir: Optional[str] = None, state_dict=None, merge_tensor_parallel=False):
        # If we are executing this function, we are the process zero, so we don't check for that. 该注释后续需要改掉
        output_dir = output_dir if output_dir is not None else self.args.output_dir
        os.makedirs(output_dir, exist_ok=True)
        logger.info(f"Saving model checkpoint to {output_dir}")
        # Save a trained model and configuration using `save_pretrained()`.
        # They can then be reloaded using `from_pretrained()`

        if self.args.old_save_load:
            merge_tensor_parallel = merge_tensor_parallel and self.args.use_hybrid_parallel

        # New sharded ckpt method
        if not self.args.old_save_load:
            if not isinstance(self.model, PretrainedModel):
                if isinstance(unwrap_model(self.model), PretrainedModel):
                    config_to_save = None
                    if self.args.should_save_sharding_stage1_model:
                        (
                            state_dict,
                            config_to_save,
                            weight_name_suffix,
                        ) = self.sharding_io.manipulate_state_dict_and_config(
                            unwrap_model(self.model), merge_tensor_parallel=merge_tensor_parallel
                        )
                    else:
                        state_dict, config_to_save = self.sharded_ckpt_io.manipulate_state_dict_and_config(
                            unwrap_model(self.model)
                        )
                        weight_name_suffix = self.args.weight_name_suffix
                    unwrap_model(self.model).save_pretrained(
                        output_dir,
                        state_dict=state_dict,
                        config_to_save=config_to_save,
                        variant=weight_name_suffix,
                        is_main_process=self.args.should_save,  # 这块地方应该要修改,should_save
                    )
                else:
                    logger.info("Trainer.model is not a `PretrainedModel`, only saving its state dict.")
                    if state_dict is None:
                        state_dict = self.model.state_dict()
                    paddle.save(
                        state_dict,
                        os.path.join(output_dir, _add_variant(PADDLE_WEIGHTS_NAME, self.args.weight_name_suffix)),
                    )
            else:
                if isinstance(self.model, PretrainedModel):
                    config_to_save = None
                    if self.args.should_save_sharding_stage1_model:
                        (
                            state_dict,
                            config_to_save,
                            weight_name_suffix,
                        ) = self.sharding_io.manipulate_state_dict_and_config(
                            self.model, merge_tensor_parallel=merge_tensor_parallel
                        )
                    else:
                        state_dict, config_to_save = self.sharded_ckpt_io.manipulate_state_dict_and_config(
                            unwrap_model(self.model)
                        )
                        weight_name_suffix = self.args.weight_name_suffix
                    self.model.save_pretrained(
                        output_dir,
                        state_dict=state_dict,
                        config_to_save=config_to_save,
                        merge_tensor_parallel=merge_tensor_parallel,
                        variant=weight_name_suffix,
                        is_main_process=self.args.should_save,
                    )

        else:
            if isinstance(self.model, LoRAModel) or isinstance(self.model, PrefixModelForCausalLM):
                # lugimzzz: Force merge_tensor_parallel to True for LoRA & Prefix Model until there is an option to merge params during training.
                self.model.save_pretrained(
                    output_dir,
                    variant=self.args.weight_name_suffix,
                    merge_tensor_parallel=True,
                    is_main_process=self.args.should_save,
                )
            elif not isinstance(self.model, PretrainedModel):
                if isinstance(unwrap_model(self.model), PretrainedModel):
                    if self.args.should_save_sharding_stage1_model:
                        config_to_save = None
                        (
                            state_dict,
                            config_to_save,
                            weight_name_suffix,
                        ) = self.sharding_io.manipulate_state_dict_and_config(
                            unwrap_model(self.model), merge_tensor_parallel=merge_tensor_parallel
                        )
                        unwrap_model(self.model).save_pretrained(
                            output_dir,
                            state_dict=state_dict,
                            config_to_save=config_to_save,
                            merge_tensor_parallel=merge_tensor_parallel,
                            variant=weight_name_suffix,
                            is_main_process=self.args.should_save,
                        )
                    else:
                        unwrap_model(self.model).save_pretrained(
                            output_dir,
                            merge_tensor_parallel=merge_tensor_parallel,
                            variant=self.args.weight_name_suffix,
                            is_main_process=self.args.should_save,
                        )
                else:
                    logger.info("Trainer.model is not a `PretrainedModel`, only saving its state dict.")
                    if merge_tensor_parallel:
                        logger.warning(
                            "Trainer.model is not a `PretrainedModel`, not suppor for merge_tensor_parallel."
                        )
                    if state_dict is None:
                        state_dict = self.model.state_dict()
                    paddle.save(
                        state_dict,
                        os.path.join(output_dir, _add_variant(PADDLE_WEIGHTS_NAME, self.args.weight_name_suffix)),
                    )
            else:
                if isinstance(self.model, PretrainedModel) and self.args.should_save_sharding_stage1_model:
                    config_to_save = None
                    state_dict, config_to_save, weight_name_suffix = self.sharding_io.manipulate_state_dict_and_config(
                        self.model, merge_tensor_parallel=merge_tensor_parallel
                    )
                    self.model.save_pretrained(
                        output_dir,
                        state_dict=state_dict,
                        config_to_save=config_to_save,
                        merge_tensor_parallel=merge_tensor_parallel,
                        variant=weight_name_suffix,
                        is_main_process=self.args.should_save,
                    )
                else:
                    self.model.save_pretrained(
                        output_dir,
                        merge_tensor_parallel=merge_tensor_parallel,
                        variant=self.args.weight_name_suffix,
                        is_main_process=self.args.should_save,
                    )
        if self.args.should_save_sharding_stage1_model:
            self.sharding_io.save_distributed_model_meta(output_dir)

        if self.args.should_save:
            if self.tokenizer is not None:
                self.tokenizer.save_pretrained(output_dir)

            # Good practice: save your training arguments together with the trained model
            paddle.save(self.args, os.path.join(output_dir, TRAINING_ARGS_NAME))

    def _load_optimizer_and_scheduler(self, checkpoint):
        """If optimizer and scheduler states exist, load them."""
        if checkpoint is None:
            return

        opt_state_dict = None
        if self.args.should_load_sharding_stage1_model:
            opt_state_dict = self.sharding_io.load_optimizer_state_with_reshard(
                checkpoint, base_opt_name=OPTIMIZER_NAME
            )
        else:
            optimizer_name = _add_variant(OPTIMIZER_NAME, self.args.optimizer_name_suffix)
            path = os.path.join(checkpoint, optimizer_name)
            if os.path.isfile(path):
                opt_state_dict = paddle.load(path)

        if opt_state_dict is not None and os.path.isfile(os.path.join(checkpoint, SCHEDULER_NAME)):
            # Load in optimizer and scheduler states
            self.optimizer.set_state_dict(opt_state_dict)

            self.lr_scheduler.set_state_dict(paddle.load(os.path.join(checkpoint, SCHEDULER_NAME)))
            if self.do_grad_scaling and os.path.isfile(os.path.join(checkpoint, SCALER_NAME)):
                self.scaler.load_state_dict(paddle.load(os.path.join(checkpoint, SCALER_NAME), return_numpy=True))
        else:
            raise ValueError(
                f"optimizer-state-dict not found, opt:{os.path.join(checkpoint, optimizer_name)} scheduler:{os.path.join(checkpoint, SCHEDULER_NAME)}"
            )

    def log(self, logs: Dict[str, float], **kwargs) -> None:
        """
        Log `logs` on the various objects watching training.

        Subclass and override this method to inject custom behavior.

        Args:
            logs (`Dict[str, float]`):
                The values to log.
        """

        try:
            from paddle.distributed.fleet.utils.timer_helper import (
                get_timers as paddle_get_timers,
            )

            paddle_pipeline_timers = paddle_get_timers()
        except ImportError:  # paddle version too old, timer not support
            warnings.warn(f"paddle version:{paddle.__git_commit__} does not support pipeline timer")
            paddle_pipeline_timers = None
        except AssertionError:
            paddle_pipeline_timers = None
        kwargs.update(timer=self.timers, paddle_pipeline_timers=paddle_pipeline_timers)

        if self.state.epoch is not None:
            logs["epoch"] = round(self.state.epoch, 4)
        output = {**logs, **{"step": self.state.global_step}}
        self.state.log_history.append(output)
        self.control = self.callback_handler.on_log(self.args, self.state, self.control, logs, **kwargs)

    def evaluate(
        self,
        eval_dataset: Optional[Dataset] = None,
        ignore_keys: Optional[List[str]] = None,
        metric_key_prefix: str = "eval",
    ) -> Dict[str, float]:
        """
        Run evaluation and returns metrics.

        The calling script will be responsible for providing a method to compute metrics, as they are task-dependent
        (pass it to the init `compute_metrics` argument).

        You can also subclass and override this method to inject custom behavior.

        Args:
            eval_dataset (`Dataset`, *optional*):
                Pass a dataset if you wish to override `self.eval_dataset`. If it is an `datasets.Dataset`, columns not
                accepted by the `model.forward()` method are automatically removed. It must implement the `__len__`
                method.
            ignore_keys (`Lst[str]`, *optional*):
                A list of keys in the output of your model (if it is a dictionary) that should be ignored when
                gathering predictions.
            metric_key_prefix (`str`, *optional*, defaults to `"eval"`):
                An optional prefix to be used as the metrics key prefix. For example the metrics "bleu" will be named
                "eval_bleu" if the prefix is "eval" (default)

        Returns:
            A dictionary containing the evaluation loss and the potential metrics computed from the predictions. The
            dictionary also contains the epoch number which comes from the training state.
        """
        # memory metrics - must set up as early as possible
        self._memory_tracker.start()

        eval_dataloader = self.get_eval_dataloader(eval_dataset)
        start_time = time.time()

        output = self.evaluation_loop(
            eval_dataloader,
            description="Evaluation",
            # No point gathering the predictions if there are no metrics, otherwise we defer to
            # self.args.prediction_loss_only
            prediction_loss_only=True if self.compute_metrics is None else None,
            ignore_keys=ignore_keys,
            metric_key_prefix=metric_key_prefix,
            max_eval_iters=self.args.max_evaluate_steps,
        )

        total_batch_size = self.args.eval_batch_size * self.args.dataset_world_size
        output.metrics.update(
            speed_metrics(
                metric_key_prefix,
                start_time,
                num_samples=output.num_samples,
                num_steps=math.ceil(output.num_samples / total_batch_size),
            )
        )

        self.log(output.metrics)

        self.control = self.callback_handler.on_evaluate(self.args, self.state, self.control, output.metrics)

        self._memory_tracker.stop_and_update_metrics(output.metrics)

        return output.metrics

    def evaluation_loop(
        self,
        dataloader: DataLoader,
        description: str,
        prediction_loss_only: Optional[bool] = None,
        ignore_keys: Optional[List[str]] = None,
        metric_key_prefix: str = "eval",
        max_eval_iters: Optional[int] = -1,
    ) -> EvalLoopOutput:
        """
        Prediction/evaluation loop, shared by `Trainer.evaluate()` and `Trainer.predict()`.

        Works both with or without labels.
        """
        args = self.args

        prediction_loss_only = prediction_loss_only if prediction_loss_only is not None else args.prediction_loss_only

        if self.args.pipeline_parallel_degree > 1:
            # Only accept wrapped model for pipeline_parallel mode
            model = self.model_wrapped
        else:
            model = self.model

        if isinstance(dataloader, paddle.io.DataLoader):
            batch_size = dataloader.batch_sampler.batch_size
        elif isinstance(dataloader, _DataLoaderIterBase):
            # support for inner dataloader
            batch_size = dataloader._batch_sampler.batch_size
            # alias for inner dataloader
            dataloader.dataset = dataloader._dataset
        else:
            raise ValueError("Only support for paddle.io.DataLoader")

        num_samples = None
        if max_eval_iters > 0:
            # on eval limit steps
            num_samples = batch_size * self.args.dataset_world_size * max_eval_iters
            if isinstance(dataloader, _DataLoaderIterBase) and isinstance(
                dataloader._batch_sampler, NlpDistributedBatchSampler
            ):
                consumed_samples = (
                    ((self.state.global_step) // args.eval_steps)
                    * max_eval_iters
                    * args.per_device_eval_batch_size
                    * args.dataset_world_size
                )
                dataloader._batch_sampler.set_epoch(consumed_samples=consumed_samples)

        logger.info(f"***** Running {description} *****")

        if not self.args.distributed_dataloader or (
            self.args.distributed_dataloader and self.args.should_load_dataset
        ):
            if has_length(dataloader):
                logger.info(f"  Num examples = {self.num_examples(dataloader)}")
                if max_eval_iters > 0:
                    logger.info(f"  Total prediction steps = {max_eval_iters}")
                else:
                    logger.info(f"  Total prediction steps = {len(dataloader)}")
            else:
                logger.info("  Num examples: Unknown")
                if max_eval_iters > 0:
                    logger.info(f"  Total prediction steps = {max_eval_iters}")

            logger.info(f"  Pre device batch size = {batch_size}")
            logger.info(f"  Total Batch size = {batch_size * self.args.dataset_world_size}")

        model.eval()

        self.callback_handler.eval_dataloader = dataloader
        # Do this before wrapping.
        eval_dataset = dataloader.dataset

        if args.past_index >= 0:
            self._past = None

        # Initialize containers
        # losses/preds/labels on GPU (accumulated for eval_accumulation_steps)
        losses_host = None
        preds_host = None
        labels_host = None
        # losses/preds/labels on CPU (final containers)
        all_losses = None
        all_preds = None
        all_labels = None
        # Will be useful when we have an iterable dataset so don't know its length.

        observed_num_examples = 0
        # Main evaluation loop
        losses = []
        for step, inputs in enumerate(dataloader):
            # Update the observed num examples
            observed_batch_size = find_batch_size(inputs)
            if observed_batch_size is not None:
                observed_num_examples += observed_batch_size
                # For batch samplers, batch_size is not known by the dataloader in advance.
                batch_size = observed_batch_size

            # Prediction step
            loss, logits, labels = self.prediction_step(model, inputs, prediction_loss_only, ignore_keys=ignore_keys)

            # Update containers on host
            if loss is not None:
                # losses = self._nested_gather(loss.repeat(batch_size))
                losses = self._nested_gather(paddle.tile(loss, repeat_times=[batch_size, 1]))
                losses_host = losses if losses_host is None else paddle.concat((losses_host, losses), axis=0)
            if labels is not None:
                labels = self._pad_across_processes(labels)
                labels = self._nested_gather(labels)
                labels_host = labels if labels_host is None else nested_concat(labels_host, labels, padding_index=-100)
            if logits is not None:
                logits = self._pad_across_processes(logits)
                logits = self._nested_gather(logits)
                if self.preprocess_logits_for_metrics is not None:
                    logits = self.preprocess_logits_for_metrics(logits, labels)
                preds_host = logits if preds_host is None else nested_concat(preds_host, logits, padding_index=-100)
            self.control = self.callback_handler.on_prediction_step(args, self.state, self.control)

            # Gather all tensors and put them back on the CPU if we have done enough accumulation steps.
            if args.eval_accumulation_steps is not None and (step + 1) % args.eval_accumulation_steps == 0:
                if losses_host is not None:
                    losses = nested_numpify(losses_host)
                    all_losses = losses if all_losses is None else np.concatenate((all_losses, losses), axis=0)
                if preds_host is not None:
                    logits = nested_numpify(preds_host)
                    all_preds = logits if all_preds is None else nested_concat(all_preds, logits, padding_index=-100)

                if labels_host is not None:
                    labels = nested_numpify(labels_host)
                    all_labels = (
                        labels if all_labels is None else nested_concat(all_labels, labels, padding_index=-100)
                    )

                # Set back to None to begin a new accumulation
                losses_host, preds_host, labels_host = None, None, None

            if max_eval_iters > 0 and step >= max_eval_iters - 1:
                break

        # Gather all remaining tensors and put them back on the CPU
        if losses_host is not None:
            losses = nested_numpify(losses_host)
            all_losses = losses if all_losses is None else np.concatenate((all_losses, losses), axis=0)
        if preds_host is not None:
            logits = nested_numpify(preds_host)
            all_preds = logits if all_preds is None else nested_concat(all_preds, logits, padding_index=-100)
        if labels_host is not None:
            labels = nested_numpify(labels_host)
            all_labels = labels if all_labels is None else nested_concat(all_labels, labels, padding_index=-100)

        # Number of samples
        if num_samples is not None:
            pass
        elif has_length(eval_dataset):
            num_samples = len(eval_dataset)
        # The instance check is weird and does not actually check for the type, but whether the dataset has the right
        # methods. Therefore we need to make sure it also has the attribute.
        elif isinstance(eval_dataset, IterableDatasetShard) and hasattr(eval_dataset, "num_examples"):
            num_samples = eval_dataset.num_examples
        else:
            if has_length(dataloader):
                num_samples = self.num_examples(dataloader)
            else:  # both len(dataloader.dataset) and len(dataloader) fail
                num_samples = observed_num_examples

        # Number of losses has been rounded to a multiple of batch_size and in a distributed training, the number of
        # samplers has been rounded to a multiple of batch_size, so we truncate.
        if all_losses is not None:
            all_losses = all_losses[:num_samples]
        if all_preds is not None:
            all_preds = nested_truncate(all_preds, num_samples)
        if all_labels is not None:
            all_labels = nested_truncate(all_labels, num_samples)

        model.train()

        # Metrics!
        if self.compute_metrics is not None and all_preds is not None and all_labels is not None:
            metrics = self.compute_metrics(EvalPrediction(predictions=all_preds, label_ids=all_labels))
        else:
            metrics = {}

        if all_losses is not None:
            metrics[f"{metric_key_prefix}_loss"] = all_losses.mean().item()

        # Prefix all keys with metric_key_prefix + '_'
        for key in list(metrics.keys()):
            if not key.startswith(f"{metric_key_prefix}_"):
                metrics[f"{metric_key_prefix}_{key}"] = metrics.pop(key)

        return EvalLoopOutput(predictions=all_preds, label_ids=all_labels, metrics=metrics, num_samples=num_samples)

    def predict(
        self, test_dataset: Dataset, ignore_keys: Optional[List[str]] = None, metric_key_prefix: str = "test"
    ) -> PredictionOutput:
        """
        Run prediction and returns predictions and potential metrics.
        Depending on the dataset and your use case, your test dataset may contain labels. In that case, this method
        will also return metrics, like in `evaluate()`.
        Args:
            test_dataset (`Dataset`):
                Dataset to run the predictions on. If it is an `datasets.Dataset`, columns not accepted by the
                `model.forward()` method are automatically removed. Has to implement the method `__len__`
            ignore_keys (`Lst[str]`, *optional*):
                A list of keys in the output of your model (if it is a dictionary) that should be ignored when
                gathering predictions.
            metric_key_prefix (`str`, *optional*, defaults to `"test"`):
                An optional prefix to be used as the metrics key prefix. For example the metrics "bleu" will be named
                "test_bleu" if the prefix is "test" (default)
        <Tip>
        If your predictions or labels have different sequence length (for instance because you're doing dynamic padding
        in a token classification task) the predictions will be padded (on the right) to allow for concatenation into
        one array. The padding index is -100.
        </Tip>
        Returns: *NamedTuple* A namedtuple with the following keys:
            - predictions (`np.ndarray`): The predictions on `test_dataset`.
            - label_ids (`np.ndarray`, *optional*): The labels (if the dataset contained some).
            - metrics (`Dict[str, float]`, *optional*): The potential dictionary of metrics (if the dataset contained
              labels).
        """
        # memory metrics - must set up as early as possible
        self._memory_tracker.start()

        test_dataloader = self.get_test_dataloader(test_dataset)
        start_time = time.time()

        eval_loop = self.evaluation_loop
        output = eval_loop(
            test_dataloader,
            description="Prediction",
            ignore_keys=ignore_keys,
            metric_key_prefix=metric_key_prefix,
            max_eval_iters=self.args.max_evaluate_steps,
        )
        total_batch_size = self.args.per_device_eval_batch_size * self.args.dataset_world_size
        output.metrics.update(
            speed_metrics(
                metric_key_prefix,
                start_time,
                num_samples=output.num_samples,
                num_steps=math.ceil(output.num_samples / total_batch_size),
            )
        )

        self._memory_tracker.stop_and_update_metrics(output.metrics)

        return PredictionOutput(predictions=output.predictions, label_ids=output.label_ids, metrics=output.metrics)

    def prediction_pipeline_step(
        self,
        model: nn.Layer,
        inputs: Dict[str, Union[paddle.Tensor, Any]],
        prediction_loss_only: bool,
        ignore_keys: Optional[List[str]] = None,
    ) -> Tuple[Optional[paddle.Tensor], Optional[paddle.Tensor], Optional[paddle.Tensor]]:
        """
        prediction_step function for pipeline parallel mode.
        """
        if hasattr(model, "_prepare_pipeline_inputs_func"):
            inputs, labels = model._prepare_pipeline_inputs_func(inputs)
            has_labels = labels is not None
        else:
            has_labels = all(inputs.get(k) is not None for k in self.label_names)
            inputs = self._prepare_inputs(inputs)
            # labels may be popped when computing the loss (label smoothing for instance) so we grab them first.
            if has_labels:
                labels = nested_detach(tuple(inputs.get(name) for name in self.label_names))
                if len(labels) == 1:
                    labels = labels[0]
            else:
                labels = None
            inputs = inputs.pop("input_ids")

        with paddle.no_grad():
            if has_labels:
                with self.autocast_smart_context_manager():
                    loss = model.eval_batch([inputs, labels], compute_loss=True)
                    # loss, outputs = self.compute_loss(model, inputs, return_outputs=True)
                loss = loss.mean().detach()
            else:
                raise ValueError("pipeline mode eval need label!")

        return (loss, None, labels)

    def prediction_step(
        self,
        model: nn.Layer,
        inputs: Dict[str, Union[paddle.Tensor, Any]],
        prediction_loss_only: bool,
        ignore_keys: Optional[List[str]] = None,
    ) -> Tuple[Optional[paddle.Tensor], Optional[paddle.Tensor], Optional[paddle.Tensor]]:
        """
        Perform an evaluation step on `model` using `inputs`.

        Subclass and override to inject custom behavior.

        Args:
            model (`nn.Layer`):
                The model to evaluate.
            inputs (`Dict[str, Union[paddle.Tensor, Any]]`):
                The inputs and targets of the model.

                The dictionary will be unpacked before being fed to the model. Most models expect the targets under the
                argument `labels`. Check your model's documentation for all accepted arguments.
            prediction_loss_only (`bool`):
                Whether or not to return the loss only.
            ignore_keys (`Lst[str]`, *optional*):
                A list of keys in the output of your model (if it is a dictionary) that should be ignored when
                gathering predictions.

        Return:
            Tuple[Optional[paddle.Tensor], Optional[paddle.Tensor], Optional[paddle.Tensor]]: A tuple with the loss,
            logits and labels (each being optional).
        """
        if self.args.pipeline_parallel_degree > 1:
            # hack for pipeline mode
            inputs = self._prepare_inputs(inputs)
            return self.prediction_pipeline_step(model, inputs, prediction_loss_only, ignore_keys)

        has_labels = all(inputs.get(k) is not None for k in self.label_names)
        inputs = self._prepare_inputs(inputs)
        if ignore_keys is None:
            if hasattr(self.model, "config"):
                ignore_keys = getattr(self.model.config, "keys_to_ignore_at_inference", [])
            else:
                ignore_keys = []

        # labels may be popped when computing the loss (label smoothing for instance) so we grab them first.
        if has_labels:
            labels = nested_detach(tuple(inputs.get(name) for name in self.label_names))
            if len(labels) == 1:
                labels = labels[0]
        else:
            labels = None

        with paddle.no_grad():
            if has_labels:
                with self.autocast_smart_context_manager():
                    loss, outputs = self.compute_loss(model, inputs, return_outputs=True)
                loss = loss.mean().detach()

                if isinstance(outputs, dict):
                    logits = tuple(v for k, v in outputs.items() if k not in ignore_keys + ["loss"])
                else:
                    logits = outputs[1:]
            else:
                loss = None
                with self.autocast_smart_context_manager():
                    outputs = model(**inputs)
                if isinstance(outputs, dict):
                    logits = tuple(v for k, v in outputs.items() if k not in ignore_keys)
                else:
                    logits = outputs
                # TODO: this needs to be fixed and made cleaner later.
                if self.args.past_index >= 0:
                    self._past = outputs[self.args.past_index - 1]

        if prediction_loss_only:
            return (loss, None, None)

        logits = nested_detach(logits)
        if isinstance(logits, (list, tuple)) and len(logits) == 1:
            logits = logits[0]

        return (loss, logits, labels)

    def is_local_process_zero(self) -> bool:
        """
        Whether or not this process is the local (e.g., on one machine if training in a distributed fashion on several
        machines) main process.
        """
        return self.args.local_process_index == 0

    def is_world_process_zero(self) -> bool:
        """
        Whether or not this process is the global main process (when training in a distributed fashion on several
        machines, this is only going to be `True` for one process).
        """
        return self.args.process_index == 0

    def _nested_gather(self, tensors):
        """
        Gather value of `tensors` (tensor or list/tuple of nested tensors) and convert them to numpy before
        concatenating them to `gathered`
        """
        if tensors is None:
            return
        if self.args.local_rank != -1:
            tensors = distributed_concat(tensors)
        return tensors

        # Copied from Accelerate.

    def _pad_across_processes(self, tensor, pad_index=-100):
        """
        Recursively pad the tensors in a nested list/tuple/dictionary of tensors from all devices to the same size so
        they can safely be gathered.
        """
        if isinstance(tensor, (list, tuple)):
            return type(tensor)(self._pad_across_processes(t, pad_index=pad_index) for t in tensor)
        elif isinstance(tensor, dict):
            return type(tensor)({k: self._pad_across_processes(v, pad_index=pad_index) for k, v in tensor.items()})
        elif not isinstance(tensor, paddle.Tensor):
            raise TypeError(
                f"Can't pad the values of type {type(tensor)}, only of nested list/tuple/dicts of tensors."
            )

        if len(tensor.shape) < 2:
            return tensor
        # Gather all sizes
        size = paddle.to_tensor(tensor.shape)[None]
        sizes = self._nested_gather(size).cpu()

        max_size = max(s[1] for s in sizes)
        if tensor.shape[1] == max_size:
            return tensor

        # Then pad to the maximum size
        old_size = tensor.shape
        new_size = list(old_size)
        new_size[1] = max_size
        # new_tensor = tensor.new_zeros(tuple(new_size)) + pad_index
        new_tensor = paddle.zeros(tuple(new_size), dtype=tensor.dtype) + pad_index
        new_tensor[:, : old_size[1]] = tensor
        return new_tensor

    def _set_signature_columns_if_needed(self):
        if self._signature_columns is None:
            # Inspect model forward signature to keep only the arguments it accepts.
            signature = inspect.signature(self.model.forward)
            self._signature_columns = list(signature.parameters.keys())
            # Labels may be named label or label_ids, the default data collator handles that.
            self._signature_columns += list(set(["label", "label_ids"] + self.label_names))

    def _remove_unused_columns(self, dataset: "datasets.Dataset", description: Optional[str] = None):
        if not self.args.remove_unused_columns:
            return dataset
        if self._signature_columns is None:
            # Inspect model forward signature to keep only the arguments it accepts.
            signature = inspect.signature(self.model.forward)
            self._signature_columns = list(signature.parameters.keys())
            # Labels may be named label or label_ids, the default data collator handles that.
            self._signature_columns += ["label", "label_ids", "labels", "start_positions", "end_positions"]

        ignored_columns = list(set(dataset.column_names) - set(self._signature_columns))
        if len(ignored_columns) > 0:
            dset_description = "" if description is None else f"in the {description} set "
            logger.info(
                f"The following columns {dset_description} don't have a corresponding argument in "
                f"`{self.model.__class__.__name__}.forward` and have been ignored: {', '.join(ignored_columns)}."
                f" If {', '.join(ignored_columns)} are not expected by `{self.model.__class__.__name__}.forward`, "
                f" you can safely ignore this message."
            )

        columns = [k for k in self._signature_columns if k in dataset.column_names]

        if version.parse(datasets.__version__) < version.parse("1.4.0"):
            dataset.set_format(
                type=dataset.format["type"], columns=columns, format_kwargs=dataset.format["format_kwargs"]
            )
            return dataset
        else:
            return dataset.remove_columns(ignored_columns)

    def _get_collator_with_removed_columns(
        self, data_collator: Callable, description: Optional[str] = None
    ) -> Callable:
        """Wrap the data collator in a callable removing unused columns."""
        if not self.args.remove_unused_columns:
            return data_collator
        self._set_signature_columns_if_needed()
        signature_columns = self._signature_columns

        remove_columns_collator = RemoveColumnsCollator(
            data_collator=data_collator,
            signature_columns=signature_columns,
            logger=logger,
            description=description,
            model_name=self.model.__class__.__name__,
        )
        return remove_columns_collator

    def _is_iterable_dataset(self, dataset):
        return isinstance(dataset, paddle.io.IterableDataset)

    def print_config(self, args=None, key=""):
        """
        print config values
        """
        logger.info("=" * 60)
        if args is None:
            args = self.args
            key = "Training"

        logger.info("{:^40}".format("{} Configuration Arguments".format(key)))
        logger.info("{:30}: {}".format("paddle commit id", paddle.version.commit))

        for a in dir(args):
            if a[:2] != "__":  # don't print double underscore methods
                v = getattr(args, a)
                if not isinstance(v, types.MethodType):
                    logger.info("{:30}: {}".format(a, v))

        logger.info("")<|MERGE_RESOLUTION|>--- conflicted
+++ resolved
@@ -544,11 +544,7 @@
         self._memory_tracker.start()
 
         if not self.args.should_load_sharding_stage1_model:
-<<<<<<< HEAD
-            self.load_state_dict_from_checkpoint(resume_from_checkpoint)  # 加载模型参数逻辑,后续需要进行修改
-=======
             self._load_from_checkpoint(resume_from_checkpoint)
->>>>>>> e77ae17c
 
         train_dataloader = self.get_train_dataloader()
 
