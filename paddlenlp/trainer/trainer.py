# Copyright 2020-present the HuggingFace Inc. team.
# Copyright (c) 2022 PaddlePaddle Authors. All Rights Reserved.
#
# Licensed under the Apache License, Version 2.0 (the "License");
# you may not use this file except in compliance with the License.
# You may obtain a copy of the License at
#
#     http://www.apache.org/licenses/LICENSE-2.0
#
# Unless required by applicable law or agreed to in writing, software
# distributed under the License is distributed on an "AS IS" BASIS,
# WITHOUT WARRANTIES OR CONDITIONS OF ANY KIND, either express or implied.
# See the License for the specific language governing permissions and
# limitations under the License.

# This file is modified from
#  https://github.com/huggingface/transformers/blob/main/src/transformers/trainer.py

import collections
import contextlib
import inspect
import math
import os
import random
import re
import shutil
import sys
import time
import types
import warnings
from collections import OrderedDict
from collections.abc import Mapping
from pathlib import Path
from typing import Any, Callable, Dict, List, Optional, Tuple, Union

import numpy as np
import paddle
import paddle.amp.auto_cast as autocast
import paddle.distributed as dist
import paddle.nn as nn
from packaging import version
from paddle.distributed import fleet
from paddle.distributed.fleet.meta_optimizers.dygraph_optimizer.dygraph_sharding_optimizer import (
    DygraphShardingOptimizer,
)
from paddle.distributed.fleet.meta_optimizers.dygraph_optimizer.hybrid_parallel_optimizer import (
    HybridParallelOptimizer,
)
from paddle.distributed.fleet.meta_parallel.sharding.group_sharded_optimizer_stage2 import (
    GroupShardedOptimizerStage2,
)

try:
    from paddle.distributed.fleet.utils.hybrid_parallel_util import (
        obtain_optimizer_parameters_list,
    )

    _obtain_optimizer_parameters_list = obtain_optimizer_parameters_list
except:
    try:
        from paddle.distributed.fleet.meta_optimizers.dygraph_optimizer.hybrid_parallel_optimizer import (
            _obtain_optimizer_parameters_list,
        )
    except:
        _obtain_optimizer_parameters_list = None

from paddle.distributed.fleet.utils.hybrid_parallel_util import (
    fused_allreduce_gradients,
)
from paddle.io import DataLoader, Dataset, DistributedBatchSampler
from tqdm.auto import tqdm

from ..data import (
    DataCollator,
    DataCollatorWithPadding,
    DistDataLoader,
    default_data_collator,
)
from ..peft import LoRAModel, PrefixModelForCausalLM

try:
    from ..quantization.quantization_linear import QuantizationLinear
except:
    QuantizationLinear = None
from ..transformers.model_utils import (
    PretrainedModel,
    _add_variant,
    load_sharded_checkpoint,
    unwrap_model,
)
from ..transformers.segment_parallel_utils import split_inputs_sequence_dim
from ..transformers.tokenizer_utils import PretrainedTokenizer
from ..utils.batch_sampler import DistributedBatchSampler as NlpDistributedBatchSampler
from ..utils.env import (
    LORA_WEIGHTS_NAME,
    PADDLE_MASTER_WEIGHTS_INDEX_NAME,
    PADDLE_WEIGHTS_INDEX_NAME,
    PADDLE_WEIGHTS_NAME,
    PREFIX_WEIGHTS_NAME,
    SAFE_MASTER_WEIGHTS_INDEX_NAME,
    SAFE_WEIGHTS_INDEX_NAME,
)
from ..utils.import_utils import is_datasets_available, is_paddle_cuda_available
from ..utils.log import logger
from .argparser import strtobool
from .integrations import get_reporting_integration_callbacks
from .plugins.timer import RuntimeTimer, get_timers, set_timers
from .plugins.unified_checkpoint import (
    load_unified_checkpoint,
    load_unified_optimizer,
    save_unified_checkpoint,
    save_unified_optimizer,
)
from .trainer_callback import (
    CallbackHandler,
    DefaultFlowCallback,
    PrinterCallback,
    ProgressCallback,
    TrainerCallback,
    TrainerControl,
    TrainerState,
)
from .trainer_utils import (  # set_hyrbid_parallel_seed,
    PREFIX_CHECKPOINT_DIR,
    EvalLoopOutput,
    EvalPrediction,
    IterableDatasetShard,
    OptimizerNames,
    PredictionOutput,
    RemoveColumnsCollator,
    ShardingOption,
    TrainerMemoryTracker,
    TrainOutput,
    find_batch_size,
    get_last_checkpoint,
    get_scheduler,
    has_length,
    set_seed,
    speed_metrics,
)
from .training_args import TrainingArguments
from .utils import reshard as reshard_util
from .utils.helper import (  # nested_truncate,
    broadcast_dp_optimizer,
    distributed_concat,
    distributed_file,
    distributed_isfile,
    nested_concat,
    nested_detach,
    nested_numpify,
    nested_truncate,
)
from .utils.sharding_io import ShardingIO

DEFAULT_CALLBACKS = [DefaultFlowCallback]
DEFAULT_PROGRESS_CALLBACK = ProgressCallback

# Name of the files used for checkpointing
TRAINING_ARGS_NAME = "training_args.bin"
TRAINER_STATE_NAME = "trainer_state.json"

OPTIMIZER_NAME = "optimizer.pdopt"
SCHEDULER_NAME = "scheduler.pdparams"
SCALER_NAME = "scaler.pdparams"


if is_datasets_available():
    import datasets


try:
    from paddle.distributed.fleet.utils import mix_precision_utils
except:
    mix_precision_utils = None

try:
    from paddle.io.dataloader.dataloader_iter import _DataLoaderIterBase
except:
    from paddle.fluid.dataloader.dataloader_iter import _DataLoaderIterBase


__all__ = ["Trainer"]


class Trainer:
    """
    Trainer is a simple but feature-complete training and eval loop for PaddlePaddle, optimized for PaddleNLP.

    Args:
        model ([`PretrainedModel`] or `paddle.nn.Layer`, *optional*):
            The model to train, evaluate or use for predictions.

            [`Trainer`] is optimized to work with the [`PretrainedModel`] provided by the library. You can still use
            your own models defined as `paddle.nn.Layer` as long as they work the same way as the PaddleNLP
            models.
        criterion(`paddle.nn.Layer`, *optional*):
            The model may only output the loggit, if you want do more computation for the output of model, you can
            add the criterion Layer.
        args ([`TrainingArguments`], *optional*):
            The arguments to tweak for training. Will default to a basic instance of [`TrainingArguments`] with the
            `output_dir` set to a directory named *tmp_trainer* in the current directory if not provided.
        data_collator (`DataCollator`, *optional*):
            The function to use to form a batch from a list of elements of `train_dataset` or `eval_dataset`. Will
            default to [`default_data_collator`] if no `tokenizer` is provided, an instance of
            [`DataCollatorWithPadding`] otherwise.
        train_dataset (`paddle.io.Dataset` or `paddle.io.IterableDataset`, *optional*):
            The dataset to use for training. If it is an `datasets.Dataset`, columns not accepted by the
            `model.forward()` method are automatically removed.
        eval_dataset (Union[`paddle.io.Dataset`, Dict[str, `paddle.io.Dataset`]],  *optional*):
             The dataset to use for evaluation. If it is a [`~datasets.Dataset`], columns not accepted by the
             `model.forward()` method are automatically removed. If it is a dictionary, it will evaluate on each
             dataset prepending the dictionary key to the metric name.
        tokenizer ([`PretrainedTokenizer`], *optional*):
            The tokenizer used to preprocess the data. If provided, will be used to automatically pad the inputs the
            maximum length when batching inputs, and it will be saved along the model to make it easier to rerun an
            interrupted training or reuse the fine-tuned model.
        compute_metrics (`Callable[[EvalPrediction], Dict]`, *optional*):
            The function that will be used to compute metrics at evaluation. Must take a [`EvalPrediction`] and return
            a dictionary string to metric values.
        callbacks (List of [`TrainerCallback`], *optional*):
            A list of callbacks to customize the training loop. Will add those to the list of default callbacks.
            If you want to remove one of the default callbacks used, use the [`Trainer.remove_callback`] method.
        optimizers (`Tuple[paddle.optimizer.Optimizer, paddle.optimizer.lr.LRScheduler]`, *optional*): A tuple
            containing the optimizer and the scheduler to use. Will default to an instance of [`AdamW`] on your model
            and a scheduler given by [`get_linear_schedule_with_warmup`] controlled by `args`.
        preprocess_logits_for_metrics (`Callable[[paddle.Tensor, paddle.Tensor], paddle.Tensor]`, *optional*):
            A function that preprocess the logits right before caching them at each evaluation step. Must take two
            tensors, the logits and the labels, and return the logits once processed as desired. The modifications made
            by this function will be reflected in the predictions received by `compute_metrics`.

    Important attributes:

        - **model** -- Always points to the core model. If using a transformers model, it will be a [`PretrainedModel`]
          subclass.
        - **model_wrapped** -- Always points to the most external model in case one or more other modules wrap the
          original model. This is the model that should be used for the forward pass. For example, the inner model is
          wrapped in `paddle.DataParallel`. If model hasn't been wrapped, then `self.model_wrapped` is the same
          as `self.model`.

    """

    from .trainer_utils import log_metrics, metrics_format, save_metrics, save_state

    def __init__(
        self,
        model: Union[PretrainedModel, nn.Layer] = None,
        criterion: nn.Layer = None,
        args: TrainingArguments = None,
        data_collator: Optional[DataCollator] = None,
        train_dataset: Optional[Dataset] = None,
        eval_dataset: Union[Dataset, Dict[str, Dataset]] = None,
        tokenizer: Optional[PretrainedTokenizer] = None,
        compute_metrics: Optional[Callable[[EvalPrediction], Dict]] = None,
        callbacks: Optional[List[TrainerCallback]] = None,
        optimizers: Tuple[paddle.optimizer.Optimizer, paddle.optimizer.lr.LRScheduler] = (None, None),
        preprocess_logits_for_metrics: Callable[[paddle.Tensor, paddle.Tensor], paddle.Tensor] = None,
    ):

        if args is None:
            output_dir = "tmp_trainer"
            logger.info(f"No `TrainingArguments` passed, using `output_dir={output_dir}`.")
            args = TrainingArguments(output_dir=output_dir)

        self.args = args
        self.is_in_train = False
        # self.do_grad_scaling = args.fp16

        # memory metrics - must set up as early as possible
        self._memory_tracker = TrainerMemoryTracker(self.args.skip_memory_metrics)
        self._memory_tracker.start()

        # Seed must be set before instantiating the model when using model
        set_seed(seed=self.args.seed)

        if model is None:
            raise RuntimeError("`Trainer` requires either a `model` or `model_init` argument")

        if self.args.to_static:
            model = paddle.jit.to_static(model)
            logger.info("Successfully to apply @to_static to the whole model.")

        if self.args.should_save or self.args.should_save_model_state:
            os.makedirs(self.args.output_dir, exist_ok=True)

        self.sharding = None
        if len(args.sharding) > 0:
            if args.local_rank == -1:
                raise ValueError("Using sharding only works in distributed training.")
            self.sharding = True

        # init parallel env
        if paddle.distributed.get_world_size() > 1:
            if self.args.use_hybrid_parallel:
                self.hcg = fleet.get_hybrid_communicate_group()
                self.dp_group = self.hcg.get_data_parallel_group()
                self.sharding_group = self.hcg.get_sharding_parallel_group()

        default_collator = default_data_collator if tokenizer is None else DataCollatorWithPadding(tokenizer)

        self.data_collator = data_collator if data_collator is not None else default_collator
        self.train_dataset = train_dataset
        self.eval_dataset = eval_dataset
        self.tokenizer = tokenizer
        if not args.skip_profile_timer:
            set_timers()
        self.timers = get_timers()
        self.runtime_timer = RuntimeTimer("RuntimeTimer")

        self.model_wrapped = model
        self.model = model
        self.criterion = criterion

        self.compute_metrics = compute_metrics
        self.preprocess_logits_for_metrics = preprocess_logits_for_metrics
        self.optimizer, self.lr_scheduler = optimizers
        # Label smoothing
        # if self.args.label_smoothing_factor != 0:
        #     self.label_smoother = LabelSmoother(epsilon=self.args.label_smoothing_factor)
        # else:
        self.label_smoother = None
        self.state = TrainerState()
        self.control = TrainerControl()
        self._signature_columns = None
        self.optimizer_grouped_parameters = None
        self.sharding_io = None
        if self.args.should_save_sharding_stage1_model or self.args.should_load_sharding_stage1_model:
            self.sharding_io = ShardingIO(self.args, self.model, self.optimizer)

        if self.sharding is not None and self.optimizer is not None:
            raise RuntimeError(
                "Passing `optimizers` is not allowed if sharding is enabled."
                "You should subclass `Trainer` and override the `create_optimizer_and_scheduler` method."
            )

        if self.args.pipeline_parallel_degree > 1 and self.args.use_hybrid_parallel:
            from paddle.distributed.fleet.meta_parallel import PipelineLayer

            assert (isinstance(model, LoRAModel) and isinstance(model.model, PipelineLayer)) or isinstance(
                model, PipelineLayer
            ), "Only support pipeline parallel mode when model is PipelineLayer!!!"

        default_callbacks = DEFAULT_CALLBACKS + get_reporting_integration_callbacks(self.args.report_to)
        callbacks = default_callbacks if callbacks is None else default_callbacks + callbacks
        self.callback_handler = CallbackHandler(
            callbacks, self.model, self.tokenizer, self.optimizer, self.lr_scheduler
        )
        self.add_callback(PrinterCallback if self.args.disable_tqdm else DEFAULT_PROGRESS_CALLBACK)

        self._save_ckpt_func = dist.save_state_dict if self.args.enable_auto_parallel else paddle.save
        self._load_ckpt_func = dist.load_state_dict if self.args.enable_auto_parallel else paddle.load

        if args.max_steps > 0:
            logger.info("max_steps is given, it will override any value given in num_train_epochs")

        if train_dataset is not None and not isinstance(train_dataset, collections.abc.Sized) and args.max_steps <= 0:
            raise ValueError("train_dataset does not implement __len__, max_steps has to be specified")

        if isinstance(self.model, LoRAModel) or isinstance(self.model, PrefixModelForCausalLM):
            if self.args.unified_checkpoint and "skip_save_model_weight" in self.args.unified_checkpoint_config:
                raise ValueError(
                    "We do not support skip_save_model_weight in peft model when using unified checkpoint."
                )

        self.do_grad_scaling = False
        self.enable_autocast_context_manager = False
        if args.fp16 or args.bf16:
            # set do_grad_scaling, enable_autocast_context_manager
            self._wrap_amp_model(args, model)

        if args.recompute:

            def fn(layer):
                if hasattr(layer, "enable_recompute") and (
                    layer.enable_recompute is False or layer.enable_recompute == 0
                ):
                    layer.enable_recompute = True

            model.apply(fn)

        default_label_names = (
            ["start_positions", "end_positions"]
            if "QusetionAnswering" in type(self.model).__name__ or "UIE" in type(self.model).__name__
            else ["labels"]
        )
        self.label_names = default_label_names if self.args.label_names is None else self.args.label_names

        self.control = self.callback_handler.on_init_end(self.args, self.state, self.control)
        self.print_config()

        # very last
        self._memory_tracker.stop_and_update_metrics()

    def _wrap_amp_model(self, args, model):
        logger.info("Using half precision")
        self.enable_autocast_context_manager = True
        self.do_grad_scaling = True if args.fp16 else False
        self.amp_dtype = "float16" if args.fp16 else "bfloat16"
        # fix for load saved fp16 or bf16 ckpt, decorate model first.
        if self.args.fp16_opt_level == "O2":
            paddle.amp.decorate(
                models=model,
                level=self.args.fp16_opt_level,
                dtype=self.amp_dtype,
                excluded_layers=QuantizationLinear,
            )
        # for pipeline mode and pure tensor parallel
        if self.args.pipeline_parallel_degree > 1 or (self.args.tensor_parallel_degree > 1 and self.sharding is None):
            self.scaler = paddle.amp.GradScaler(init_loss_scaling=self.args.scale_loss)
            if self.args.amp_master_grad:
                mix_precision_utils.MixPrecisionScaler(self.scaler)  # retun value has no use
            self.scaler = fleet.distributed_scaler(self.scaler)
        elif self.sharding is not None:
            self.scaler = paddle.amp.GradScaler(init_loss_scaling=self.args.scale_loss)
            if self.amp_dtype == "float16" or self.amp_dtype == "bfloat16":
                if ShardingOption.SHARD_OP in self.args.sharding:
                    self.scaler = fleet.distributed_scaler(self.scaler)
                    if self.args.amp_master_grad:
                        mix_precision_utils.MixPrecisionScaler(self.scaler)  # retun value has no use
                else:
                    # scaler for stage2 and stage3
                    from paddle.distributed.fleet.meta_parallel.sharding.group_sharded_utils import (
                        GroupShardedScaler,
                    )

                    if self.args.amp_master_grad:
                        mix_precision_utils.MixPrecisionScaler(self.scaler)  # return value has no use

                    self.scaler = GroupShardedScaler(self.scaler)
            else:
                self.do_grad_scaling = False
                self.use_cuda_amp = False
                self.amp_dtype = None

        else:
            self.scaler = paddle.amp.GradScaler(init_loss_scaling=self.args.scale_loss)

    def add_callback(self, callback):
        """
        Add a callback to the current list of [`~TrainerCallback`].

        Args:
           callback (`type` or [`~TrainerCallback`]):
               A [`~TrainerCallback`] class or an instance of a [`~TrainerCallback`]. In the
               first case, will instantiate a member of that class.
        """
        self.callback_handler.add_callback(callback)

    def pop_callback(self, callback):
        """
        Remove a callback from the current list of [`~TrainerCallback`] and returns it.
        If the callback is not found, returns `None` (and no error is raised).
        Args:
           callback (`type` or [`~TrainerCallback`]):
               A [`~TrainerCallback`] class or an instance of a [`~TrainerCallback`]. In the
               first case, will pop the first member of that class found in the list of callbacks.
        Returns:
            [`~TrainerCallback`]: The callback removed, if found.
        """
        return self.callback_handler.pop_callback(callback)

    def remove_callback(self, callback):
        """
        Remove a callback from the current list of [`~TrainerCallback`].
        Args:
           callback (`type` or [`~TrainerCallback`]):
               A [`~TrainerCallback`] class or an instance of a [`~TrainerCallback`]. In the
               first case, will remove the first member of that class found in the list of callbacks.
        """
        self.callback_handler.remove_callback(callback)

    def _load_from_peft_checkpoint(self, resume_from_checkpoint=None):
        """load state_dict from checkpoint, Only for PEFT Model.

        Args:
            resume_from_checkpoint (`str` or `bool`, *optional*):
                If a `str`, local path to a saved checkpoint as saved by a previous instance of [`Trainer`]. If a
                `bool` and equals `True`, load the last checkpoint in *args.output_dir* as saved by a previous instance
                of [`Trainer`]. Only load model state dict.
        """

        if resume_from_checkpoint is not None:
            convert_tp = False
            if isinstance(self.model, LoRAModel):
                if self.model.quantized or self.args.pipeline_parallel_degree > 1:
                    weights_file = os.path.join(
                        resume_from_checkpoint, _add_variant(LORA_WEIGHTS_NAME, self.args.weight_name_suffix)
                    )
                else:
                    weights_file = os.path.join(resume_from_checkpoint, LORA_WEIGHTS_NAME)
                    if self.model.lora_config.tensor_parallel_degree > 1:
                        convert_tp = True
            elif isinstance(self.model, PrefixModelForCausalLM):
                weights_file = os.path.join(resume_from_checkpoint, PREFIX_WEIGHTS_NAME)
                if self.model.prefix_config.tensor_parallel_degree > 1:
                    convert_tp = True
            if self.args.dataset_rank == 0:
                logger.info(f"Loading model from {resume_from_checkpoint} .")

                if os.path.isfile(weights_file):
                    # We load the model state dict on the CPU to avoid an OOM error.
                    state_dict = paddle.load(weights_file, return_numpy=True)
                    if convert_tp:
                        state_dict = self.model._convert_tensor_parallel(state_dict)

                    # If the model is on the GPU, it still works!
                    self._set_state_dict_in_model(state_dict)
                    # release memory
                    del state_dict
        elif resume_from_checkpoint is not None:
            logger.info(f"not loading ckpt :{self.args.dataset_rank}")

    def _load_from_checkpoint(self, resume_from_checkpoint=None):
        """load state_dict from_checkpoint, Only load model state dict.

        Args:
            resume_from_checkpoint (`str` or `bool`, *optional*):
                If a `str`, local path to a saved checkpoint as saved by a previous instance of [`Trainer`]. If a
                `bool` and equals `True`, load the last checkpoint in *args.output_dir* as saved by a previous instance
                of [`Trainer`]. Only load model state dict.
        """
        self.runtime_timer.start("checkpoint loading time")
        resume_from_checkpoint = None if not resume_from_checkpoint else resume_from_checkpoint

        # Load potential model checkpoint
        if isinstance(resume_from_checkpoint, bool) and resume_from_checkpoint:
            resume_from_checkpoint = get_last_checkpoint(self.args.output_dir)
            if resume_from_checkpoint is None:
                raise ValueError(f"No valid checkpoint found in output directory ({self.args.output_dir})")

        if self.args.unified_checkpoint:
            if resume_from_checkpoint is not None:
                use_unified_checkpoint = False
                if self.is_unified_checkpoint(resume_from_checkpoint):
                    use_unified_checkpoint = True
                else:
                    logger.info("Loading origin checkpoint, the next checkpoint will be saved as unified checkpoint")

                if use_unified_checkpoint:
                    load_unified_checkpoint(
                        self.args,
                        self.model,
                        self.optimizer,
                        resume_from_checkpoint,
                        safe_serialization=True,
                    )
                    logger.info(f"Loading model from {resume_from_checkpoint} using unified checkpoint.")
                    self.runtime_timer.stop()
                    return

        if isinstance(self.model, LoRAModel) or isinstance(self.model, PrefixModelForCausalLM):
            self._load_from_peft_checkpoint(resume_from_checkpoint)
            self.runtime_timer.stop()
            return

        weight_name = PADDLE_WEIGHTS_NAME
        weight_index_name = PADDLE_WEIGHTS_INDEX_NAME  # currently set paddle as default, do not support safetensors.

        if self.args.should_load_sharding_stage1_model:
            state_dict = self.sharding_io.load_state_dict_from_checkpoint_with_reshard(
                resume_from_checkpoint,
                base_weight_name=weight_name,
                model_wrapped=self.model_wrapped,
            )
            self.model.set_state_dict(state_dict)
        else:
            if resume_from_checkpoint is not None and self.args.dataset_rank == 0:

                weights_file = os.path.join(
                    resume_from_checkpoint, _add_variant(weight_name, self.args.weight_name_suffix)
                )
                weights_index_file = os.path.join(
                    resume_from_checkpoint, _add_variant(weight_index_name, self.args.weight_name_suffix)
                )

                if not any(
                    os.path.isfile(f)
                    for f in [
                        weights_file,
                        weights_index_file,
                    ]
                ):
                    raise ValueError(f"Can't find a valid checkpoint at {resume_from_checkpoint}")

                logger.info(f"Loading model from {resume_from_checkpoint} .")

                if os.path.isfile(weights_file):
                    # We load the model state dict on the CPU to avoid an OOM error.
                    state_dict = paddle.load(weights_file, return_numpy=True)
                    # If the model is on the GPU, it still works!
                    self._set_state_dict_in_model(state_dict)
                    # release memory
                    del state_dict
                else:
                    # We load the sharded checkpoint.
                    missing_keys, unexpected_keys = load_sharded_checkpoint(
                        self.model, resume_from_checkpoint, self.args.weight_name_suffix, prefer_safe=False
                    )
                    logger.info(f"set state_dict: {missing_keys, unexpected_keys}")

            elif resume_from_checkpoint is not None:
                logger.info(f"not loading ckpt :{self.args.dataset_rank}")
        self.runtime_timer.stop()

    def _wrap_model_and_load_sharded_checkpoint(self, resume_from_checkpoint):
        # In the sharded mode, should invoke _load_from_checkpoint after _wrap_model.
        # In this mode, each sharding rank load sharded params, do not need to implement the broadcast logic.
        model = self._wrap_model(self.model_wrapped)
        if self.sharding_io is not None:
            # the self.optimizer should be wrapped and it is done in _wrap_model
            self.sharding_io.set_optimizer(self.optimizer)
        if model is not self.model:
            self.model_wrapped = model
        # Should invoke _load_from_checpoint after _load_optimizer_and_scheduler
        # because the _load_from_checkpoint method rely on the optimizer in the shareded mode.
        if resume_from_checkpoint:
            self._load_optimizer_and_scheduler(resume_from_checkpoint)
            self._load_from_checkpoint(resume_from_checkpoint)
        return model

    def train(
        self,
        resume_from_checkpoint: Optional[Union[str, bool]] = None,
        ignore_keys_for_eval: Optional[List[str]] = None,
    ):
        """
        Main training entry point.

        Args:
            resume_from_checkpoint (`str` or `bool`, *optional*):
                If a `str`, local path to a saved checkpoint as saved by a previous instance of [`Trainer`]. If a
                `bool` and equals `True`, load the last checkpoint in *args.output_dir* as saved by a previous instance
                of [`Trainer`]. If present, training will resume from the model/optimizer/scheduler states loaded here.
            ignore_keys_for_eval (`List[str]`, *optional*)
                A list of keys in the output of your model (if it is a dictionary) that should be ignored when
                gathering predictions for evaluation during the training.
        """
        args = self.args
        self.is_in_train = True

        logger.info(f"Starting training from resume_from_checkpoint : {resume_from_checkpoint}")

        # The resume_from_checkpoint could be None in some machine node.
        # Here we reset None to temp directory.
        if args.world_size > 1:
            is_resume_from_checkpoint = paddle.to_tensor([resume_from_checkpoint is not None], dtype="int32")
            paddle.distributed.all_reduce(is_resume_from_checkpoint)
            is_resume_from_checkpoint = is_resume_from_checkpoint.item()
            if is_resume_from_checkpoint > 0 and is_resume_from_checkpoint < paddle.distributed.get_world_size():
                if resume_from_checkpoint is None:
                    resume_from_checkpoint = os.path.join(self.args.output_dir, "local_tempdir")
                    if os.path.exists(resume_from_checkpoint) and self.args.local_rank == 0:
                        shutil.rmtree(resume_from_checkpoint)
                    os.makedirs(resume_from_checkpoint, exist_ok=True)
                    logger.info(f"Reset resume_from_checkpoint to temp directory : {resume_from_checkpoint}")

        # memory metrics - must set up as early as possible
        self._memory_tracker.start()
        if not self.args.should_load_sharding_stage1_model:
            self._load_from_checkpoint(resume_from_checkpoint)

        train_dataloader = self.get_train_dataloader()

        total_train_batch_size = args.train_batch_size * args.gradient_accumulation_steps * args.dataset_world_size
        len_dataloader = None
        if has_length(train_dataloader):
            len_dataloader = len(train_dataloader)
            num_update_steps_per_epoch = len(train_dataloader) // args.gradient_accumulation_steps
            num_update_steps_per_epoch = max(num_update_steps_per_epoch, 1)
            num_examples = len(self.train_dataset)

            if args.max_steps > 0:
                max_steps = args.max_steps
                num_train_epochs = args.max_steps // num_update_steps_per_epoch + int(
                    args.max_steps % num_update_steps_per_epoch > 0
                )
                num_train_samples = args.max_steps * total_train_batch_size
            else:
                max_steps = int(num_update_steps_per_epoch * args.num_train_epochs)
                num_train_epochs = math.ceil(args.num_train_epochs)
                num_train_samples = int(len(self.train_dataset) * args.num_train_epochs)

            if args.minimum_eval_times is not None and args.minimum_eval_times > 0:
                if max_steps // args.eval_steps < args.minimum_eval_times:
                    exp_step = max_steps / args.minimum_eval_times
                    exp_step = max(int(exp_step - exp_step % 10), 10)
                    logger.info("Reset eval step by minimum_eval_times to %d" % exp_step)
                    args.eval_steps = exp_step
        elif args.max_steps > 0:  # Rely on max_steps when dataloader does not have a working size
            max_steps = args.max_steps
            # Setting a very large number of epochs so we go as many times as necessary over the iterator.
            num_train_epochs = sys.maxsize
            num_update_steps_per_epoch = max_steps
            num_examples = total_train_batch_size * args.max_steps
            num_train_samples = args.max_steps * total_train_batch_size
        else:
            raise ValueError(
                f"args.max_steps must be set to a positive value if dataloader does not have a length, was {args.max_steps}"
            )

        # delay_optimizer_creation = (
        #     self.sharding is not None
        #     and ShardingOption.SHARD_OP in self.args.sharding
        # )
        delay_optimizer_creation = False

        if not delay_optimizer_creation:
            self.create_optimizer_and_scheduler(num_training_steps=max_steps)

        self.state = TrainerState()

        if self.args.should_load_sharding_stage1_model:
            model = self._wrap_model_and_load_sharded_checkpoint(resume_from_checkpoint)

        elif self.args.should_save_sharding_stage1_model:
            # In the non-sharded mode, should invoke _load_from_checkpoint before _wrap_model.
            # In this mode, the rank0 load all params and the _wrap_model implicitly broadcast params from rank0 to the other ranks.
            model = self._wrap_model(self.model_wrapped)
            if self.sharding_io is not None:
                assert delay_optimizer_creation is False, "delay_optimizer_creation should be False"
                # the self.optimizer should be wrapped and it is done in _wrap_model
                self.sharding_io.set_optimizer(self.optimizer)
            # for the rest of this function `model` is the outside model, whether it was wrapped or not
            if model is not self.model:
                self.model_wrapped = model
            if delay_optimizer_creation:
                self.create_optimizer_and_scheduler(num_training_steps=max_steps)
            self._load_optimizer_and_scheduler(resume_from_checkpoint)
        else:
            model = self._wrap_model(self.model_wrapped)
            # for the rest of this function `model` is the outside model, whether it was wrapped or not
            if model is not self.model:
                self.model_wrapped = model
            if delay_optimizer_creation:
                self.create_optimizer_and_scheduler(num_training_steps=max_steps)
            self._load_optimizer_and_scheduler(resume_from_checkpoint)

        logger.info(f"{self.runtime_timer.log()}")

        logger.info("***** Running training *****")
        logger.info(f"  Num examples = {num_examples:,}")
        logger.info(f"  Num Epochs = {num_train_epochs}")
        logger.info(f"  Instantaneous batch size per device = {args.per_device_train_batch_size}")
        logger.info(f"  Total train batch size (w. parallel, distributed & accumulation) = {total_train_batch_size}")
        logger.info(f"  Gradient Accumulation steps = {args.gradient_accumulation_steps}")
        logger.info(f"  Total optimization steps = {max_steps:,}")
        logger.info(f"  Total num train samples = {num_train_samples:,}")
        # per_device_trainable_numel = sum(p.numel().item() for p in model.parameters() if not p.stop_gradient)
        # TODO: Temporary fix since Tensor.numel() not supported in distributed mode
        per_device_trainable_numel = sum(np.prod(p.shape) for p in model.parameters() if not p.stop_gradient)
        logger.debug(f"  Number of trainable parameters = {per_device_trainable_numel:,} (per device)")
        if self.args.use_hybrid_parallel:
            # todo fix for pipeline_parallel_degree
            parts_num = max(self.args.tensor_parallel_degree, 1) * max(self.args.pipeline_parallel_degree, 1)
            if parts_num > 1:
                all_reduce_dtype = "int64"
                if paddle.get_device().split(":")[0] in ["npu", "xpu"]:
                    # TODO(duanyanhui): fix when NPU all_reduce supports int64
                    all_reduce_dtype = "float32"
                trainable_numel_tensor = paddle.to_tensor(per_device_trainable_numel, dtype=all_reduce_dtype)
                paddle.distributed.all_reduce(trainable_numel_tensor)
                trainable_numel = int(trainable_numel_tensor.item()) // self.args.dataset_world_size
                if self.args.sep_parallel_degree > 0:
                    trainable_numel = trainable_numel // self.args.sep_parallel_degree
                # the numel is roughly, because the tensor parallel still hold own bias or layer_norm weight without splited
                # so, the trainable numel is a little bigger than real.
                logger.debug(f"  Number of trainable parameters = {trainable_numel:,} (all devices, roughly)")

        return self._inner_training_loop(
            args,
            model,
            train_dataloader,
            len_dataloader,
            max_steps,
            num_train_epochs,
            num_update_steps_per_epoch,
            num_train_samples,
            resume_from_checkpoint,
            ignore_keys_for_eval,
        )

    def _inner_training_loop(
        self,
        args,
        model,
        train_dataloader,
        len_dataloader,
        max_steps,
        num_train_epochs,
        num_update_steps_per_epoch,
        num_train_samples,
        resume_from_checkpoint,
        ignore_keys_for_eval,
    ):
        start_time = time.time()
        self._globalstep_last_start_time = time.time()
        self.state.epoch = 0
        epochs_trained = 0
        steps_trained_in_current_epoch = 0
        steps_trained_progress_bar = None

        # Check if continuing training from a checkpoint
        if (
            resume_from_checkpoint is not None
            and distributed_isfile(os.path.join(resume_from_checkpoint, TRAINER_STATE_NAME))
            and not self.args.ignore_load_lr_and_optim
        ):
            self.state = TrainerState.load_from_json(
                distributed_file(os.path.join(resume_from_checkpoint, TRAINER_STATE_NAME))
            )
            if self.args.world_size > 1:
                global_step_list = []
                paddle.distributed.all_gather(
                    global_step_list, paddle.to_tensor([self.state.global_step], dtype="int64")
                )
                assert (
                    paddle.sum(paddle.stack(global_step_list) - global_step_list[0]) == 0
                ), f"Error, get different globel step, please check! step list: {[x.item() for x in global_step_list]}"

            epochs_trained = self.state.global_step // num_update_steps_per_epoch
            if not args.ignore_data_skip:
                steps_trained_in_current_epoch = self.state.global_step % (num_update_steps_per_epoch)
                steps_trained_in_current_epoch *= args.gradient_accumulation_steps
            else:
                steps_trained_in_current_epoch = 0

            logger.info("  Continuing training from checkpoint, will skip to saved global_step")
            logger.info(f"  Continuing training from epoch {epochs_trained}")
            logger.info(f"  Continuing training from global step {self.state.global_step}")
            if not args.ignore_data_skip:
                logger.info(
                    f"  Will skip the first {epochs_trained} epochs then the first {steps_trained_in_current_epoch} "
                    "batches in the first epoch. If this takes a lot of time, you can add the `--ignore_data_skip` "
                    "flag to your launch command, but you will resume the training on data already seen by your model."
                )
                if self.is_local_process_zero() and not args.disable_tqdm:
                    steps_trained_progress_bar = tqdm(total=steps_trained_in_current_epoch)
                    steps_trained_progress_bar.set_description("Skipping the first batches")
            if not args.ignore_data_skip:
                if isinstance(train_dataloader, paddle.io.DataLoader) and isinstance(
                    train_dataloader.batch_sampler, NlpDistributedBatchSampler
                ):
                    consumed_samples = (
                        self.state.global_step
                        * args.train_batch_size
                        * args.gradient_accumulation_steps
                        * args.dataset_world_size
                    )
                    train_dataloader.batch_sampler.set_epoch(consumed_samples=consumed_samples)
                    logger.info(f"Set DistributedBatchSampler consumed_samples to {consumed_samples}")

        epoch_iterator = train_dataloader
        # steps_in_epoch = len(epoch_iterator)
        steps_in_epoch = (
            len(epoch_iterator) if len_dataloader is not None else args.max_steps * args.gradient_accumulation_steps
        )
        if len_dataloader is not None:
            if self.args.gradient_accumulation_steps > len(epoch_iterator):
                logger.warning(
                    f"changing accumulation step from `{self.args.gradient_accumulation_steps}` to `{len(epoch_iterator)}` to avoid, cross epoch accumulate"
                )
                self.args.gradient_accumulation_steps = len(epoch_iterator)

        self.callback_handler.model = self.model
        self.callback_handler.optimizer = self.optimizer
        self.callback_handler.lr_scheduler = self.lr_scheduler
        self.callback_handler.train_dataloader = train_dataloader

        self.state.max_steps = int(max_steps)
        self.state.num_train_epochs = num_train_epochs
        self.state.is_local_process_zero = self.is_local_process_zero()
        self.state.is_world_process_zero = self.is_world_process_zero()

        self.control = self.callback_handler.on_train_begin(args, self.state, self.control)

        tr_loss = paddle.to_tensor(0.0)
        self._total_loss_scalar = 0.0
        self._globalstep_last_logged = self.state.global_step

        if self.args.device == "npu" and self.args.flatten_param_grads:
            from .plugins.npu_plugin import npu_accelerate_plugin

            npu_accelerate_plugin(self.optimizer)

        self.timers and self.timers("read-data").start()

        for epoch in range(epochs_trained, num_train_epochs):
            if isinstance(train_dataloader, paddle.io.DataLoader) and isinstance(
                train_dataloader.batch_sampler, DistributedBatchSampler
            ):
                train_dataloader.batch_sampler.set_epoch(epoch)

            step_control = 0  # used in loop control, reset to 0 after every step
            self.control = self.callback_handler.on_epoch_begin(args, self.state, self.control)

            for step, inputs in enumerate(epoch_iterator):
                if self.args.use_hybrid_parallel and self.args.sep_parallel_degree > 1:
                    inputs = split_inputs_sequence_dim(inputs)
                self.timers and self.timers("read-data").stop()
                os.environ["TRAINER_GLOBAL_STEP"] = str(self.state.global_step)
                self.callback_handler.on_load_data_end(args, self.state, self.control, inputs=inputs)

                # Skip past any already trained steps if resuming training
                # for paddlenlp.utils.batch_sampler.DistributedBatchSampler
                # We use consumed_samples to reset the status
                if isinstance(train_dataloader, paddle.io.DataLoader) and isinstance(
                    train_dataloader.batch_sampler, NlpDistributedBatchSampler
                ):
                    if step == 0:
                        if steps_trained_progress_bar is not None:
                            steps_trained_progress_bar.update(steps_trained_in_current_epoch)
                            steps_trained_progress_bar.close()
                            steps_trained_progress_bar = None
                        self._load_rng_state(resume_from_checkpoint)
                    step += steps_trained_in_current_epoch
                elif steps_trained_in_current_epoch > 0:
                    steps_trained_in_current_epoch -= 1
                    if steps_trained_progress_bar is not None:
                        steps_trained_progress_bar.update(1)
                    if steps_trained_in_current_epoch == 0:
                        self._load_rng_state(resume_from_checkpoint)
                    continue
                elif steps_trained_progress_bar is not None:
                    steps_trained_progress_bar.close()
                    steps_trained_progress_bar = None

                if step_control % args.gradient_accumulation_steps == 0:
                    self.control = self.callback_handler.on_step_begin(args, self.state, self.control)
                    self.timers and self.timers("forward-backward").start()

                dp_enabled = (
                    self.args.data_parallel_degree > 1 if self.args.use_hybrid_parallel else args.local_rank != -1
                )
                forbidden_no_sync = False
                # stage2 and stage3 should not no_sync, because the is no DDP wrapper and no_sync API
                # hybrid_parallel (tp or pp or sharding stage 1) should not no_sync
                if self.args.use_hybrid_parallel:
                    forbidden_no_sync = True

                availiable_no_sync = dp_enabled and not forbidden_no_sync

                is_no_sync = (
                    ((step_control + 1) % args.gradient_accumulation_steps != 0)
                    and availiable_no_sync
                    and args._no_sync_in_gradient_accumulation
                ) or (args.recompute and availiable_no_sync)
                # sharding
                # stage1. the same as ddp
                # stage2. manualy collect gradient on dp group

                dp_master_grad = (
                    self.args.world_size > 1 and self.args.amp_master_grad and not self.args.use_hybrid_parallel
                )
                if dp_master_grad:
                    is_no_sync = True

                if is_no_sync:
                    # Avoid unnecessary DDP synchronization since there will be no backward pass on this example.
                    with model.no_sync():
                        tr_loss_step = self.training_step(model, inputs)
                else:
                    tr_loss_step = self.training_step(model, inputs)

                tr_loss += tr_loss_step

                if (step_control + 1) % args.gradient_accumulation_steps == 0 or (
                    # last step in epoch but step is always smaller than gradient_accumulation_steps
                    steps_in_epoch <= args.gradient_accumulation_steps
                    and (step + 1) == steps_in_epoch
                ):
                    if self.args.pipeline_parallel_degree <= 1 and self._enable_delay_scale_loss():
                        tr_loss /= self.args.gradient_accumulation_steps

                    self.timers and self.timers("forward-backward").stop()
                    # Maunally collect gradients
                    # Case 1: Use recompute and dp
                    # Case 2: Hack dp with master_grad
                    # Case 3: Pipeline or sharding overlap
                    # local_rank != -1 don't means dp in networks.
                    self.timers and self.timers("all-reduce").start()

                    # Case 1: Use recompute and dp / sharding stage1,
                    # manualy collect gradient for dp.
                    if args.recompute and availiable_no_sync:
                        fused_allreduce_gradients(list(model.parameters()), None)

                    # Case 2: hack dp with master_grad
                    if dp_master_grad and not (args.recompute and availiable_no_sync):
                        fused_allreduce_gradients(list(model.parameters()), None)

                    # Pipeline parallel mode,  handle gradient reduce here to overlap
                    pipeline_parallel_config = (
                        set(args.pipeline_parallel_config.split(" ")) if args.pipeline_parallel_degree > 1 else set()
                    )
                    enable_dp_comm_overlap = "enable_dp_comm_overlap" in pipeline_parallel_config
                    enable_release_grads = "enable_release_grads" in pipeline_parallel_config

                    # Case 3: Pipeline parallel mode, overlap with dp
                    if isinstance(self.optimizer, HybridParallelOptimizer) and not self.do_grad_scaling:
                        parameters_list = _obtain_optimizer_parameters_list(self.optimizer._inner_opt)

                        if not enable_dp_comm_overlap:
                            if self.optimizer._sharding_enable:
                                assert reshard_util.is_sharding_opt(self.optimizer)
                                self.optimizer._inner_opt.reduce_gradients(list(parameters_list), self.optimizer._hcg)

                            if self.optimizer._dp_enable or getattr(self.optimizer, "_sep_enable", False):
                                fused_allreduce_gradients(list(parameters_list), self.optimizer._hcg)

                    self.timers and self.timers("all-reduce").stop()
                    self.timers and self.timers("optimizer-step").start()

                    if self.args.gradient_accumulation_steps > 1 and self._enable_delay_scale_loss():
                        for p in model._layers.parameters():
                            with paddle.no_grad():
                                if hasattr(p, "main_grad") and p.main_grad is not None:
                                    assert p.grad is None
                                    p.main_grad.scale_(1.0 / self.args.gradient_accumulation_steps)
                                elif p.grad is not None:
                                    p.grad.scale_(1.0 / self.args.gradient_accumulation_steps)

                    # Optimizer step
                    self.callback_handler.on_optimizer_begin(
                        args, self.state, self.control, scaler=self.scaler if self.do_grad_scaling else None
                    )
                    optimizer_was_run = True
                    if self.do_grad_scaling:
                        scale_before = paddle.assign(self.scaler._scale)
                        self.scaler.step(self.optimizer)
                        self.scaler.update()
                        scale_after = self.scaler._scale
                        optimizer_was_run = not self.scaler._cache_founf_inf
                        if not optimizer_was_run:
                            scale_before_value = scale_before.cpu().numpy()
                            scale_after_value = scale_after.cpu().numpy()
                            logger.warning(
                                f"optimizer not run, scale_before: {scale_before_value[0]}, scale_after: {scale_after_value[0]}"
                            )
                    elif isinstance(self.optimizer, HybridParallelOptimizer):
                        self.optimizer._step(parameters_list)
                    else:
                        self.optimizer.step()

                    self.timers and self.timers("optimizer-step").stop()

                    if optimizer_was_run:
                        self.lr_scheduler.step()

                    if enable_release_grads and args.pipeline_parallel_degree > 1:
                        self.optimizer.clear_grad(set_to_zero=False)
                        for _, buffers in model._chunk_2_comm_buffers.items():
                            for buffer in buffers:
                                buffer._clear_grad_storage()
                    else:
                        self.optimizer.clear_grad()

                    self.callback_handler.on_optimizer_end(
                        args, self.state, self.control, scaler=self.scaler if self.do_grad_scaling else None
                    )

                    self.state.global_step += 1
                    self.state.epoch = epoch + (step + 1) / steps_in_epoch
                    self.control = self.callback_handler.on_step_end(args, self.state, self.control)
                    self._maybe_log_save_evaluate(tr_loss, model, epoch, ignore_keys_for_eval, inputs=inputs)
                    self._print_timer()
                    step_control = 0
                else:
                    self.control = self.callback_handler.on_substep_end(args, self.state, self.control)
                    step_control += 1

                if self.control.should_epoch_stop or self.control.should_training_stop:
                    break
                self.timers and self.timers("read-data").start()

            if step < 0:
                logger.warning(
                    f"There seems to be not a single sample in your epoch_iterator, stopping training at step"
                    f" {self.state.global_step}! This is expected if you're using an IterableDataset and set"
                    f" num_steps ({self.state.max_steps}) higher than the number of available samples."
                )
                self.control.should_training_stop = True

            self.control = self.callback_handler.on_epoch_end(args, self.state, self.control)
            self._maybe_log_save_evaluate(tr_loss, model, epoch, ignore_keys_for_eval, inputs=inputs)

            if self.control.should_training_stop:
                break

        if args.past_index and hasattr(self, "_past"):
            # Clean the state at the end of training
            delattr(self, "_past")

        logger.info("\nTraining completed. \n")
        if args.load_best_model_at_end and self.state.best_model_checkpoint is not None:
            if args.local_rank != -1:
                dist.barrier()

            logger.info(
                f"Loading best model from {self.state.best_model_checkpoint} (score: {self.state.best_metric})."
            )
            if isinstance(self.model, LoRAModel) or isinstance(self.model, PrefixModelForCausalLM):
                self._load_best_model_from_peft_checkpoint()
            else:
                weight_name = PADDLE_WEIGHTS_NAME
                best_model_path = os.path.join(
                    self.state.best_model_checkpoint, _add_variant(weight_name, self.args.weight_name_suffix)
                )
                if os.path.exists(best_model_path):
                    # We load the model state dict on the CPU to avoid an OOM error.
                    state_dict = paddle.load(best_model_path, return_numpy=True)
                    # If the model is on the GPU, it still works!
                    self._set_state_dict_in_model(state_dict)
                else:
                    logger.warning(
                        f"Could not locate the best model at {best_model_path}, if you are running a distributed training "
                        "on multiple nodes, you should activate `--save_on_each_node`."
                    )

        self._total_loss_scalar += tr_loss.item()
        train_loss = self._total_loss_scalar / self.state.global_step

        metrics = speed_metrics("train", start_time, num_samples=num_train_samples, num_steps=self.state.max_steps)

        metrics["train_loss"] = train_loss

        self.is_in_train = False

        self._memory_tracker.stop_and_update_metrics(metrics)

        self.log(metrics)

        self.control = self.callback_handler.on_train_end(args, self.state, self.control)

        return TrainOutput(self.state.global_step, train_loss, metrics)

    def _load_best_model_from_peft_checkpoint(self):
        convert_tp = False
        if isinstance(self.model, LoRAModel):
            if self.model.quantized or self.args.pipeline_parallel_degree > 1:
                best_model_path = os.path.join(
                    self.state.best_model_checkpoint, _add_variant(LORA_WEIGHTS_NAME, self.args.weight_name_suffix)
                )
            else:
                best_model_path = os.path.join(self.state.best_model_checkpoint, LORA_WEIGHTS_NAME)
                if self.model.lora_config.tensor_parallel_degree > 1:
                    convert_tp = True

        elif isinstance(self.model, PrefixModelForCausalLM):
            best_model_path = os.path.join(self.state.best_model_checkpoint, PREFIX_WEIGHTS_NAME)
            if self.model.prefix_config.tensor_parallel_degree > 1:
                convert_tp = True

        if os.path.exists(best_model_path):
            # We load the model state dict on the CPU to avoid an OOM error.
            state_dict = paddle.load(best_model_path, return_numpy=True)
            if convert_tp:
                state_dict = self.model._convert_tensor_parallel(state_dict)
            # If the model is on the GPU, it still works!
            self._set_state_dict_in_model(state_dict)
        else:
            logger.warning(
                f"Could not locate the best model at {best_model_path}, if you are running a distributed training "
                "on multiple nodes, you should activate `--save_on_each_node`."
            )

    def _get_train_sampler(self) -> Optional[paddle.io.Sampler]:
        if self.train_dataset is None or not has_length(self.train_dataset):
            return None

        if self.args.world_size <= 1:
            return paddle.io.BatchSampler(
                dataset=self.train_dataset,
                shuffle=True,
                batch_size=self.args.per_device_train_batch_size,
                drop_last=self.args.dataloader_drop_last,
            )

        return DistributedBatchSampler(
            self.train_dataset,
            batch_size=self.args.per_device_train_batch_size,
            shuffle=True,
            num_replicas=self.args.dataset_world_size,
            rank=self.args.dataset_rank,
            drop_last=self.args.dataloader_drop_last,
        )

    def _set_state_dict_in_model(self, state_dict):
        # TODO  @ZHUI paddle need return the results of set_state_dict.
        logger.info(f"set state-dict :{self.model.set_state_dict(state_dict)}")

    def _print_timer(self):
        """print timer and clear states"""
        paddle_timer_info = ""
        try:
            from paddle.distributed.fleet.utils.timer_helper import (
                get_timers as paddle_get_timers,
            )

            paddle_pipeline_timers = paddle_get_timers()
            for name, timer in paddle_pipeline_timers.timers.items():
                elapsed_time = timer.elapsed(reset=False) * 1000.0
                paddle_timer_info += f" | {name}: {elapsed_time:.2f}"
            paddle_pipeline_timers.log(paddle_pipeline_timers.timers.keys(), reset=True)
        except ImportError:  # paddle version too old, timer not support
            warnings.warn(f"paddle version:{paddle.__git_commit__} does not support pipeline timer")
        except AssertionError:  # paddle timer not enabled
            pass

        if self.timers is not None:
            timer_info = self.timers.log(self.timers.timers.keys(), reset=True)
        else:
            timer_info = ""

        if timer_info or paddle_timer_info:
            logger.info(f"[Profile global_step: {self.state.global_step}] {timer_info} {paddle_timer_info}")

    def _get_item_from_loss(self, loss):
        assert isinstance(loss, paddle.Tensor) and loss._is_initialized()
        return loss.item()

    def _maybe_log_save_evaluate(self, tr_loss, model, epoch, ignore_keys_for_eval, **kwargs):
        if self.control.should_log:

            logs: Dict[str, float] = {}

            # all_gather + mean() to get average loss over all processes
            tr_loss_scalar = self._get_item_from_loss(self._nested_gather(tr_loss).mean())

            # reset tr_loss to zero
            tr_loss.subtract_(tr_loss)

            logs["loss"] = round(tr_loss_scalar / (self.state.global_step - self._globalstep_last_logged), 8)
            logs["learning_rate"] = float("{0:.3e}".format(self._get_learning_rate()))
            logs["global_step"] = int(self.state.global_step)

            total_train_batch_size = (
                self.args.train_batch_size * self.args.gradient_accumulation_steps * self.args.dataset_world_size
            )
            num_steps = self.state.global_step - self._globalstep_last_logged
            logs.update(
                speed_metrics(
                    "interval",
                    self._globalstep_last_start_time,
                    num_samples=total_train_batch_size * num_steps,
                    num_steps=num_steps,
                )
            )

            self._total_loss_scalar += tr_loss_scalar
            self._globalstep_last_logged = self.state.global_step
            self._globalstep_last_start_time = time.time()

            # Add additional memory in log.
            if not self.args.skip_memory_metrics:
                logs.update(
                    {
                        "cpu_mem_used": self._memory_tracker.cpu_mem_used() >> 20,
                        "cpu_mem_used_peak": self._memory_tracker.cpu_mem_used_peak >> 20,
                    }
                )
                if is_paddle_cuda_available():
                    logs.update(
                        {
                            "gpu_max_memory_allocated": paddle.device.cuda.max_memory_allocated() >> 20,
                            "gpu_max_memory_reserved": paddle.device.cuda.max_memory_reserved() >> 20,
                        }
                    )

            self.log(logs, **kwargs)

        metrics = None
        if self.control.should_evaluate:
            if isinstance(self.optimizer, GroupShardedOptimizerStage2) and self.optimizer._broadcast_overlap:
                paddle.device.cuda.synchronize()

            if isinstance(self.eval_dataset, dict):
                for eval_dataset_name, eval_dataset in self.eval_dataset.items():
                    metrics = self.evaluate(
                        eval_dataset=eval_dataset,
                        ignore_keys=ignore_keys_for_eval,
                        metric_key_prefix=f"eval_{eval_dataset_name}",
                    )
            else:
                metrics = self.evaluate(ignore_keys=ignore_keys_for_eval)

        if self.control.should_save:
            if isinstance(self.optimizer, GroupShardedOptimizerStage2) and self.optimizer._broadcast_overlap:
                paddle.device.cuda.synchronize()

            self._save_checkpoint(model, metrics=metrics)
            logger.info(f"{self.runtime_timer.log()}")
            self.control = self.callback_handler.on_save(self.args, self.state, self.control)

    def _get_learning_rate(self):
        return self.optimizer.get_lr()

    def get_train_dataloader(self):
        """
        Returns the training [`~paddle.io.DataLoader`].

        Will use no sampler if `self.train_dataset` does not implement `__len__`, a random sampler (adapted to
        distributed training if necessary) otherwise.

        Subclass and override this method if you want to inject some custom behavior.
        """
        if self.args.should_load_dataset and self.train_dataset is None:
            raise ValueError("Training requires a train_dataset when should_load_dataset is True.")
        if not self.args.should_load_dataset and self.train_dataset is not None:
            raise ValueError("We don't need train_dataset when should_load_dataset is False.")

        train_dataset = self.train_dataset
        if is_datasets_available() and train_dataset is not None and isinstance(train_dataset, datasets.Dataset):
            train_dataset = self._remove_unused_columns(train_dataset, description="training")
        _DataLoader = DistDataLoader if self.args.distributed_dataloader else DataLoader

        if self._is_iterable_dataset(train_dataset):
            if self.args.dataset_world_size > 1:
                train_dataset = IterableDatasetShard(
                    train_dataset,
                    batch_size=self.args.per_device_train_batch_size,
                    drop_last=self.args.dataloader_drop_last,
                    num_processes=self.args.dataset_world_size,
                    process_index=self.args.dataset_rank,
                )

            return _DataLoader(
                train_dataset,
                batch_size=self.args.per_device_train_batch_size,
                collate_fn=self.data_collator,
                num_workers=self.args.dataloader_num_workers,
            )

        train_sampler = self._get_train_sampler()

        if self.args.distributed_dataloader:
            logger.info("Training using DistDataLoader.")

        return _DataLoader(
            train_dataset,
            batch_sampler=train_sampler,
            collate_fn=self.data_collator,
            num_workers=self.args.dataloader_num_workers,
        )

    def _get_eval_sampler(self, eval_dataset: Dataset):
        if eval_dataset is None or not has_length(eval_dataset):
            return None

        if self.args.world_size <= 1:
            return paddle.io.BatchSampler(
                eval_dataset,
                batch_size=self.args.per_device_eval_batch_size,
                shuffle=False,
                drop_last=False,
            )
        else:
            drop_last = False
            if self.args.pipeline_parallel_degree > 1:
                drop_last = True
                logger.warning(
                    "In parallel mode, the batch_size is strictly checked. set DistributedBatchSampler drop_last=True."
                )

            return DistributedBatchSampler(
                eval_dataset,
                num_replicas=self.args.dataset_world_size,
                rank=self.args.dataset_rank,
                batch_size=self.args.per_device_eval_batch_size,
                shuffle=False,
                drop_last=drop_last,
            )

    def get_eval_dataloader(self, eval_dataset: Optional[Dataset] = None) -> DataLoader:
        """
        Returns the evaluation [`~paddle.io.DataLoader`].

        Subclass and override this method if you want to inject some custom behavior.

        Args:
            eval_dataset (`paddle.io.Dataset`, *optional*):
                If provided, will override `self.eval_dataset`. If it is an `datasets.Dataset`, columns not accepted by
                the `model.forward()` method are automatically removed. It must implement `__len__`.
        """
        if self.args.should_load_dataset and eval_dataset is None and self.eval_dataset is None:
            raise ValueError("Evaluation requires an eval_dataset when should_load_dataset is True.")
        if not self.args.should_load_dataset and not (eval_dataset is None and self.eval_dataset is None):
            raise ValueError("We don't need eval_dataset when should_load_dataset is False.")

        eval_dataset = eval_dataset if eval_dataset is not None else self.eval_dataset

        if is_datasets_available() and eval_dataset is not None and isinstance(eval_dataset, datasets.Dataset):
            eval_dataset = self._remove_unused_columns(eval_dataset, description="evaluation")

        _DataLoader = DistDataLoader if self.args.distributed_dataloader else DataLoader

        if self._is_iterable_dataset(eval_dataset):
            if self.args.dataset_world_size > 1:
                eval_dataset = IterableDatasetShard(
                    eval_dataset,
                    batch_size=self.args.per_device_eval_batch_size,
                    drop_last=self.args.dataloader_drop_last,
                    num_processes=self.args.dataset_world_size,
                    process_index=self.args.dataset_rank,
                )

            return _DataLoader(
                eval_dataset,
                batch_size=self.args.per_device_eval_batch_size,
                collate_fn=self.data_collator,
                num_workers=self.args.dataloader_num_workers,
            )

        eval_sampler = self._get_eval_sampler(eval_dataset)

        if self.args.distributed_dataloader:
            logger.info("Eval using DistDataLoader.")

        return _DataLoader(
            eval_dataset,
            batch_sampler=eval_sampler,
            collate_fn=self.data_collator,
            num_workers=self.args.dataloader_num_workers,
        )

    def get_test_dataloader(self, test_dataset: Dataset) -> DataLoader:
        """
        Returns the test [`~paddle.io.DataLoader`].

        Subclass and override this method if you want to inject some custom behavior.

        Args:
            test_dataset (`paddle.io.Dataset`, *optional*):
                The test dataset to use. If it is an `datasets.Dataset`, columns not accepted by the `model.forward()`
                method are automatically removed. It must implement `__len__`.
        """
        if self.args.should_load_dataset and not test_dataset:
            raise ValueError("Test requires an test_dataset when should_load_dataset is True.")
        if not self.args.should_load_dataset and test_dataset is not None:
            raise ValueError("We don't need test_dataset when should_load_dataset is False.")

        if is_datasets_available() and test_dataset is not None and isinstance(test_dataset, datasets.Dataset):
            test_dataset = self._remove_unused_columns(test_dataset, description="test")

        _DataLoader = DistDataLoader if self.args.distributed_dataloader else DataLoader

        if self._is_iterable_dataset(test_dataset):
            if self.args.dataset_world_size > 1:
                test_dataset = IterableDatasetShard(
                    test_dataset,
                    batch_size=self.args.per_device_eval_batch_size,
                    drop_last=self.args.dataloader_drop_last,
                    num_processes=self.args.dataset_world_size,
                    process_index=self.args.dataset_rank,
                )

            return _DataLoader(
                test_dataset,
                batch_size=self.args.per_device_eval_batch_size * self.world_size,
                collate_fn=self.data_collator,  # _get_collator_with_removed_columns
                num_workers=self.args.dataloader_num_workers,
            )

        test_sampler = self._get_eval_sampler(test_dataset)

        if self.args.distributed_dataloader:
            logger.info("Test using DistDataLoader.")

        # We use the same batch_size as for eval.
        return _DataLoader(
            test_dataset,
            batch_sampler=test_sampler,
            collate_fn=self.data_collator,
            drop_last=self.args.dataloader_drop_last,
        )

    def create_optimizer_and_scheduler(self, num_training_steps: int):
        """
        Setup the optimizer and the learning rate scheduler.

        We provide a reasonable default that works well. If you want to use something else, you can pass a tuple in the
        Trainer's init through `optimizers`, or subclass and override this method (or `create_optimizer` and/or
        `create_scheduler`) in a subclass.
        """
        self.create_scheduler(num_training_steps=num_training_steps)
        self.create_optimizer(self.lr_scheduler)

    def create_optimizer(self, lr_scheduler=None):
        """
        Setup the optimizer.

        We provide a reasonable default that works well. If you want to use something else, you can pass a tuple in the
        Trainer's init through `optimizers`, or subclass and override this method in a subclass.
        """
        if self.optimizer is None:
            if self.optimizer_grouped_parameters is not None:
                params = self.optimizer_grouped_parameters
                apply_decay_param_fun = None
            else:
                params = self.model.parameters()
                decay_parameters = [
                    p.name for n, p in self.model.named_parameters() if not any(nd in n for nd in ["bias", "norm"])
                ]

                def apply_decay_param_fun(x):
                    return x in decay_parameters

            optimizer_cls, optimizer_kwargs = Trainer.get_optimizer_cls_and_kwargs(self.args)
            if hasattr(optimizer_cls, "_create_master_weight") and self.args.fp16_opt_level == "O2":
                optimizer_kwargs["multi_precision"] = True

            def is_new_version_sharding_stage1_optimizer():
                signature_keys = set(inspect.signature(DygraphShardingOptimizer).parameters.keys())
                return "inner_optimizer_class" not in signature_keys

            if ShardingOption.SHARD_OP in self.args.sharding and not is_new_version_sharding_stage1_optimizer():
                # for backward compatibility.
                # this call will raise, if sharding stage1 is supported in HybridParallelOptimizer,
                # in which case, the logic follows will handle it
                self.optimizer = DygraphShardingOptimizer(
                    hcg=fleet.get_hybrid_communicate_group(),
                    user_defined_strategy=None,
                    params=params,
                    inner_optimizer_class=optimizer_cls,
                    learning_rate=self.lr_scheduler if lr_scheduler is None else lr_scheduler,
                    apply_decay_param_fun=apply_decay_param_fun,
                    weight_decay=self.args.weight_decay,
                    grad_clip=nn.ClipGradByGlobalNorm(self.args.max_grad_norm)
                    if self.args.max_grad_norm > 0
                    else None,
                    **optimizer_kwargs,
                )
            else:
                self.optimizer = optimizer_cls(
                    learning_rate=self.lr_scheduler if lr_scheduler is None else lr_scheduler,
                    apply_decay_param_fun=apply_decay_param_fun,
                    parameters=params,
                    weight_decay=self.args.weight_decay,
                    grad_clip=nn.ClipGradByGlobalNorm(self.args.max_grad_norm)
                    if self.args.max_grad_norm > 0
                    else None,
                    **optimizer_kwargs,
                )

        return self.optimizer

    def _load_rng_state(self, checkpoint):
        # Load RNG states from `checkpoint`
        if checkpoint is None:
            return

        # if use distributed training
        if self.args.world_size > 1:
            process_index = self.args.process_index
            rng_file_list = [None for x in range(self.args.world_size)]
            if self.args.should_save:
                rng_file = os.path.join(checkpoint, f"rng_state_{self.args.world_size}.pth")
                if os.path.isfile(rng_file):
                    rng_file_list = paddle.load(rng_file, return_numpy=True)
            paddle.distributed.broadcast_object_list(rng_file_list, src=0)
            # if rng_file_list still empty, then use old style rng_state
            if rng_file_list[0] is None:
                rng_file = os.path.join(checkpoint, f"rng_state_{process_index}.pth")
                if not os.path.isfile(rng_file):
                    logger.info(
                        f"Didn't find an RNG file for process {process_index}, if you are resuming a training that "
                        "wasn't launched in a distributed fashion, reproducibility is not guaranteed."
                    )
                    return
                checkpoint_rng_state = paddle.load(rng_file, return_numpy=True)
            else:
                checkpoint_rng_state = rng_file_list[process_index]
        else:
            rng_file = os.path.join(checkpoint, "rng_state.pth")
            if not os.path.isfile(rng_file):
                logger.info(
                    "Didn't find an RNG file, if you are resuming a training that was launched in a distributed "
                    "fashion, reproducibility is not guaranteed."
                )
                return

            checkpoint_rng_state = paddle.load(rng_file, return_numpy=True)

        random.setstate(checkpoint_rng_state["python"])
        np.random.set_state(checkpoint_rng_state["numpy"])

        core = paddle.framework.core

        core.default_cpu_generator().manual_seed(checkpoint_rng_state["cpu"])
        if core.is_compiled_with_cuda():
            if not len(checkpoint_rng_state["cuda"]) == core.get_cuda_device_count():
                raise ValueError("Length of gpu state list shoule be equal to the gpu device count")
            for i in range(core.get_cuda_device_count()):
                core.default_cuda_generator(i).manual_seed(checkpoint_rng_state["cuda"][i])

        if paddle.device.get_all_custom_device_type() is not None:
            custom_device_type = paddle.device.get_all_custom_device_type()
            for device in custom_device_type:
                if not len(checkpoint_rng_state["cuda"]) == core.get_custom_device_count(device):
                    raise ValueError("Length of custom device state list shoule be equal to the custom device count")
                for i in range(core.get_custom_device_count(device)):
                    core.default_custom_device_generator(paddle.CustomPlace(device, i)).manual_seed(
                        checkpoint_rng_state["cuda"][i]
                    )

        if self.args.use_hybrid_parallel:
            if "hybrid_parallel_rng_state_tracker" in checkpoint_rng_state:
                fleet.meta_parallel.get_rng_state_tracker().set_states_tracker(
                    checkpoint_rng_state["hybrid_parallel_rng_state_tracker"]
                )
            else:
                logger.warning("Not found hybrid parallel RNG state.")

    @staticmethod
    def get_optimizer_cls_and_kwargs(args: TrainingArguments) -> Tuple[Any, Any]:
        """
        Returns the optimizer class and optimizer parameters based on the training arguments.

        Args:
            args (`paddlenlp.training_args.TrainingArguments`):
                The training arguments for the training session.

        """
        # optimizer_kwargs = {"lr": args.learning_rate}
        optimizer_kwargs = {}
        adam_kwargs = {
            "beta1": args.adam_beta1,
            "beta2": args.adam_beta2,
            "epsilon": args.adam_epsilon,
        }
        if args.optim == OptimizerNames.ADAMW:
            from paddle.optimizer import AdamW

            optimizer_cls = AdamW
            optimizer_kwargs.update(adam_kwargs)
        else:
            raise ValueError(f"Trainer cannot instantiate unsupported optimizer: {args.optim}")
        return optimizer_cls, optimizer_kwargs

    def create_scheduler(self, num_training_steps: int):
        """
        Setup the scheduler. The optimizer of the trainer must have been set up either before this method is called or
        passed as an argument.

        Args:
            num_training_steps (int): The number of training steps to do.
        """
        warmup = (
            self.args.warmup_steps if self.args.warmup_steps > 0 else int(self.args.warmup_ratio * num_training_steps)
        )

        if self.lr_scheduler is None:
            self.lr_scheduler = get_scheduler(
                self.args.lr_scheduler_type,
                learning_rate=self.args.learning_rate,
                num_warmup_steps=warmup,
                num_training_steps=num_training_steps,
                num_cycles=self.args.num_cycles,
                lr_end=self.args.lr_end,
                power=self.args.power,
            )

        return self.lr_scheduler

    def num_examples(self, dataloader: DataLoader) -> int:
        """
        Helper to get number of samples in a [`~paddle.io.DataLoader`] by accessing its dataset. When
        dataloader.dataset does not exist or has no length, estimates as best it can
        """
        try:
            dataset = dataloader.dataset
            # Special case for IterableDatasetShard, we need to dig deeper
            if isinstance(dataset, IterableDatasetShard):
                return len(dataloader.dataset.dataset)
            return len(dataloader.dataset)
        except (NameError, AttributeError, TypeError):  # no dataset or length, estimate by length of dataloader
            return len(dataloader) * self.args.per_device_train_batch_size

    def _wrap_model(self, model, training=True):

        # train/eval could be run multiple-times - if already wrapped, don't re-wrap it again
        if unwrap_model(model) is not model:
            return model

        # Note: in paddle.distributed mode, there's no point in wrapping the model
        # inside a DistributedDataParallel as we'll be under `no_grad` anyways.
        if not training:
            return model

        # Mixed precision training
        if training and self.do_grad_scaling:  # self.args.fp16_opt_level=="O2":
            # model, self.optimizer
            decorated = paddle.amp.decorate(
                models=model,
                optimizers=self.optimizer,
                level=self.args.fp16_opt_level,
                dtype=self.amp_dtype,
                excluded_layers=QuantizationLinear,
            )

            if self.optimizer is None:
                model = decorated
            else:
                model, self.optimizer = decorated

        if self.args.world_size == 1:
            if self.args.amp_master_grad:
                mix_precision_utils.MixPrecisionLayer(model, dtype=self.amp_dtype)
                assert self.optimizer is not None, "optimizer is empty!"
                self.optimizer = mix_precision_utils.MixPrecisionOptimizer(self.optimizer)

        in_pipeline_parallel_mode = self.args.pipeline_parallel_degree > 1
        in_sharding_parallel_mode = self.sharding is not None
        in_tensor_parallel_mode = self.args.tensor_parallel_degree > 1
        in_sep_parallel_mode = self.args.sep_parallel_degree > 1

        # Multi-gpu training
        if (
            self.args.world_size > 1
            and not self.args.use_hybrid_parallel
            or not (
                in_pipeline_parallel_mode
                or in_sharding_parallel_mode
                or in_tensor_parallel_mode
                or in_sep_parallel_mode
            )
        ):
            model = paddle.DataParallel(model)
            # Distributed training (should be after fp16 initialization)

            if self.args.amp_master_grad:
                mix_precision_utils.MixPrecisionLayer(model, dtype=self.amp_dtype)
                assert self.optimizer is not None, "optimizer is empty!"
                self.optimizer = mix_precision_utils.MixPrecisionOptimizer(self.optimizer)

        # Pipeline mode
        if in_pipeline_parallel_mode:
            if self.args.amp_master_grad:
                mix_precision_utils.MixPrecisionLayer(model, dtype=self.amp_dtype)  # return value has no use
            # hack for pipeline model mini batch to batch
            # need batter solution @ZHUI
            # make batch_fn compatible for fleet.distributed_model decorate.
            prepare_pipeline_inputs_func = (
                model._prepare_pipeline_inputs_func if hasattr(model, "_prepare_pipeline_inputs_func") else None
            )
            if isinstance(model, LoRAModel):
                model = model.model
            model = fleet.distributed_model(model)
            if prepare_pipeline_inputs_func is not None:
                model._prepare_pipeline_inputs_func = prepare_pipeline_inputs_func
            else:

                def _prepare_pipeline_inputs_func(inputs):
                    first_stage_keys = ["input_ids", "attention_mask", "position_ids"]
                    last_stage_keys = ["labels"]

                    def get_expected_keys(inputs, keys):
                        ret = tuple([inputs.pop(k) for k in keys if k in inputs])
                        if len(ret) == 1:
                            ret = ret[0]
                        return ret

                    if type(inputs) is dict or type(inputs) is OrderedDict:
                        return [
                            get_expected_keys(inputs, first_stage_keys),
                            get_expected_keys(inputs, last_stage_keys),
                        ]

                    keys = list(inputs[0].keys())
                    inputs_batch = {key: [data.pop(key) for data in inputs] for key in keys}
                    return [
                        get_expected_keys(inputs_batch, first_stage_keys),
                        get_expected_keys(inputs_batch, last_stage_keys),
                    ]

                logger.warning(
                    "Using default prepare pipeline inputs func, only support input_ids and labels as inputs."
                )
                model._prepare_pipeline_inputs_func = _prepare_pipeline_inputs_func

            assert self.optimizer is not None, "Pipeline mode need decorate optimizer, pelease init optimizer."
            if self.args.amp_master_grad:
                self.optimizer = mix_precision_utils.MixPrecisionOptimizer(self.optimizer)
            self.optimizer = fleet.distributed_optimizer(self.optimizer)

        # No pipeline mode, sharding only
        if not in_pipeline_parallel_mode and in_sharding_parallel_mode:
            # Sharded DDP!
            if self.args.tensor_parallel_degree > 1:
                hcg = fleet.get_hybrid_communicate_group()
                assert (
                    ShardingOption.SHARD_GRAD_OP in self.args.sharding or ShardingOption.SHARD_OP in self.args.sharding
                ), "Only support tensor parallel + sharding stage1/stage2 hybrid parallel now."
                model = paddle.distributed.fleet.meta_parallel.TensorParallel(model, hcg, strategy=None)

            if ShardingOption.SHARD_OP in self.args.sharding:
                if self.args.amp_master_grad:
                    mix_precision_utils.MixPrecisionLayer(model, dtype=self.amp_dtype)  # return value has no use
                model = fleet.distributed_model(model)
                if self.args.amp_master_grad:
                    self.optimizer = mix_precision_utils.MixPrecisionOptimizer(self.optimizer)
                self.optimizer = fleet.distributed_optimizer(self.optimizer)
            else:
                cpu_offload = ShardingOption.OFFLOAD in self.args.sharding
                assert self.optimizer is not None, "optimizer is empty!"
                level = None
                if ShardingOption.SHARD_GRAD_OP in self.args.sharding:
                    level = "os_g"
                if ShardingOption.FULL_SHARD in self.args.sharding:
                    level = "p_g_os"

                from paddle.distributed.sharding import group_sharded_parallel

                # add dp_group and exclude_layer params
                # https://www.paddlepaddle.org.cn/documentation/docs/zh/develop/api/paddle/distributed/sharding/group_sharded_parallel_cn.html#group-sharded-parallel
                extra_kwargs = {}
                extra_kwargs["dp_group"] = self.dp_group
                extra_kwargs["exclude_layer"] = ["GroupNorm"]

                if self.args.amp_master_grad:
                    assert (
                        self.args.data_parallel_degree == 1
                    ), "Sharding stage 2 / Sharding stage 3 main grad is not compatible with dp for now."
                    mix_precision_utils.MixPrecisionLayer(model, dtype=self.amp_dtype)  # return value has no use
                    self.optimizer = mix_precision_utils.MixPrecisionOptimizer(self.optimizer)

                model, optimizer, _ = group_sharded_parallel(
                    model,
                    self.optimizer,
                    level=level,
                    scaler=None,
                    group=self.sharding_group,
                    offload=cpu_offload,
                    **extra_kwargs,
                )
                if ShardingOption.SHARD_GRAD_OP in self.args.sharding and self.args.amp_master_grad:
                    assert hasattr(optimizer, "use_main_grad"), (
                        "Current installed paddle doesn't support sharding stage 2 with main grad, "
                        "please upgrade your paddle (using nightly version)."
                    )

                sharding_parallel_config = set(self.args.sharding_parallel_config.split(" "))
                if level == "os_g" and "enable_stage2_overlap" in sharding_parallel_config:
                    model._set_reduce_overlap(True)
                    optimizer._set_broadcast_overlap(True, model)

                self.optimizer = optimizer

        # pure tesnor parallel mode, no pipeline_parallel, no sharding.
        if (
            not in_pipeline_parallel_mode
            and not in_sharding_parallel_mode
            and (in_tensor_parallel_mode or in_sep_parallel_mode)
        ):
            if self.args.amp_master_grad:
                mix_precision_utils.MixPrecisionLayer(model, dtype=self.amp_dtype)  # return value has no use

            model = fleet.distributed_model(model)
            assert self.optimizer is not None, "Tensor parallel mode need decorate optimizer, pelease init optimizer."
            if self.args.amp_master_grad:
                self.optimizer = mix_precision_utils.MixPrecisionOptimizer(self.optimizer)
            self.optimizer = fleet.distributed_optimizer(self.optimizer)

        return model

    def _prepare_input(self, data: Union[paddle.Tensor, Any]) -> Union[paddle.Tensor, Any]:
        """
        Prepares one `data` before feeding it to the model, be it a tensor or a nested list/dictionary of tensors.
        """
        if isinstance(data, Mapping):
            return type(data)({k: self._prepare_input(v) for k, v in data.items()})
        elif isinstance(data, (tuple, list)):
            return type(data)(self._prepare_input(v) for v in data)
        elif isinstance(data, paddle.Tensor):
            # kwargs = dict(device=self.args.current_device)
            # update data type for pure fp16
            if data.place.is_cuda_pinned_place():
                return data.cuda()
            return data
            # return data.to(**kwargs)
        return data

    def _prepare_inputs(self, inputs: Dict[str, Union[paddle.Tensor, Any]]) -> Dict[str, Union[paddle.Tensor, Any]]:
        """
        Prepare `inputs` before feeding them to the model, converting them to tensors if they are not already and
        handling potential state.
        """
        inputs = self._prepare_input(inputs)
        if self.args.past_index >= 0 and self._past is not None:
            inputs["mems"] = self._past

        return inputs

    def autocast_smart_context_manager(self):
        """
        A helper wrapper that creates an appropriate context manager for `autocast` while feeding it the desired
        arguments, depending on the situation.
        """
        if self.enable_autocast_context_manager:
            custom_black_list = ["reduce_sum", "c_softmax_with_cross_entropy"]
            custom_white_list = []
            if self.args.fp16_opt_level == "O2":
                # https://github.com/PaddlePaddle/Paddle/blob/eb97f4f0adca40b16a309b927e480178beb8ae96/python/paddle/amp/amp_lists.py#L85-L86
                # the lookup_table is in black_list, but in O2, we need it return fp16
                custom_white_list.extend(["lookup_table", "lookup_table_v2"])

            if self.args.amp_custom_white_list is not None:
                custom_white_list.extend(self.args.amp_custom_white_list)
            if self.args.amp_custom_black_list is not None:
                custom_black_list.extend(self.args.amp_custom_black_list)

            ctx_manager = autocast(
                True,
                custom_black_list=set(custom_black_list),
                custom_white_list=set(custom_white_list),
                level=self.args.fp16_opt_level,
                dtype=self.amp_dtype,
            )
        else:
            ctx_manager = contextlib.nullcontext() if sys.version_info >= (3, 7) else contextlib.suppress()

        return ctx_manager

    def compute_loss(self, model, inputs, return_outputs=False):
        """
        How the loss is computed by Trainer. By default, all models return the loss in the first element.
        Subclass and override for custom behavior.
        """
        if self.criterion is not None:
            if "labels" in inputs:
                labels = inputs.pop("labels")
            elif "start_positions" in inputs and "end_positions" in inputs:
                labels = (inputs.pop("start_positions"), inputs.pop("end_positions"))
            elif self.args.label_names is not None:
                labels = []
                for label in self.label_names:
                    labels.append(inputs.pop(label))
                labels = tuple(labels)
            elif "generator_labels" in inputs:
                labels = inputs["generator_labels"]
        else:
            labels = None

        outputs = model(**inputs)

        if self.criterion is not None:
            loss = self.criterion(outputs, labels)
            outputs = (loss, outputs)

        # Save past state if it exists
        # TODO: this needs to be fixed and made cleaner later.
        if self.args.past_index >= 0:
            self._past = outputs[self.args.past_index]

        # We don't use .loss here since the model may return tuples instead of ModelOutput.
        loss = outputs["loss"] if isinstance(outputs, dict) else outputs
        if isinstance(outputs, dict):
            loss = outputs["loss"]
        elif isinstance(outputs, tuple):
            loss = outputs[0]
        else:
            loss = outputs

        return (loss, outputs) if return_outputs else loss

    def _enable_delay_scale_loss(self):
        key = "enable_delay_scale_loss"
        if self.args.pipeline_parallel_degree > 1:
            return key in self.args.pipeline_parallel_config.split(" ")
        elif self.args.tensor_parallel_degree > 1:
            return key in self.args.tensor_parallel_config.split(" ")
        else:
            return False

    def training_step(self, model: nn.Layer, inputs: Dict[str, Union[paddle.Tensor, Any]]) -> paddle.Tensor:
        """
        Perform a training step on a batch of inputs.

        Subclass and override to inject custom behavior.

        Args:
            model (`nn.Layer`):
                The model to train.
            inputs (`Dict[str, Union[paddle.Tensor, Any]]`):
                The inputs and targets of the model.

                The dictionary will be unpacked before being fed to the model. Most models expect the targets under the
                argument `labels`. Check your model's documentation for all accepted arguments.

        Return:
            `paddle.Tensor`: The tensor with training loss on this batch.
        """
        if self.args.pipeline_parallel_degree > 1:
            return self.training_pipeline_step(model, inputs)

        model.train()
        inputs = self._prepare_inputs(inputs)

        with self.autocast_smart_context_manager():
            loss = self.compute_loss(model, inputs)

        if self.args.gradient_accumulation_steps > 1 and not self._enable_delay_scale_loss():
            loss = loss / self.args.gradient_accumulation_steps

        if self.do_grad_scaling:
            self.scaler.scale(loss).backward()
        else:
            loss.backward()

        return loss.detach()

    def training_pipeline_step(self, model: nn.Layer, inputs: Dict[str, Union[paddle.Tensor, Any]]) -> paddle.Tensor:
        """
        Perform a training step on a batch of inputs.

        Subclass and override to inject custom behavior.

        Args:
            model (`nn.Layer`):
                The model to train.
            inputs (`Dict[str, Union[paddle.Tensor, Any]]`):
                The inputs and targets of the model.

                The dictionary will be unpacked before being fed to the model. Most models expect the targets under the
                argument `labels`. Check your model's documentation for all accepted arguments.

        Return:
            `paddle.Tensor`: The tensor with training loss on this batch.
        """
        # accumulation data
        if not hasattr(self, "_pp_data_buffer"):
            self._pp_data_buffer = []
        self._pp_data_buffer.append(inputs)
        if len(self._pp_data_buffer) != self.args.gradient_accumulation_steps:
            return paddle.zeros([])

        # for v in self._pp_data_buffer[0].values():
        #     assert isinstance(v, paddle.Tensor), f"Only support tensor as pipeline mode input, got type {type(v)}"

        inputs = model._prepare_pipeline_inputs_func(self._pp_data_buffer)
        self._pp_data_buffer = []

        model.train()
        # hack pipeline-layers
        # since the pipeline layer will check input is valid every iter.
        # in same case,  for example, batch size warmup, we need dynamic change gradient_accumulation_steps to implement.
        config_backup = model.micro_batch_size, model.accumulate_steps
        model.micro_batch_size = self.args.per_device_train_batch_size
        model.accumulate_steps = self.args.gradient_accumulation_steps

        if model._dp_comm_overlap or model._sharding_comm_overlap:
            for _, buffers in model._chunk_2_comm_buffers.items():
                for buffer in buffers:
                    buffer._acc_steps = self.args.gradient_accumulation_steps

        inputs = model._prepare_training(
            inputs, self.optimizer, self.lr_scheduler
        )  # None, None => [optimizer, lr_scheduler]
        model.optimizer = None  # we do not use `PipelineParallel` to handler optimizer step
        model.lr_scheduler = None

        with self.autocast_smart_context_manager():
            loss = model.forward_backward_pipeline(inputs, self.scaler if self.do_grad_scaling else None)

        model.micro_batch_size, model.accumulate_steps = config_backup

        return loss.detach()

    def save_model(self, output_dir: Optional[str] = None, merge_tensor_parallel: Optional[bool] = False):
        """
        Will save the model, so you can reload it using `from_pretrained()`.

        Will only save from the main process.
        """

        if output_dir is None:
            output_dir = self.args.output_dir

        if ShardingOption.FULL_SHARD in self.args.sharding:
            self.model_wrapped.get_all_parameters(convert2cpu=True)

        if self.args.should_save_model_state:
            unified_checkpoint_config_backup = self.args.unified_checkpoint_config
            # backup and remove unified_checkpoint_config for not trine stage
            if not self.is_in_train:
                self.args.unified_checkpoint_config = []

            self._save(output_dir=output_dir, merge_tensor_parallel=merge_tensor_parallel)

            # recover unified_checkpoint_config for not trine stage
            if not self.is_in_train:
                self.args.unified_checkpoint_config = unified_checkpoint_config_backup

    def _save_checkpoint(self, model, metrics=None):
        # assert unwrap_model(model) is self.model, "internal model should be a reference to self.model"
        self.runtime_timer.start("checkpoint saving time")
        # Save model checkpoint
        checkpoint_folder = f"{PREFIX_CHECKPOINT_DIR}-{self.state.global_step}"

        run_dir = self.args.output_dir

        output_dir = os.path.join(run_dir, checkpoint_folder)

        if isinstance(self.model, LoRAModel) and (self.model.quantized or self.args.pipeline_parallel_degree > 1):
            self.save_model(output_dir)
        elif isinstance(self.model, LoRAModel) or isinstance(self.model, PrefixModelForCausalLM):
            self.save_model(output_dir, True)
        else:
            self.save_model(output_dir)

        optimizer_name = _add_variant(OPTIMIZER_NAME, self.args.optimizer_name_suffix)

        if self.args.use_hybrid_parallel:
            if self.dp_group.rank <= 0:
                os.makedirs(output_dir, exist_ok=True)
                logger.info("Saving optimizer files.")
                if self.args.unified_checkpoint:
                    save_unified_optimizer(
                        self.args,
                        self.model,
                        self.optimizer,
                        output_dir,
                        safe_serialization=True,
                    )
                else:
                    self._save_ckpt_func(
                        self.optimizer.state_dict(),
                        os.path.join(output_dir, optimizer_name),
                    )

        if self.args.should_save:
            if not self.args.use_hybrid_parallel:
                logger.info("Saving optimizer files.")
<<<<<<< HEAD
                if self.args.unified_checkpoint:
                    save_unified_optimizer(
                        self.args,
                        self.model,
                        self.optimizer,
                        output_dir,
                        safe_serialization=True,
                    )
                else:
                    paddle.save(self.optimizer.state_dict(), os.path.join(output_dir, OPTIMIZER_NAME))
=======
                self._save_ckpt_func(self.optimizer.state_dict(), os.path.join(output_dir, OPTIMIZER_NAME))
>>>>>>> 7e643ada

            # FIXME: maybe only save one copy
            paddle.save(self.lr_scheduler.state_dict(), os.path.join(output_dir, SCHEDULER_NAME))

            if self.do_grad_scaling:
                paddle.save(self.scaler.state_dict(), os.path.join(output_dir, SCALER_NAME))

        self.runtime_timer.stop()
        # Determine the new best metric / best model checkpoint

        if metrics is not None and self.args.metric_for_best_model is not None:
            metric_to_check = self.args.metric_for_best_model
            if not metric_to_check.startswith("eval_"):
                metric_to_check = f"eval_{metric_to_check}"
            metric_value = metrics[metric_to_check]

            operator = np.greater if self.args.greater_is_better else np.less
            if (
                self.state.best_metric is None
                or self.state.best_model_checkpoint is None
                or operator(metric_value, self.state.best_metric)
            ):
                self.state.best_metric = metric_value
                self.state.best_model_checkpoint = output_dir

        # Save the Trainer state
        if self.args.should_save:
            self.state.save_to_json(os.path.join(output_dir, TRAINER_STATE_NAME))

        # Save RNG state in non-distributed training
        rng_states = {
            "python": random.getstate(),
            "numpy": np.random.get_state(),
            "cuda": [k.current_seed() for k in paddle.get_rng_state()],
            "cpu": paddle.framework.core.default_cpu_generator().get_state().current_seed(),
        }
        if self.args.use_hybrid_parallel:
            rng_states[
                "hybrid_parallel_rng_state_tracker"
            ] = fleet.meta_parallel.get_rng_state_tracker().get_states_tracker()

        if self.args.world_size > 1:
            rng_states_list = []
            paddle.distributed.all_gather_object(rng_states_list, rng_states)
            if self.args.should_save:
                os.makedirs(output_dir, exist_ok=True)
                paddle.save(rng_states_list, os.path.join(output_dir, f"rng_state_{self.args.world_size}.pth"))
        else:
            os.makedirs(output_dir, exist_ok=True)
            paddle.save(rng_states, os.path.join(output_dir, "rng_state.pth"))

        # Maybe delete some older checkpoints.
        # For hybrid parallel training, the checkpoint files maybe on different node.
        need_to_rotate_checkpoints = False
        if self.args.use_hybrid_parallel:
            if self.dp_group.rank <= 0:
                need_to_rotate_checkpoints = True
        else:
            need_to_rotate_checkpoints = self.args.should_save_model_state

        # Delete only by one process
        need_to_rotate_checkpoints = need_to_rotate_checkpoints and self.args.local_rank == 0
        if need_to_rotate_checkpoints:
            self._rotate_checkpoints(use_mtime=True, output_dir=run_dir)

        if strtobool(os.getenv("FLAG_LLM_PDC", "False")):
            # save checkpoint_done file to ensure checkpoint is complete
            if self.args.should_save_model_state and self.args.should_save:
                # For ckpt integrity
                paddle.save(self.state.global_step, os.path.join(output_dir, ".checkpoint_done"))

    def set_optimizer_grouped_parameters(self, optimizer_grouped_parameters=None):
        """
        set optimizer grouped parameters:

        you can set optimizer_grouped_parameters with whatever argments on whatever parameters to train.
        """
        self.optimizer_grouped_parameters = optimizer_grouped_parameters

    def disable_autocast_context_manager(self):
        """
        For pure fp16 or pure bf16 training, the paddle.amp.autocast is annoy for always cast fp32 to fp16.
        if you networks cast fp16 to fp32 manually to get higher precision, autocast make it not work, since it cast fp32 to fp16 back.

        """
        assert self.args.fp16_opt_level == "O2", "disable_autocast_context_manager should only work for pure fp16/bf16"
        self.enable_autocast_context_manager = False

    def _sorted_checkpoints(
        self, output_dir=None, checkpoint_prefix=PREFIX_CHECKPOINT_DIR, use_mtime=False
    ) -> List[str]:
        ordering_and_checkpoint_path = []

        glob_checkpoints = [str(x) for x in Path(output_dir).glob(f"{checkpoint_prefix}-*")]

        for path in glob_checkpoints:
            if use_mtime:
                ordering_and_checkpoint_path.append((os.path.getmtime(path), path))
            else:
                regex_match = re.match(f".*{checkpoint_prefix}-([0-9]+)", path)
                if regex_match is not None and regex_match.groups() is not None:
                    ordering_and_checkpoint_path.append((int(regex_match.groups()[0]), path))

        checkpoints_sorted = sorted(ordering_and_checkpoint_path)
        checkpoints_sorted = [checkpoint[1] for checkpoint in checkpoints_sorted]
        # Make sure we don't delete the best model.
        if self.state.best_model_checkpoint is not None:
            best_model_index = checkpoints_sorted.index(str(Path(self.state.best_model_checkpoint)))
            for i in range(best_model_index, len(checkpoints_sorted) - 2):
                checkpoints_sorted[i], checkpoints_sorted[i + 1] = checkpoints_sorted[i + 1], checkpoints_sorted[i]
        return checkpoints_sorted

    def _rotate_checkpoints(self, use_mtime=False, output_dir=None) -> None:
        if self.args.save_total_limit is None or self.args.save_total_limit <= 0:
            return

        # Check if we should delete older checkpoint(s)
        checkpoints_sorted = self._sorted_checkpoints(use_mtime=use_mtime, output_dir=output_dir)
        if len(checkpoints_sorted) <= self.args.save_total_limit:
            return

        # If save_total_limit=1 with load_best_model_at_end=True, we could end up deleting the last checkpoint, which
        # we don't do to allow resuming.
        save_total_limit = self.args.save_total_limit
        if (
            self.state.best_model_checkpoint is not None
            and self.args.save_total_limit == 1
            and checkpoints_sorted[-1] != self.state.best_model_checkpoint
        ):
            save_total_limit = 2

        number_of_checkpoints_to_delete = max(0, len(checkpoints_sorted) - save_total_limit)
        checkpoints_to_be_deleted = checkpoints_sorted[:number_of_checkpoints_to_delete]
        for checkpoint in checkpoints_to_be_deleted:
            logger.info(f"Deleting older checkpoint [{checkpoint}] due to args.save_total_limit")
            shutil.rmtree(checkpoint)

    def _save(self, output_dir: Optional[str] = None, state_dict=None, merge_tensor_parallel=False):
        output_dir = output_dir if output_dir is not None else self.args.output_dir
        os.makedirs(output_dir, exist_ok=True)
        logger.info(f"Saving model checkpoint to {output_dir}")
        # Save a trained model and configuration using `save_pretrained()`.
        # They can then be reloaded using `from_pretrained()`

        if self.args.should_save:
            if self.tokenizer is not None:
                self.tokenizer.save_pretrained(output_dir)
            # Good practice: save your training arguments together with the trained model
            paddle.save(self.args, os.path.join(output_dir, TRAINING_ARGS_NAME))

        if self.args.unified_checkpoint:
            save_unified_checkpoint(self.args, self.model, self.optimizer, output_dir, safe_serialization=True)
            return

        merge_tensor_parallel = merge_tensor_parallel and self.args.use_hybrid_parallel
        # peft model
        if isinstance(self.model, LoRAModel) or isinstance(self.model, PrefixModelForCausalLM):
            self.model.save_pretrained(
                output_dir,
                variant=self.args.weight_name_suffix,
                save_function=self._save_ckpt_func,
                merge_tensor_parallel=merge_tensor_parallel,
                is_main_process=self.args.should_save,
                max_shard_size="1024GB",
            )
        # TODO: @ZHUI unifiy unwrap_model(self.model) and self.model
        elif not isinstance(self.model, PretrainedModel):
            if isinstance(unwrap_model(self.model), PretrainedModel):
                if self.args.should_save_sharding_stage1_model:
                    config_to_save = None
                    state_dict, config_to_save, weight_name_suffix = self.sharding_io.manipulate_state_dict_and_config(
                        unwrap_model(self.model), merge_tensor_parallel=merge_tensor_parallel
                    )
                    unwrap_model(self.model).save_pretrained(
                        output_dir,
                        state_dict=state_dict,
                        config_to_save=config_to_save,
                        merge_tensor_parallel=merge_tensor_parallel,
                        variant=weight_name_suffix,
                        save_function=self._save_ckpt_func,
                        is_main_process=self.args.should_save,
                        max_shard_size="1024GB",
                    )
                else:
                    unwrap_model(self.model).save_pretrained(
                        output_dir,
                        merge_tensor_parallel=merge_tensor_parallel,
                        variant=self.args.weight_name_suffix,
                        save_function=self._save_ckpt_func,
                        is_main_process=self.args.should_save,
                        max_shard_size="1024GB",
                    )
            else:
                logger.info("Trainer.model is not a `PretrainedModel`, only saving its state dict.")
                if merge_tensor_parallel:
                    logger.warning("Trainer.model is not a `PretrainedModel`, not suppor for merge_tensor_parallel.")
                if state_dict is None:
                    state_dict = self.model.state_dict()

                self._save_ckpt_func(
                    state_dict,
                    os.path.join(output_dir, _add_variant(PADDLE_WEIGHTS_NAME, self.args.weight_name_suffix)),
                )
        else:
            if isinstance(self.model, PretrainedModel) and self.args.should_save_sharding_stage1_model:
                config_to_save = None
                state_dict, config_to_save, weight_name_suffix = self.sharding_io.manipulate_state_dict_and_config(
                    self.model, merge_tensor_parallel=merge_tensor_parallel
                )
                self.model.save_pretrained(
                    output_dir,
                    state_dict=state_dict,
                    config_to_save=config_to_save,
                    merge_tensor_parallel=merge_tensor_parallel,
                    variant=weight_name_suffix,
                    save_function=self._save_ckpt_func,
                    is_main_process=self.args.should_save,
                    max_shard_size="1024GB",
                )
            else:
                self.model.save_pretrained(
                    output_dir,
                    merge_tensor_parallel=merge_tensor_parallel,
                    variant=self.args.weight_name_suffix,
                    save_function=self._save_ckpt_func,
                    is_main_process=self.args.should_save,
                    max_shard_size="1024GB",
                )
        if self.args.should_save_sharding_stage1_model:
            self.sharding_io.save_distributed_model_meta(output_dir)

    def _load_optimizer_and_scheduler(self, checkpoint):
        """If optimizer and scheduler states exist, load them."""
        self.runtime_timer.start("checkpoint loading time")
        if checkpoint is None:
            self.runtime_timer.stop()
            return

        if (not self.args.should_load_sharding_stage1_model) and self.args.ignore_load_lr_and_optim:
            self.runtime_timer.stop()
            return

        opt_state_dict = None
        if self.args.should_load_sharding_stage1_model:
            opt_state_dict = self.sharding_io.load_optimizer_state_with_reshard(
                checkpoint, OPTIMIZER_NAME, self.model_wrapped
            )
        else:
            use_unified_checkpoint = False
            if self.args.unified_checkpoint:
                if self.is_unified_checkpoint(checkpoint):
                    use_unified_checkpoint = True
                else:
                    logger.info("Loading checkpoint, the next checkpoint will be saved as unified checkpoint")

            if not use_unified_checkpoint:
                if self.args.data_parallel_rank == 0:
                    optimizer_name = _add_variant(OPTIMIZER_NAME, self.args.optimizer_name_suffix)
                    path = os.path.join(checkpoint, optimizer_name)
                    if os.path.isfile(path):
                        opt_state_dict = paddle.load(path)
                else:
                    opt_state_dict = None
            else:
                opt_state_dict = load_unified_optimizer(
                    args=self.args,
                    model=self.model,
                    optimizer=self.optimizer,
                    resume_from_checkpoint=checkpoint,
                    safe_serialization=True,
                )

        if self.args.ignore_load_lr_and_optim and opt_state_dict:
            tmp = self.optimizer.state_dict()
            tmp["master_weights"] = opt_state_dict["master_weights"]
            opt_state_dict = tmp

        # broadcast optimizer state in dp group
        opt_state_dict = broadcast_dp_optimizer(opt_state_dict)

        if opt_state_dict is not None:
            # Load in optimizer and scheduler states
            self.optimizer.set_state_dict(opt_state_dict)
        else:
            raise ValueError(f"optimizer-state-dict not found, opt: {os.path.join(checkpoint, optimizer_name)}.")

        if not self.args.ignore_load_lr_and_optim:
            if distributed_isfile(os.path.join(checkpoint, SCHEDULER_NAME)):
                self.lr_scheduler.set_state_dict(
                    paddle.load(distributed_file(os.path.join(checkpoint, SCHEDULER_NAME)))
                )
            else:
                raise ValueError(f"scheduler-file not found, scheduler:{os.path.join(checkpoint, SCHEDULER_NAME)}")

            if self.do_grad_scaling and distributed_isfile(os.path.join(checkpoint, SCALER_NAME)):
                self.scaler.load_state_dict(
                    paddle.load(distributed_file(os.path.join(checkpoint, SCALER_NAME)), return_numpy=True)
                )
        self.runtime_timer.stop()

    def log(self, logs: Dict[str, float], **kwargs) -> None:
        """
        Log `logs` on the various objects watching training.

        Subclass and override this method to inject custom behavior.

        Args:
            logs (`Dict[str, float]`):
                The values to log.
        """

        try:
            from paddle.distributed.fleet.utils.timer_helper import (
                get_timers as paddle_get_timers,
            )

            paddle_pipeline_timers = paddle_get_timers()
        except ImportError:  # paddle version too old, timer not support
            warnings.warn(f"paddle version:{paddle.__git_commit__} does not support pipeline timer")
            paddle_pipeline_timers = None
        except AssertionError:
            paddle_pipeline_timers = None
        kwargs.update(timer=self.timers, paddle_pipeline_timers=paddle_pipeline_timers)

        if self.state.epoch is not None:
            logs["progress_or_epoch"] = round(self.state.epoch, 4)
        output = {**logs, **{"step": self.state.global_step}}
        self.state.log_history.append(output)
        self.control = self.callback_handler.on_log(self.args, self.state, self.control, logs, **kwargs)

    def evaluate(
        self,
        eval_dataset: Optional[Dataset] = None,
        ignore_keys: Optional[List[str]] = None,
        metric_key_prefix: str = "eval",
    ) -> Dict[str, float]:
        """
        Run evaluation and returns metrics.

        The calling script will be responsible for providing a method to compute metrics, as they are task-dependent
        (pass it to the init `compute_metrics` argument).

        You can also subclass and override this method to inject custom behavior.

        Args:
            eval_dataset (`Dataset`, *optional*):
                Pass a dataset if you wish to override `self.eval_dataset`. If it is an `datasets.Dataset`, columns not
                accepted by the `model.forward()` method are automatically removed. It must implement the `__len__`
                method.
            ignore_keys (`Lst[str]`, *optional*):
                A list of keys in the output of your model (if it is a dictionary) that should be ignored when
                gathering predictions.
            metric_key_prefix (`str`, *optional*, defaults to `"eval"`):
                An optional prefix to be used as the metrics key prefix. For example the metrics "bleu" will be named
                "eval_bleu" if the prefix is "eval" (default)

        Returns:
            A dictionary containing the evaluation loss and the potential metrics computed from the predictions. The
            dictionary also contains the epoch number which comes from the training state.
        """
        # memory metrics - must set up as early as possible
        self._memory_tracker.start()

        eval_dataloader = self.get_eval_dataloader(eval_dataset)
        start_time = time.time()

        output = self.evaluation_loop(
            eval_dataloader,
            description="Evaluation",
            # No point gathering the predictions if there are no metrics, otherwise we defer to
            # self.args.prediction_loss_only
            prediction_loss_only=True if self.compute_metrics is None else None,
            ignore_keys=ignore_keys,
            metric_key_prefix=metric_key_prefix,
            max_eval_iters=self.args.max_evaluate_steps,
        )

        total_batch_size = self.args.eval_batch_size * self.args.dataset_world_size
        output.metrics.update(
            speed_metrics(
                metric_key_prefix,
                start_time,
                num_samples=output.num_samples,
                num_steps=math.ceil(output.num_samples / total_batch_size),
            )
        )

        self.log(output.metrics)

        self.control = self.callback_handler.on_evaluate(self.args, self.state, self.control, output.metrics)

        self._memory_tracker.stop_and_update_metrics(output.metrics)

        return output.metrics

    def evaluation_loop(
        self,
        dataloader: DataLoader,
        description: str,
        prediction_loss_only: Optional[bool] = None,
        ignore_keys: Optional[List[str]] = None,
        metric_key_prefix: str = "eval",
        max_eval_iters: Optional[int] = -1,
    ) -> EvalLoopOutput:
        """
        Prediction/evaluation loop, shared by `Trainer.evaluate()` and `Trainer.predict()`.

        Works both with or without labels.
        """
        args = self.args

        prediction_loss_only = prediction_loss_only if prediction_loss_only is not None else args.prediction_loss_only

        if self.args.pipeline_parallel_degree > 1:
            # Only accept wrapped model for pipeline_parallel mode
            model = self.model_wrapped
        else:
            model = self.model

        if isinstance(dataloader, paddle.io.DataLoader):
            batch_size = dataloader.batch_sampler.batch_size
        elif isinstance(dataloader, _DataLoaderIterBase):
            # support for inner dataloader
            batch_size = dataloader._batch_sampler.batch_size
            # alias for inner dataloader
            dataloader.dataset = dataloader._dataset
        else:
            raise ValueError("Only support for paddle.io.DataLoader")

        num_samples = None
        if max_eval_iters > 0:
            # on eval limit steps
            num_samples = batch_size * self.args.dataset_world_size * max_eval_iters
            if isinstance(dataloader, _DataLoaderIterBase) and isinstance(
                dataloader._batch_sampler, NlpDistributedBatchSampler
            ):
                consumed_samples = (
                    ((self.state.global_step) // args.eval_steps)
                    * max_eval_iters
                    * args.per_device_eval_batch_size
                    * args.dataset_world_size
                )
                dataloader._batch_sampler.set_epoch(consumed_samples=consumed_samples)

        logger.info(f"***** Running {description} *****")

        if not self.args.distributed_dataloader or (
            self.args.distributed_dataloader and self.args.should_load_dataset
        ):
            if has_length(dataloader):
                logger.info(f"  Num examples = {self.num_examples(dataloader)}")
                if max_eval_iters > 0:
                    logger.info(f"  Total prediction steps = {max_eval_iters}")
                else:
                    logger.info(f"  Total prediction steps = {len(dataloader)}")
            else:
                logger.info("  Num examples: Unknown")
                if max_eval_iters > 0:
                    logger.info(f"  Total prediction steps = {max_eval_iters}")

            logger.info(f"  Pre device batch size = {batch_size}")
            logger.info(f"  Total Batch size = {batch_size * self.args.dataset_world_size}")

        model.eval()

        self.callback_handler.eval_dataloader = dataloader
        # Do this before wrapping.
        eval_dataset = dataloader.dataset

        if args.past_index >= 0:
            self._past = None

        # Initialize containers
        # losses/preds/labels on GPU (accumulated for eval_accumulation_steps)
        losses_host = None
        preds_host = None
        labels_host = None
        # losses/preds/labels on CPU (final containers)
        all_losses = None
        all_preds = None
        all_labels = None
        # Will be useful when we have an iterable dataset so don't know its length.

        observed_num_examples = 0
        # Main evaluation loop
        losses = []
        for step, inputs in enumerate(dataloader):
            # Update the observed num examples
            observed_batch_size = find_batch_size(inputs)
            if observed_batch_size is not None:
                observed_num_examples += observed_batch_size
                # For batch samplers, batch_size is not known by the dataloader in advance.
                batch_size = observed_batch_size

            # Prediction step
            loss, logits, labels = self.prediction_step(model, inputs, prediction_loss_only, ignore_keys=ignore_keys)

            # Update containers on host
            if loss is not None:
                # losses = self._nested_gather(loss.repeat(batch_size))
                losses = self._nested_gather(paddle.tile(loss, repeat_times=[batch_size, 1]))
                losses_host = losses if losses_host is None else paddle.concat((losses_host, losses), axis=0)
            if labels is not None:
                labels = self._pad_across_processes(labels)
                labels = self._nested_gather(labels)
                labels_host = labels if labels_host is None else nested_concat(labels_host, labels, padding_index=-100)
            if logits is not None:
                logits = self._pad_across_processes(logits)
                logits = self._nested_gather(logits)
                if self.preprocess_logits_for_metrics is not None:
                    logits = self.preprocess_logits_for_metrics(logits, labels)
                preds_host = logits if preds_host is None else nested_concat(preds_host, logits, padding_index=-100)
            self.control = self.callback_handler.on_prediction_step(args, self.state, self.control)

            # Gather all tensors and put them back on the CPU if we have done enough accumulation steps.
            if args.eval_accumulation_steps is not None and (step + 1) % args.eval_accumulation_steps == 0:
                if losses_host is not None:
                    losses = nested_numpify(losses_host)
                    all_losses = losses if all_losses is None else np.concatenate((all_losses, losses), axis=0)
                if preds_host is not None:
                    logits = nested_numpify(preds_host)
                    all_preds = logits if all_preds is None else nested_concat(all_preds, logits, padding_index=-100)

                if labels_host is not None:
                    labels = nested_numpify(labels_host)
                    all_labels = (
                        labels if all_labels is None else nested_concat(all_labels, labels, padding_index=-100)
                    )

                # Set back to None to begin a new accumulation
                losses_host, preds_host, labels_host = None, None, None

            if max_eval_iters > 0 and step >= max_eval_iters - 1:
                break

        # Gather all remaining tensors and put them back on the CPU
        if losses_host is not None:
            losses = nested_numpify(losses_host)
            all_losses = losses if all_losses is None else np.concatenate((all_losses, losses), axis=0)
        if preds_host is not None:
            logits = nested_numpify(preds_host)
            all_preds = logits if all_preds is None else nested_concat(all_preds, logits, padding_index=-100)
        if labels_host is not None:
            labels = nested_numpify(labels_host)
            all_labels = labels if all_labels is None else nested_concat(all_labels, labels, padding_index=-100)

        # Number of samples
        if num_samples is not None:
            pass
        elif has_length(eval_dataset):
            num_samples = len(eval_dataset)
        # The instance check is weird and does not actually check for the type, but whether the dataset has the right
        # methods. Therefore we need to make sure it also has the attribute.
        elif isinstance(eval_dataset, IterableDatasetShard) and hasattr(eval_dataset, "num_examples"):
            num_samples = eval_dataset.num_examples
        else:
            if has_length(dataloader):
                num_samples = self.num_examples(dataloader)
            else:  # both len(dataloader.dataset) and len(dataloader) fail
                num_samples = observed_num_examples

        # Number of losses has been rounded to a multiple of batch_size and in a distributed training, the number of
        # samplers has been rounded to a multiple of batch_size, so we truncate.
        if all_losses is not None:
            all_losses = all_losses[:num_samples]
        if all_preds is not None:
            all_preds = nested_truncate(all_preds, num_samples)
        if all_labels is not None:
            all_labels = nested_truncate(all_labels, num_samples)

        model.train()

        # Metrics!
        if self.compute_metrics is not None and all_preds is not None and all_labels is not None:
            metrics = self.compute_metrics(EvalPrediction(predictions=all_preds, label_ids=all_labels))
        else:
            metrics = {}

        if all_losses is not None:
            metrics[f"{metric_key_prefix}_loss"] = all_losses.mean().item()

        # Prefix all keys with metric_key_prefix + '_'
        for key in list(metrics.keys()):
            if not key.startswith(f"{metric_key_prefix}_"):
                metrics[f"{metric_key_prefix}_{key}"] = metrics.pop(key)

        return EvalLoopOutput(predictions=all_preds, label_ids=all_labels, metrics=metrics, num_samples=num_samples)

    def predict(
        self, test_dataset: Dataset, ignore_keys: Optional[List[str]] = None, metric_key_prefix: str = "test"
    ) -> PredictionOutput:
        """
        Run prediction and returns predictions and potential metrics.
        Depending on the dataset and your use case, your test dataset may contain labels. In that case, this method
        will also return metrics, like in `evaluate()`.
        Args:
            test_dataset (`Dataset`):
                Dataset to run the predictions on. If it is an `datasets.Dataset`, columns not accepted by the
                `model.forward()` method are automatically removed. Has to implement the method `__len__`
            ignore_keys (`Lst[str]`, *optional*):
                A list of keys in the output of your model (if it is a dictionary) that should be ignored when
                gathering predictions.
            metric_key_prefix (`str`, *optional*, defaults to `"test"`):
                An optional prefix to be used as the metrics key prefix. For example the metrics "bleu" will be named
                "test_bleu" if the prefix is "test" (default)
        <Tip>
        If your predictions or labels have different sequence length (for instance because you're doing dynamic padding
        in a token classification task) the predictions will be padded (on the right) to allow for concatenation into
        one array. The padding index is -100.
        </Tip>
        Returns: *NamedTuple* A namedtuple with the following keys:
            - predictions (`np.ndarray`): The predictions on `test_dataset`.
            - label_ids (`np.ndarray`, *optional*): The labels (if the dataset contained some).
            - metrics (`Dict[str, float]`, *optional*): The potential dictionary of metrics (if the dataset contained
              labels).
        """
        # memory metrics - must set up as early as possible
        self._memory_tracker.start()

        test_dataloader = self.get_test_dataloader(test_dataset)
        start_time = time.time()

        eval_loop = self.evaluation_loop
        output = eval_loop(
            test_dataloader,
            description="Prediction",
            ignore_keys=ignore_keys,
            prediction_loss_only=True if self.compute_metrics is None else None,
            metric_key_prefix=metric_key_prefix,
            max_eval_iters=self.args.max_evaluate_steps,
        )
        total_batch_size = self.args.per_device_eval_batch_size * self.args.dataset_world_size
        output.metrics.update(
            speed_metrics(
                metric_key_prefix,
                start_time,
                num_samples=output.num_samples,
                num_steps=math.ceil(output.num_samples / total_batch_size),
            )
        )

        self._memory_tracker.stop_and_update_metrics(output.metrics)

        return PredictionOutput(predictions=output.predictions, label_ids=output.label_ids, metrics=output.metrics)

    def prediction_pipeline_step(
        self,
        model: nn.Layer,
        inputs: Dict[str, Union[paddle.Tensor, Any]],
        prediction_loss_only: bool,
        ignore_keys: Optional[List[str]] = None,
    ) -> Tuple[Optional[paddle.Tensor], Optional[paddle.Tensor], Optional[paddle.Tensor]]:
        """
        prediction_step function for pipeline parallel mode.
        """
        if hasattr(model, "_prepare_pipeline_inputs_func"):
            inputs, labels = model._prepare_pipeline_inputs_func(inputs)
            has_labels = labels is not None
        else:
            has_labels = all(inputs.get(k) is not None for k in self.label_names)
            inputs = self._prepare_inputs(inputs)
            # labels may be popped when computing the loss (label smoothing for instance) so we grab them first.
            if has_labels:
                labels = nested_detach(tuple(inputs.get(name) for name in self.label_names))
                if len(labels) == 1:
                    labels = labels[0]
            else:
                labels = None
            inputs = inputs.pop("input_ids")

        with paddle.no_grad():
            if has_labels:
                with self.autocast_smart_context_manager():
                    loss = model.eval_batch([inputs, labels], compute_loss=True)
                    # loss, outputs = self.compute_loss(model, inputs, return_outputs=True)
                loss = loss.mean().detach()
            else:
                raise ValueError("pipeline mode eval need label!")

        return (loss, None, labels)

    def prediction_step(
        self,
        model: nn.Layer,
        inputs: Dict[str, Union[paddle.Tensor, Any]],
        prediction_loss_only: bool,
        ignore_keys: Optional[List[str]] = None,
    ) -> Tuple[Optional[paddle.Tensor], Optional[paddle.Tensor], Optional[paddle.Tensor]]:
        """
        Perform an evaluation step on `model` using `inputs`.

        Subclass and override to inject custom behavior.

        Args:
            model (`nn.Layer`):
                The model to evaluate.
            inputs (`Dict[str, Union[paddle.Tensor, Any]]`):
                The inputs and targets of the model.

                The dictionary will be unpacked before being fed to the model. Most models expect the targets under the
                argument `labels`. Check your model's documentation for all accepted arguments.
            prediction_loss_only (`bool`):
                Whether or not to return the loss only.
            ignore_keys (`Lst[str]`, *optional*):
                A list of keys in the output of your model (if it is a dictionary) that should be ignored when
                gathering predictions.

        Return:
            Tuple[Optional[paddle.Tensor], Optional[paddle.Tensor], Optional[paddle.Tensor]]: A tuple with the loss,
            logits and labels (each being optional).
        """
        if self.args.pipeline_parallel_degree > 1:
            # hack for pipeline mode
            inputs = self._prepare_inputs(inputs)
            return self.prediction_pipeline_step(model, inputs, prediction_loss_only, ignore_keys)

        has_labels = all(inputs.get(k) is not None for k in self.label_names)
        inputs = self._prepare_inputs(inputs)
        if ignore_keys is None:
            if hasattr(self.model, "config"):
                ignore_keys = getattr(self.model.config, "keys_to_ignore_at_inference", [])
            else:
                ignore_keys = []

        # labels may be popped when computing the loss (label smoothing for instance) so we grab them first.
        if has_labels:
            labels = nested_detach(tuple(inputs.get(name) for name in self.label_names))
            if len(labels) == 1:
                labels = labels[0]
        else:
            labels = None

        with paddle.no_grad():
            if has_labels:
                with self.autocast_smart_context_manager():
                    loss, outputs = self.compute_loss(model, inputs, return_outputs=True)
                loss = loss.mean().detach()

                if isinstance(outputs, dict):
                    logits = tuple(v for k, v in outputs.items() if k not in ignore_keys + ["loss"])
                else:
                    logits = outputs[1:]
            else:
                loss = None
                with self.autocast_smart_context_manager():
                    outputs = model(**inputs)
                if isinstance(outputs, dict):
                    logits = tuple(v for k, v in outputs.items() if k not in ignore_keys)
                else:
                    logits = outputs
                # TODO: this needs to be fixed and made cleaner later.
                if self.args.past_index >= 0:
                    self._past = outputs[self.args.past_index - 1]

        if prediction_loss_only:
            return (loss, None, None)

        logits = nested_detach(logits)
        if isinstance(logits, (list, tuple)) and len(logits) == 1:
            logits = logits[0]

        return (loss, logits, labels)

    def is_local_process_zero(self) -> bool:
        """
        Whether or not this process is the local (e.g., on one machine if training in a distributed fashion on several
        machines) main process.
        """
        return self.args.local_process_index == 0

    def is_world_process_zero(self) -> bool:
        """
        Whether or not this process is the global main process (when training in a distributed fashion on several
        machines, this is only going to be `True` for one process).
        """
        return self.args.process_index == 0

    def _nested_gather(self, tensors):
        """
        Gather value of `tensors` (tensor or list/tuple of nested tensors) and convert them to numpy before
        concatenating them to `gathered`
        """
        if tensors is None:
            return
        if self.args.local_rank != -1:
            tensors = distributed_concat(tensors)
        return tensors

        # Copied from Accelerate.

    def _pad_across_processes(self, tensor, pad_index=-100):
        """
        Recursively pad the tensors in a nested list/tuple/dictionary of tensors from all devices to the same size so
        they can safely be gathered.
        """
        if isinstance(tensor, (list, tuple)):
            return type(tensor)(self._pad_across_processes(t, pad_index=pad_index) for t in tensor)
        elif isinstance(tensor, dict):
            return type(tensor)({k: self._pad_across_processes(v, pad_index=pad_index) for k, v in tensor.items()})
        elif not isinstance(tensor, paddle.Tensor):
            raise TypeError(
                f"Can't pad the values of type {type(tensor)}, only of nested list/tuple/dicts of tensors."
            )

        if len(tensor.shape) < 2:
            return tensor
        # Gather all sizes
        size = paddle.to_tensor(tensor.shape)[None]
        sizes = self._nested_gather(size).cpu()

        max_size = max(s[1] for s in sizes)
        if tensor.shape[1] == max_size:
            return tensor

        # Then pad to the maximum size
        old_size = tensor.shape
        new_size = list(old_size)
        new_size[1] = max_size
        # new_tensor = tensor.new_zeros(tuple(new_size)) + pad_index
        new_tensor = paddle.zeros(tuple(new_size), dtype=tensor.dtype) + pad_index
        new_tensor[:, : old_size[1]] = tensor
        return new_tensor

    def _set_signature_columns_if_needed(self):
        if self._signature_columns is None:
            # Inspect model forward signature to keep only the arguments it accepts.
            signature = inspect.signature(self.model.forward)
            self._signature_columns = list(signature.parameters.keys())
            # Labels may be named label or label_ids, the default data collator handles that.
            self._signature_columns += list(set(["label", "label_ids"] + self.label_names))

    def _remove_unused_columns(self, dataset: "datasets.Dataset", description: Optional[str] = None):
        if not self.args.remove_unused_columns:
            return dataset
        if self._signature_columns is None:
            # Inspect model forward signature to keep only the arguments it accepts.
            signature = inspect.signature(self.model.forward)
            self._signature_columns = list(signature.parameters.keys())
            # Labels may be named label or label_ids, the default data collator handles that.
            self._signature_columns += ["label", "label_ids", "labels", "start_positions", "end_positions"]

        ignored_columns = list(set(dataset.column_names) - set(self._signature_columns))
        if len(ignored_columns) > 0:
            dset_description = "" if description is None else f"in the {description} set "
            logger.info(
                f"The following columns {dset_description} don't have a corresponding argument in "
                f"`{self.model.__class__.__name__}.forward` and have been ignored: {', '.join(ignored_columns)}."
                f" If {', '.join(ignored_columns)} are not expected by `{self.model.__class__.__name__}.forward`, "
                f" you can safely ignore this message."
            )

        columns = [k for k in self._signature_columns if k in dataset.column_names]

        if version.parse(datasets.__version__) < version.parse("1.4.0"):
            dataset.set_format(
                type=dataset.format["type"], columns=columns, format_kwargs=dataset.format["format_kwargs"]
            )
            return dataset
        else:
            return dataset.remove_columns(ignored_columns)

    def _get_collator_with_removed_columns(
        self, data_collator: Callable, description: Optional[str] = None
    ) -> Callable:
        """Wrap the data collator in a callable removing unused columns."""
        if not self.args.remove_unused_columns:
            return data_collator
        self._set_signature_columns_if_needed()
        signature_columns = self._signature_columns

        remove_columns_collator = RemoveColumnsCollator(
            data_collator=data_collator,
            signature_columns=signature_columns,
            logger=logger,
            description=description,
            model_name=self.model.__class__.__name__,
        )
        return remove_columns_collator

    def _is_iterable_dataset(self, dataset):
        return isinstance(dataset, paddle.io.IterableDataset)

    def print_config(self, args=None, key=""):
        """
        print config values
        """
        logger.debug("=" * 60)
        if args is None:
            args = self.args
            key = "Training"
        import paddlenlp

        logger.debug("{:^40}".format("{} Configuration Arguments".format(key)))
        logger.debug("{:30}: {}".format("paddle commit id", paddle.version.commit))
        logger.debug("{:30}: {}".format("paddlenlp commit id", paddlenlp.version.commit))

        for a in dir(args):
            if a[:2] != "__":  # don't print double underscore methods
                v = getattr(args, a)
                if not isinstance(v, types.MethodType):
                    logger.debug("{:30}: {}".format(a, v))

        logger.debug("")

    def is_unified_checkpoint(self, resume_from_checkpoint, safe_serialization=True):
        is_unified_checkpoint_type = False
        weights_index_name = PADDLE_WEIGHTS_INDEX_NAME if not safe_serialization else SAFE_WEIGHTS_INDEX_NAME
        master_weights_index_name = (
            PADDLE_MASTER_WEIGHTS_INDEX_NAME if not safe_serialization else SAFE_MASTER_WEIGHTS_INDEX_NAME
        )
        weights_index_file = os.path.join(
            resume_from_checkpoint,
            weights_index_name,
        )
        master_weights_index_file = os.path.join(
            resume_from_checkpoint,
            master_weights_index_name,
        )

        if paddle.distributed.get_world_size() <= 1:
            if os.path.exists(weights_index_file):
                is_unified_checkpoint_type = True
        else:
            if distributed_isfile(weights_index_file) or distributed_isfile(master_weights_index_file):
                is_unified_checkpoint_type = True

        return is_unified_checkpoint_type<|MERGE_RESOLUTION|>--- conflicted
+++ resolved
@@ -2129,7 +2129,6 @@
         if self.args.should_save:
             if not self.args.use_hybrid_parallel:
                 logger.info("Saving optimizer files.")
-<<<<<<< HEAD
                 if self.args.unified_checkpoint:
                     save_unified_optimizer(
                         self.args,
@@ -2139,10 +2138,7 @@
                         safe_serialization=True,
                     )
                 else:
-                    paddle.save(self.optimizer.state_dict(), os.path.join(output_dir, OPTIMIZER_NAME))
-=======
-                self._save_ckpt_func(self.optimizer.state_dict(), os.path.join(output_dir, OPTIMIZER_NAME))
->>>>>>> 7e643ada
+                    self._save_ckpt_func(self.optimizer.state_dict(), os.path.join(output_dir, OPTIMIZER_NAME))
 
             # FIXME: maybe only save one copy
             paddle.save(self.lr_scheduler.state_dict(), os.path.join(output_dir, SCHEDULER_NAME))
