--- conflicted
+++ resolved
@@ -755,15 +755,12 @@
         default=False,
         metadata={"help": "reshard pp even if pp degree in the model and pp degree in script match"},
     )
-<<<<<<< HEAD
     use_moe: Optional[bool] = field(
         default=False,
         metadata={"help": "Whether to train moe."},
-=======
     enable_auto_parallel: Optional[bool] = field(
         default=False,
         metadata={"help": "whether to run distributed training in auto parallel mode"},
->>>>>>> 8d6e8133
     )
 
     def __post_init__(self):
