# Copyright (c) 2023 PaddlePaddle Authors. All Rights Reserved.
#
# Licensed under the Apache License, Version 2.0 (the "License");
# you may not use this file except in compliance with the License.
# You may obtain a copy of the License at
#
#     http://www.apache.org/licenses/LICENSE-2.0
#
# Unless required by applicable law or agreed to in writing, software
# distributed under the License is distributed on an "AS IS" BASIS,
# WITHOUT WARRANTIES OR CONDITIONS OF ANY KIND, either express or implied.
# See the License for the specific language governing permissions and
# limitations under the License.

import copy
import gc
import json
import multiprocessing
import os
import sys
import time
from multiprocessing import shared_memory

import numpy as np
import paddle
import paddle.distributed as dist
from paddle.distributed import fleet
from tqdm.auto import tqdm

try:
    from paddle.base import core
except:
    core = None

from paddlenlp.peft import LoRAModel, PrefixModelForCausalLM
from paddlenlp.trainer.argparser import strtobool
from paddlenlp.trainer.trainer_utils import ExplicitEnum, ShardingOption
from paddlenlp.trainer.utils.helper import distributed_file, distributed_isfile
from paddlenlp.transformers.model_utils import (
    PretrainedModel,
    _add_variant,
    _load_state_dict_into_model,
    faster_set_state_dict,
    get_parameter_dtype,
    load_state_dict,
    unwrap_model,
)
from paddlenlp.transformers.utils import (
    device_guard,
    dtype_byte_size,
    get_checkpoint_shard_files,
    is_safetensors_available,
)
from paddlenlp.utils.distributed import distributed_allgather, distributed_gather
from paddlenlp.utils.env import (
    LORA_WEIGHTS_NAME,
    PADDLE_MASTER_WEIGHTS_INDEX_NAME,
    PADDLE_MASTER_WEIGHTS_NAME,
    PADDLE_OPTIMIZER_INDEX_NAME,
    PADDLE_OPTIMIZER_NAME,
    PADDLE_PEFT_WEIGHTS_INDEX_NAME,
    PADDLE_WEIGHTS_INDEX_NAME,
    PADDLE_WEIGHTS_NAME,
    PAST_KEY_VALUES_FILE_NAME,
    PREFIX_WEIGHTS_NAME,
    SAFE_MASTER_WEIGHTS_INDEX_NAME,
    SAFE_MASTER_WEIGHTS_NAME,
    SAFE_OPTIMIZER_INDEX_NAME,
    SAFE_OPTIMIZER_NAME,
    SAFE_PEFT_WEIGHTS_INDEX_NAME,
    SAFE_PEFT_WEIGHTS_NAME,
    SAFE_WEIGHTS_INDEX_NAME,
    SAFE_WEIGHTS_NAME,
)
from paddlenlp.utils.log import logger
from paddlenlp.utils.nested import nested_copy, nested_copy_place
from paddlenlp.utils.tools import get_env_device

if is_safetensors_available():
    from safetensors.numpy import save_file as safe_save_file

    if sys.platform.startswith("win"):
        from safetensors import safe_open
        from safetensors.numpy import load_file
    else:
        from paddlenlp.utils.safetensors import fast_safe_open as safe_open
        from paddlenlp.utils.safetensors import fast_load_file as load_file

from .shared_memory_utils import (
    _read_state_dict_from_shm,
    _traverse_copy_to_shm,
    create_meta_dict,
)

FP32_MASTER = "fp32_master_0"
optimizer_scalar_name = [
    "beta1_pow_acc_0",
    "beta2_pow_acc_0",
]
optimizer_non_scaler_name = [
    "moment1_0",
    "moment2_0",
    "velocity_0",
]  # to be added


DEST_PLACE = paddle.CPUPlace()
if paddle.device.is_compiled_with_cuda():
    DEST_PLACE = paddle.CUDAPinnedPlace()


class UnifiedCheckpointOption(ExplicitEnum):
    """
    "- skip_save_model_weight: do not save model weights when the masters weight exist\n"
    "- master_weight_compatible: 1. if the master weights exist, only load when needed\n"
    "                            2. if master weights does not exist, convert model weights to master weights when needed\n"
    "- async_save: enable asynchronous saving checkpoints to disk\n"
    "- enable_all_options: enable all optimization configurations\n"
    """

    SKIP_SAVE_MODEL_WEIGHT = "skip_save_model_weight"
    MASTER_WEIGHT_COMPATIBLE = "master_weight_compatible"
    ASYNC_SAVE = "async_save"
    IGNORE_MERGE_OPTIMIZER = "ignore_merge_optimizer"


class UnifiedCheckpointHandler:
    def __init__(self, args):
        self.args = args
        self.global_rank = paddle.distributed.get_rank() if paddle.distributed.get_world_size() > 1 else -1

        # Mainly for asynchronous saving.
        self._shm_model_weight = None
        self._shm_master_weight = None
        self._shm_optimizer_weight = None
        self._meta_dict_model = None
        self._meta_dict_master_weight = None
        self._meta_dict_optim = None
        self._process_model_weight = None
        self._process_master_weight = None
        self._process_optimizer_weight = None
        self._lock = None
        self._shared_save_model_flag = None
        self._shared_save_master_weight_flag = None
        self._shared_save_optimizer_flag = None

        if "async_save" in self.args.unified_checkpoint_config:
            self._lock = multiprocessing.Lock()
            self._shared_save_model_path = multiprocessing.Array("c", 100000)
            self._shared_save_model_signal_path = multiprocessing.Array("c", 100000)
            self._shared_save_master_weight_path = multiprocessing.Array("c", 100000)
            self._shared_save_master_weight_signal_path = multiprocessing.Array("c", 100000)
            self._shared_save_optimizer_path = multiprocessing.Array("c", 100000)
            self._shared_save_optimizer_signal_path = multiprocessing.Array("c", 100000)
            self._shared_save_model_flag = multiprocessing.Array("i", 1)
            self._shared_save_master_weight_flag = multiprocessing.Array("i", 1)
            self._shared_save_optimizer_flag = multiprocessing.Array("i", 1)

    def _file_save_async_or_sync(
        self, state_dict, path, signal_path=None, is_sync=True, state_dict_type="model_weight"
    ):
        if is_sync:
            for k in list(state_dict.keys()):
                if isinstance(state_dict[k], paddle.Tensor):
                    state_dict[k] = state_dict.pop(k).cpu().numpy()
            safe_save_file(state_dict, path, metadata={"format": "np"})
        else:
            if state_dict_type == "model_weight":
                if self._shm_model_weight is None:
                    self._meta_dict_model, buffer_size = create_meta_dict(state_dict)
                    self._shm_model_weight = shared_memory.SharedMemory(create=True, size=buffer_size)
                shm_state_dict = self._shm_model_weight
                meta_dict = self._meta_dict_model
                shared_save_flag = self._shared_save_model_flag
                shared_save_path = self._shared_save_model_path
                shared_save_signal_path = self._shared_save_model_signal_path
                if self._process_model_weight is None:
                    self._process_model_weight = multiprocessing.Process(
                        target=self._save_file_async_in_process,
                        args=(
                            meta_dict,
                            self._shm_model_weight.name,
                            self._shared_save_model_flag,
                            self._shared_save_model_path,
                            self._shared_save_model_signal_path,
                            self._lock,
                            state_dict_type,
                            self.global_rank,
                        ),
                    )
                    self._process_model_weight.start()
                process = self._process_model_weight
            elif state_dict_type == "master_weight":
                if self._shm_master_weight is None:
                    self._meta_dict_master_weight, buffer_size = create_meta_dict(state_dict)
                    self._shm_master_weight = shared_memory.SharedMemory(create=True, size=buffer_size)
                shm_state_dict = self._shm_master_weight
                meta_dict = self._meta_dict_master_weight
                shared_save_flag = self._shared_save_master_weight_flag
                shared_save_path = self._shared_save_master_weight_path
                shared_save_signal_path = self._shared_save_master_weight_signal_path
                if self._process_master_weight is None:
                    self._process_master_weight = multiprocessing.Process(
                        target=self._save_file_async_in_process,
                        args=(
                            meta_dict,
                            self._shm_master_weight.name,
                            self._shared_save_master_weight_flag,
                            self._shared_save_master_weight_path,
                            self._shared_save_master_weight_signal_path,
                            self._lock,
                            "model_weight"
                            if "skip_save_model_weight" in self.args.unified_checkpoint_config
                            else state_dict_type,
                            self.global_rank,
                        ),
                    )
                    self._process_master_weight.start()
                process = self._process_master_weight
            elif state_dict_type == "optimizer_weight":
                if self._shm_optimizer_weight is None:
                    self._meta_dict_optim, buffer_size = create_meta_dict(state_dict)
                    self._shm_optimizer_weight = shared_memory.SharedMemory(create=True, size=buffer_size)
                shm_state_dict = self._shm_optimizer_weight
                meta_dict = self._meta_dict_optim
                shared_save_flag = self._shared_save_optimizer_flag
                shared_save_path = self._shared_save_optimizer_path
                shared_save_signal_path = self._shared_save_optimizer_signal_path
                if self._process_optimizer_weight is None:
                    self._process_optimizer_weight = multiprocessing.Process(
                        target=self._save_file_async_in_process,
                        args=(
                            meta_dict,
                            self._shm_optimizer_weight.name,
                            self._shared_save_optimizer_flag,
                            self._shared_save_optimizer_path,
                            self._shared_save_optimizer_signal_path,
                            self._lock,
                            state_dict_type,
                            self.global_rank,
                        ),
                    )
                    self._process_optimizer_weight.start()
                process = self._process_optimizer_weight

            while True:  # wait until no process is saving.
                flag_value = shared_save_flag[0]
                if flag_value == 0:
                    break
                if not process.is_alive():
                    raise RuntimeError(f"The process that saves {state_dict_type} has been killed unexpectedly.")
                time.sleep(0.5)
                logger.info(f"Wait for the previous save process to finish saving {state_dict_type}")
            # only save model weight or save master weight, we enter this loop.
            self._reset_and_update(shared_save_path, path)
            self._reset_and_update(shared_save_signal_path, signal_path)
            _traverse_copy_to_shm(state_dict, meta_dict, shm_state_dict.buf)
            with self._lock:
                shared_save_flag[0] = 1

    def _save_file_async_in_process(
        self,
        meta_dict,
        shm_name,
        shared_save_flag,
        shared_save_path,
        shared_save_signal_path,
        lock,
        state_dict_type,
        global_rank,
    ):
        shm = shared_memory.SharedMemory(name=shm_name)
        while True:
            flag_value = shared_save_flag[0]  # if process uses `spawn`, cannot read this value.
            if flag_value == -1:  # stop process
                break
            if flag_value == 0:  # nothing to save
                continue
            if flag_value == 1:  # need to save
                path = shared_save_path[:].decode("utf-8").rstrip("\x00")
                signal_path = shared_save_signal_path[:].decode("utf-8").rstrip("\x00")
                logger.info(f"Start to async save {path}")
                state_dict = _read_state_dict_from_shm(meta_dict, shm)  # numpy array
                safe_save_file(state_dict, path, {"format": "np"})
                del state_dict
                saved_signal_path = os.path.join(signal_path, f".{state_dict_type}.done.{global_rank}")
                paddle.save(global_rank, saved_signal_path)
                with lock:
                    shared_save_flag[0] = 0
            time.sleep(0.5)
        shm.close()

    def _reset_and_update(self, shared_array, new_value):
        # clear array
        for i in range(len(shared_array)):
            shared_array[i] = b"\0"
        # update array
        encoded_value = new_value.encode("utf-8")
        shared_array[: len(encoded_value)] = encoded_value

    def save_unified_checkpoint(self, model, optimizer, output_dir, signal_dir=None):
        """save unified checkpoint

        Args:
            model (PretrainedModel): model to save
            output_dir (str): save dir
            safe_serialization (bool, optional): use safetensors. Defaults to False.

        Raises:
            ValueError: if model is not an instance of `PretrainedModel` and the model cannot be saved
        """
        if isinstance(model, PretrainedModel):
            model_to_save = model
        elif isinstance(unwrap_model(model), PretrainedModel):
            model_to_save = unwrap_model(model)
        elif isinstance(model, PrefixModelForCausalLM) or isinstance(model, LoRAModel):
            model_to_save = model
        else:
            raise ValueError("Unified checkpoint only supports PretrainedModel, LoRAModel and PrefixModelForCausalLM!")

        # Under non distributed environment.
        if paddle.distributed.get_world_size() <= 1:
            self.save_single_card_checkpoint(model_to_save, output_dir)
            return

        skip_save_model_weight = False
        if UnifiedCheckpointOption.SKIP_SAVE_MODEL_WEIGHT.value in self.args.unified_checkpoint_config:
            if is_need_master_weight(optimizer, is_fp16_or_bp16=(self.args.fp16 or self.args.bf16)):
                logger.info(
                    f"With {UnifiedCheckpointOption.SKIP_SAVE_MODEL_WEIGHT.value}, skip the model checkpoint save."
                    " The master weight will be loaded as model weights for next resumption."
                )
                # not save model weight, load from master weight
                skip_save_model_weight = True

        save_directory = output_dir
        os.makedirs(save_directory, exist_ok=True)
        if signal_dir is not None:
            os.makedirs(signal_dir, exist_ok=True)  # only for async save

        # save model weights
        if not skip_save_model_weight:
            state_dict, shard_file, sharded_index = unified_checkpoint_into_shards(
                self.args, model_to_save, safe_serialization=True
            )
            is_sync_save = True
            if "async_save" in self.args.unified_checkpoint_config:
                is_sync_save = False
            self._file_save_async_or_sync(
                state_dict,
                path=os.path.join(save_directory, shard_file),
                signal_path=signal_dir,
                is_sync=is_sync_save,
                state_dict_type="model_weight",
            )
            if sharded_index is not None:
                if isinstance(model_to_save, LoRAModel) or isinstance(model_to_save, PrefixModelForCausalLM):
                    index_name = SAFE_PEFT_WEIGHTS_INDEX_NAME
                else:
                    index_name = SAFE_WEIGHTS_INDEX_NAME
                path = os.path.join(output_dir, index_name)

                if self.args.should_save:
                    with open(path, "w") as f:
                        json.dump(sharded_index, f, indent=4)

        if self.args.should_save:
            # Save prefix model past_key_values
            if isinstance(model_to_save, PrefixModelForCausalLM):
                save_prefix_past_key_value(model_to_save, save_directory)
                model_to_save.prefix_config.save_pretrained(save_directory)
            if isinstance(model_to_save, LoRAModel):
                model_to_save.lora_config.save_pretrained(save_directory)

        # save the config
        config_to_save = save_config(model_to_save)
        # Attach architecture to the config
        if isinstance(model_to_save, LoRAModel) or isinstance(model_to_save, PrefixModelForCausalLM):
            config_to_save.architectures = [model_to_save.model.__class__.__name__]
        else:
            config_to_save.architectures = [model_to_save.__class__.__name__]
        if self.args.should_save:
            config_to_save.save_pretrained(save_directory)
            # save generation config
            if model_to_save.can_generate():
                model_to_save.generation_config.save_pretrained(save_directory)
        paddle.device.cuda.empty_cache()

        if strtobool(os.getenv("FLAG_LLM_PDC", "False")) and self.args.should_save:
            world_size = paddle.distributed.get_world_size()
            save_info = {
                "world_size": world_size,
                "ignore_save_lr_and_optim": self.args.ignore_save_lr_and_optim,
                "skip_save_model_weight": "skip_save_model_weight" in self.args.unified_checkpoint_config,
            }
            paddle.save(save_info, os.path.join(save_directory, ".saving_info"))

    def load_unified_checkpoint(self, model, optimizer, resume_from_checkpoint: str):
        """Load potential model checkpoint

        Args:
            model (PretrainedModel): Your model to load
            resume_from_checkpoint (str): path of the checkpoint to load

        Returns:
            None
        """
        if paddle.distributed.get_world_size() <= 1:
            load_single_card_checkpoint(self.args, model, resume_from_checkpoint)
            return

        local_resume = check_unified_checkpoint(self.args, model, resume_from_checkpoint, safe_serialization=True)

        if not local_resume:
            logger.info("Begin to dynamically load unified checkpoint!")
            load_unified_checkpoint_dynamically(
                self.args, model, optimizer, resume_from_checkpoint, safe_serialization=True
            )
            return

        if self.args.dataset_rank == 0 or self.args.use_expert_parallel:
            load_unified_checkpoint_locally(self.args, model, resume_from_checkpoint, safe_serialization=True)

    def save_non_merge_optimizer(self, model, optimizer, output_dir, signal_dir):
        paddle.device.cuda.empty_cache()
        optim_state_dict = nested_copy(optimizer.state_dict())
        master_weights = None
        if "master_weights" in optim_state_dict.keys():
            master_weights = optim_state_dict["master_weights"]
            optim_state_dict.pop("master_weights")
        if "LR_Scheduler" in optim_state_dict.keys():
            optim_state_dict.pop("LR_Scheduler")

        # gather global master_weights status.
        global_master_weights = reduce_master_weights_status(master_weights is not None)
        if master_weights is None and global_master_weights:
            master_weights = {}

        # get optimizer param mappings
        static2struct_name_mappings = {}
        state_dict = get_expected_state_dict(model)
        for k, v in state_dict.items():
            static2struct_name_mappings[v.name] = k

        # rename optimizer param name
        for key in list(optim_state_dict.keys()):
            static_name, type_name = generate_base_static_name(key)
            new_name = static2struct_name_mappings[static_name] + "/" + type_name
            optim_state_dict[new_name] = optim_state_dict.pop(key)
        if master_weights is not None:
            for key in list(master_weights.keys()):
                master_weights[static2struct_name_mappings[key]] = master_weights.pop(key)

        no_sync_kname = []
        model_state_dict = get_expected_state_dict(model)
        for k, v in model_state_dict.items():
            if getattr(v, "no_sync", False):
                no_sync_kname.append(k)

        hcg = fleet.get_hybrid_communicate_group()
        dp_group = hcg.get_data_parallel_group()
        dp_rank = dp_group.rank if dp_group.nranks > 1 else 0
        if self.args.use_expert_parallel:
            for k in list(optim_state_dict.keys()):
                model_k = k.split("/")[0]
                if dp_rank > 0 and model_k not in no_sync_kname:
                    optim_state_dict.pop(k)
            if master_weights is not None:
                for k in list(master_weights.keys()):
                    model_k = k.split("/")[0]
                    if dp_rank > 0 and model_k not in no_sync_kname:
                        master_weights.pop(k)

        optimizer_name = _add_variant(SAFE_OPTIMIZER_NAME, self.args.optimizer_name_suffix)
        master_weights_name = _add_variant(SAFE_MASTER_WEIGHTS_NAME, self.args.optimizer_name_suffix)

        is_sync_save = True
        if "async_save" in self.args.unified_checkpoint_config:
            is_sync_save = False
        self._file_save_async_or_sync(
            optim_state_dict,
            path=os.path.join(output_dir, optimizer_name),
            signal_path=signal_dir,
            is_sync=is_sync_save,
            state_dict_type="optimizer_weight",
        )
        self._file_save_async_or_sync(
            master_weights,
            path=os.path.join(output_dir, master_weights_name),
            signal_path=signal_dir,
            is_sync=is_sync_save,
            state_dict_type="master_weight",
        )

    def load_non_merge_optimizer(self, model, optimizer, resume_from_checkpoint):
        # init and get optimizer LR_Scheduler
        returned_optim_state_dict = nested_copy(optimizer.state_dict())

        optimizer_name = _add_variant(SAFE_OPTIMIZER_NAME, self.args.optimizer_name_suffix)
        master_weights_name = _add_variant(SAFE_MASTER_WEIGHTS_NAME, self.args.optimizer_name_suffix)
        optimizer_path = os.path.join(resume_from_checkpoint, optimizer_name)
        master_weights_path = os.path.join(resume_from_checkpoint, master_weights_name)
        has_master_weights = True if os.path.isfile(master_weights_path) else False

        model_state_dict = get_expected_state_dict(model)
        struct2static_name_mappings = {k: v.name for k, v in model_state_dict.items()}  # get optimizer param mappings
        optimizer_state_dict = load_file(optimizer_path)
        if has_master_weights:
            master_weights = load_file(master_weights_path)

        # rename and move to paddle.Tensor
        for key in list(optimizer_state_dict.keys()):
            key_name = key.split("/")
            static_name = struct2static_name_mappings[key_name[0]]
            if has_master_weights:
                if model_state_dict[key_name[0]].dtype != core.VarDesc.VarType.FP32:
                    key_name = "_".join([static_name, FP32_MASTER, key_name[1]])
                else:
                    key_name = "_".join([static_name, key_name[1]])
            else:
                key_name = "_".join([static_name, key_name[1]])
            with device_guard():
                weight = paddle.Tensor(optimizer_state_dict.pop(key), zero_copy=True)
            weight = weight._copy_to(paddle.framework._current_expected_place(), False)
            returned_optim_state_dict[key_name] = weight
            returned_optim_state_dict[key_name].name = key_name

        if has_master_weights:
            returned_optim_state_dict["master_weights"] = {}
            for key in list(master_weights.keys()):
                static_name = struct2static_name_mappings[key]
                with device_guard():
                    weight = paddle.Tensor(master_weights.pop(key), zero_copy=True)
                weight = weight._copy_to(paddle.framework._current_expected_place(), False)
                returned_optim_state_dict["master_weights"][static_name] = weight
                returned_optim_state_dict["master_weights"][static_name].name = "_".join([static_name, FP32_MASTER])

        return returned_optim_state_dict

    def save_unified_optimizer(self, model, optimizer, output_dir, signal_dir):
        """save unified optimizer

        Args:
            model (PretrainedModel): model used to get key mapping.
            optimizer (Optimizer): optimizer to save
            output_dir (str): Save directory.
            signal_dir (str): Asynchronous saving signal directory.

        """
        if paddle.distributed.get_world_size() <= 1:
            self.save_single_card_optimizer(model, optimizer, output_dir)
            return

        if (
            self.args.sharding_parallel_degree > 1
            and ShardingOption.SHARD_OP in self.args.sharding
            and "split_param" in self.args.sharding_parallel_config
        ):
            pass

        if "ignore_merge_optimizer" in self.args.unified_checkpoint_config:
            self.save_non_merge_optimizer(model, optimizer, output_dir, signal_dir)
            return

<<<<<<< HEAD
        print(type(optimizer), type(optimizer._inner_opt))
        # print([p.name for p in optimizer._inner_opt._parameter_list])
        print(optimizer._inner_opt._comm_buffer_list[0])

        # comm_buffer
        for buffer in optimizer._inner_opt._comm_buffer_list:
            print(buffer.buffer_size)
            # print([p.name for p in buffer._params])
            for key in buffer._sharding_param_grad_view.keys():
                print(
                    key,
                    buffer._sharding_param_grad_view[key]._param_begin,
                    buffer._sharding_param_grad_view[key]._param_end,
                )
        paddle.distributed.barrier()
        raise ValueError
=======
        if paddle.distributed.get_world_size() <= 1:
            self.save_single_card_optimizer(model, optimizer, output_dir)  # no need to save signal
            return

>>>>>>> 697a4cc5
        # Split into naive optimizer params and master weights.
        results = unified_optimizer_into_shards(self.args, model, optimizer, safe_serialization=True)
        master_weight_state_dict = None
        if len(results) == 1:
            optim_state_dict, shard_optim_file, sharded_optim_index = results[0]
        else:
            optim_state_dict, shard_optim_file, sharded_optim_index = results[0]
            master_weight_state_dict, shard_master_weight_file, sharded_master_weight_index = results[1]

        paddle.device.cuda.empty_cache()

        save_directory = output_dir
        os.makedirs(save_directory, exist_ok=True)
        if signal_dir is not None:
            os.makedirs(signal_dir, exist_ok=True)

        is_sync_save = True
        if "async_save" in self.args.unified_checkpoint_config:
            is_sync_save = False
        self._file_save_async_or_sync(
            optim_state_dict,
            path=os.path.join(save_directory, shard_optim_file),
            signal_path=signal_dir,
            is_sync=is_sync_save,
            state_dict_type="optimizer_weight",
        )
        if master_weight_state_dict is not None:
            self._file_save_async_or_sync(
                master_weight_state_dict,
                path=os.path.join(save_directory, shard_master_weight_file),
                signal_path=signal_dir,
                is_sync=is_sync_save,
                state_dict_type="master_weight",
            )

        if sharded_optim_index is not None:
            optimizer_index_name = SAFE_OPTIMIZER_INDEX_NAME
            path = os.path.join(output_dir, optimizer_index_name)
            if self.args.should_save:
                with open(path, "w") as f:
                    json.dump(sharded_optim_index, f, indent=4)

            master_weights_name = SAFE_MASTER_WEIGHTS_INDEX_NAME
            if UnifiedCheckpointOption.SKIP_SAVE_MODEL_WEIGHT.value in self.args.unified_checkpoint_config:
                master_weights_name = SAFE_WEIGHTS_INDEX_NAME
            master_path = os.path.join(output_dir, master_weights_name)
            if master_weight_state_dict is not None:
                if self.args.should_save:
                    with open(master_path, "w") as f:
                        json.dump(sharded_master_weight_index, f, indent=4)

    def load_unified_optimizer(self, args, model, optimizer, resume_from_checkpoint):
        """Load potential model checkpoint

        Args:
            model (PretrainedModel): Your model to load
            resume_from_checkpoint (str): path of the checkpoint to load

        Returns:
            None
        """

        if paddle.distributed.get_world_size() <= 1:
            optim_state_dict = load_single_card_optimizer(self.args, model, optimizer, resume_from_checkpoint)
            return optim_state_dict

        has_merge_optimizer_safetensors = distributed_isfile(
            os.path.join(resume_from_checkpoint, SAFE_OPTIMIZER_INDEX_NAME)
        )
        # If not having merge optimizer, then load non-merge optimizer.
        if not has_merge_optimizer_safetensors:
            if self.args.data_parallel_rank == 0 or self.args.use_expert_parallel:
                returned_optim_state_dict = self.load_non_merge_optimizer(
                    model,
                    optimizer,
                    resume_from_checkpoint,
                )
                return returned_optim_state_dict
            else:
                return None

        local_resume = check_unified_optimizer(
            self.args, model, optimizer, resume_from_checkpoint, safe_serialization=True
        )
        if not local_resume:
            logger.info("Begin to dynamically load unified optimizer!")
            returned_optim_state_dict = load_unified_optimizer_dynamically(
                self.args, model, optimizer, resume_from_checkpoint, safe_serialization=True
            )
            return returned_optim_state_dict

        if self.args.data_parallel_rank == 0 or self.args.use_expert_parallel:
            returned_optim_state_dict = load_unified_optimizer_locally(
                self.args, model, optimizer, resume_from_checkpoint, safe_serialization=True
            )
            return returned_optim_state_dict
        return None

    def save_single_card_checkpoint(self, model_to_save, output_dir):
        """Save checkpoint for non-distributed environment."""

        state_dict = get_expected_state_dict(model_to_save)
        if isinstance(model_to_save, LoRAModel) or isinstance(model_to_save, PrefixModelForCausalLM):
            weight_filename = "peft_model-00001-of-00001.safetensors"
            index_filename = SAFE_PEFT_WEIGHTS_INDEX_NAME
        else:
            weight_filename = "model-00001-of-00001.safetensors"
            index_filename = SAFE_WEIGHTS_INDEX_NAME
        # get index json
        index_weight_file = {}
        total_size = 0
        for key, weight in state_dict.items():
            index_weight_file[key] = weight_filename
            total_size += weight.numel().item() * dtype_byte_size(weight.dtype)
        sharded_index_json = {}
        sharded_index_json["metadata"] = {"total_size": total_size}
        sharded_index_json["weight_map"] = index_weight_file
        if isinstance(model_to_save, LoRAModel):
            sharded_index_json["type"] = "lora"
        elif isinstance(model_to_save, PrefixModelForCausalLM):
            sharded_index_json["type"] = "ptuning"

        os.makedirs(output_dir, exist_ok=True)
        path = os.path.join(output_dir, index_filename)
        with open(path, "w") as f:
            json.dump(sharded_index_json, f, indent=4)

        # save checkpoint
        self._file_save_async_or_sync(
            state_dict, path=os.path.join(output_dir, weight_filename), is_sync=True, state_dict_type="model_weight"
        )

        if isinstance(model_to_save, PrefixModelForCausalLM):
            save_prefix_past_key_value(model_to_save, output_dir)
            model_to_save.prefix_config.save_pretrained(output_dir)
        if isinstance(model_to_save, LoRAModel):
            model_to_save.lora_config.save_pretrained(output_dir)

        config_to_save = save_config(model_to_save)
        config_to_save.architectures = [model_to_save.__class__.__name__]
        config_to_save.save_pretrained(output_dir)

        # save generation config
        if model_to_save.can_generate():
            model_to_save.generation_config.save_pretrained(output_dir)

    def save_single_card_optimizer(self, model, optimizer, output_dir):
        """ "Save optimizer for non-distributed environment."""
        # Split into optimizer params and master weights.
        optim_state_dict = nested_copy(optimizer.state_dict())
        master_weights = None
        if "master_weights" in optim_state_dict.keys():
            master_weights = optim_state_dict.pop("master_weights")
        if "LR_Scheduler" in optim_state_dict.keys():
            optim_state_dict.pop("LR_Scheduler")

        static2struct_name_mappings = {}
        state_dict = get_expected_state_dict(model)
        fp32_weight = {}
        for k, v in state_dict.items():
            static2struct_name_mappings[v.name] = k
            if master_weights is not None and v.dtype == core.VarDesc.VarType.FP32:
                fp32_weight[k] = v

        # rename optimizer param
        for key in list(optim_state_dict.keys()):
            static_name, type_name = generate_base_static_name(key)
            new_name = static2struct_name_mappings[static_name] + "/" + type_name
            optim_state_dict[new_name] = optim_state_dict.pop(key)
        if master_weights is not None:
            for key in list(master_weights.keys()):
                master_weights[static2struct_name_mappings[key]] = master_weights.pop(key)
            master_weights.update(fp32_weight)

        # save index json
        index_optimizer_file, index_master_weight_file = {}, {}
        total_optim_size, total_master_weight_size = 0, 0
        for key, weight in optim_state_dict.items():
            index_optimizer_file[key] = "optimizer-00001-of-00001.safetensors"
            total_optim_size += weight.numel().item() * dtype_byte_size(weight.dtype)
        if master_weights is not None:
            for key, weight in master_weights.items():
                index_master_weight_file[key] = "master_weights-00001-of-00001.safetensors"
                total_master_weight_size += weight.numel().item() * dtype_byte_size(weight.dtype)
        path = os.path.join(output_dir, SAFE_OPTIMIZER_INDEX_NAME)
        master_path = os.path.join(output_dir, SAFE_MASTER_WEIGHTS_INDEX_NAME)
        with open(path, "w") as f:
            has_master_weights = master_weights is not None
            json.dump(
                {
                    "metadata": {"total_size": total_optim_size},
                    "weight_map": index_optimizer_file,
                    "master_weights": has_master_weights,
                },
                f,
                indent=4,
            )
        if master_weights is not None:
            with open(master_path, "w") as f:
                json.dump(
                    {"metadata": {"total_size": total_master_weight_size}, "weight_map": index_master_weight_file},
                    f,
                    indent=4,
                )

        # save optimizer state dict
        self._file_save_async_or_sync(
            optim_state_dict,
            path=os.path.join(output_dir, "optimizer-00001-of-00001.safetensors"),
            is_sync=True,
            state_dict_type="optimizer_weight",
        )
        if master_weights is not None:
            self._file_save_async_or_sync(
                master_weights,
                path=os.path.join(output_dir, "master_weights-00001-of-00001.safetensors"),
                is_sync=True,
                state_dict_type="master_weight",
            )

    def unlink_shared_memory(self):
        if not ("async_save" in self.args.unified_checkpoint_config):
            return

        if self._shared_save_model_flag is not None:
            while self._shared_save_model_flag[0] > 0:  # async process is saving
                if not self._process_model_weight.is_alive():
                    raise RuntimeError("The process that saves model_weight has been killed unexpectedly.")
                time.sleep(0.5)
            self._shared_save_model_flag[0] = -1
        if self._shared_save_master_weight_flag is not None:
            while self._shared_save_master_weight_flag[0] > 0:
                if not self._process_master_weight.is_alive():
                    raise RuntimeError("The process that saves master_weight has been killed unexpectedly.")
                time.sleep(0.5)
            self._shared_save_master_weight_flag[0] = -1
        if self._shared_save_optimizer_flag is not None:
            while self._shared_save_optimizer_flag[0] > 0:
                if not self._process_optimizer_weight.is_alive():
                    raise RuntimeError("The process that saves optimizer_weight has been killed unexpectedly.")
                time.sleep(0.5)
            self._shared_save_optimizer_flag[0] = -1

        if self._shm_model_weight is not None:
            self._shm_model_weight.close()
            self._shm_model_weight.unlink()
            self._shm_model_weight = None
        if self._shm_master_weight is not None:
            self._shm_master_weight.close()
            self._shm_master_weight.unlink()
            self._shm_master_weight = None
        if self._shm_optimizer_weight is not None:
            self._shm_optimizer_weight.close()
            self._shm_optimizer_weight.unlink()
            self._shm_optimizer_weight = None

        if paddle.distributed.get_world_size() > 1:
            dist.barrier()


def load_unified_checkpoint_locally(args, model, resume_from_checkpoint: str, safe_serialization=False):
    """
    Only dataset_rank == 0 or using expert parallel can enter this function.
    """
    index_filename = select_model_weight_index(args, model, resume_from_checkpoint, safe_serialization, local=True)

    resolved_archive_file, sharded_metadata = get_checkpoint_shard_files(
        pretrained_model_name_or_path=resume_from_checkpoint,
        index_filename=os.path.join(resume_from_checkpoint, index_filename),
    )
    loaded_keys = sharded_metadata["all_checkpoint_keys"]

    model_state_dict = get_expected_state_dict(model)
    # If using expert parallel, when dp_rank > 0, need to modify the expected_keys here.
    if not args.use_expert_parallel or (args.use_expert_parallel and args.data_parallel_rank == 0):
        expected_keys = set(list(model_state_dict.keys()))
    else:
        expected_keys = set()
        for key in model_state_dict.keys():
            if getattr(model_state_dict[key], "no_sync", False):
                expected_keys.add(key)
    missing_keys = expected_keys - set(loaded_keys)

    use_fast_set = True
    if isinstance(model, LoRAModel) or isinstance(model, PrefixModelForCausalLM):
        use_fast_set = False

    if len(missing_keys) > 0:
        raise ValueError(f"missing_keys: {missing_keys}")

    def _remove_unused_keys(
        state_dict,
        model_state_dict,
    ):
        unused_keys = set(state_dict.keys()) - set(model_state_dict.keys())
        for unused_key in unused_keys:
            del state_dict[unused_key]
        return unused_keys

    # This should always be a list but, just to be sure.
    if not isinstance(resolved_archive_file, list):
        resolved_archive_file = [resolved_archive_file]

    error_msgs = []

    if len(resolved_archive_file) > 1:
        resolved_archive_file = tqdm(resolved_archive_file, desc="Loading checkpoint shards")

    for shard_file in resolved_archive_file:
        # TODO: check if  no expected_keys in shard_file, then don't load it
        if expected_keys.isdisjoint(sharded_metadata["file_map"][os.path.split(shard_file)[-1]]):
            continue

        pre_tensor_parallel_split = False
        if shard_file.endswith(".safetensors") and model.config.tensor_parallel_degree > 1:
            pre_tensor_parallel_split = True
            assert loaded_keys is not None, "loaded_keys is not None."
            if isinstance(model, LoRAModel) or isinstance(model, PrefixModelForCausalLM):
                tp_actions = model._get_tensor_parallel_convert_actions(
                    set(loaded_keys), is_split=True, ignore_error=True
                )
            else:
                tp_actions = model.get_tensor_parallel_convert_actions(model.config, loaded_keys, ignore_error=True)
        # Here we use expected_keys to optimize weights loading for pipeline model. Only works for safetensors
        state_dict = load_state_dict(
            shard_file, tp_actions if pre_tensor_parallel_split else None, expected_keys, device="expected"
        )

        if not pre_tensor_parallel_split:
            # Since we load all keys but we only need one of pipeline stages
            _ = _remove_unused_keys(state_dict, model_state_dict)

        if model.config.tensor_parallel_degree > 1 and not pre_tensor_parallel_split:
            logger.info("Converting state_dict to Tensor Parallel Format")
            # ignore error for multi shard, since only parts of data
            state_dict = model.convert_tensor_parallel(
                None, model.config, state_dict=state_dict, ignore_error=len(resolved_archive_file) > 1
            )

        if use_fast_set:
            error_msgs += faster_set_state_dict(model, state_dict, strict_dtype=False)
        else:
            error_msgs += _load_state_dict_into_model(model, state_dict, "")

        # force memory release
        del state_dict
        # gc.collect()

    if len(error_msgs) > 0:
        error_msg = "\n\t".join(error_msgs)
        if " but the expected shape is" in error_msg:
            error_msg += (
                "\n\tYou may consider adding `ignore_mismatched_sizes=True` in the model `from_pretrained` method."
            )
        raise RuntimeError(f"Error(s) in loading state_dict for {model.__class__.__name__}:\n\t{error_msg}")


def save_config(model_to_save):
    dtype = get_parameter_dtype(model_to_save)
    model_to_save.config.dtype = str(dtype).split(".")[1]
    config_to_save = copy.deepcopy(model_to_save.config)

    if config_to_save.tensor_parallel_degree > 1:
        # do we need to change?
        config_to_save.tensor_parallel_degree = 1

    return config_to_save


def unified_checkpoint_into_shards(
    args,
    model_to_save,
    safe_serialization=False,
):
    """Get state_dict and config to save

    Args:
        model_to_save (nn.Layer): model to, save
        safe_serialization (bool, optional): safe serialization using safetensors. Defaults to False.

    Returns:
        tuple: state_dict, config, shard_file: file name, sharded_index: map for weight to file name.
    """
    paddle.device.cuda.empty_cache()
    assert hasattr(model_to_save, "config")

    state_dict = get_expected_state_dict(model_to_save)
    all_filter_keys = filter_params(model_to_save, state_dict)

    config_to_save = copy.deepcopy(model_to_save.config)

    if config_to_save.tensor_parallel_degree > 1:
        if isinstance(model_to_save, LoRAModel) or isinstance(model_to_save, PrefixModelForCausalLM):
            tp_actions = model_to_save._get_tensor_parallel_convert_actions(
                all_filter_keys, is_split=False, ignore_error=True
            )
        else:
            tp_actions = model_to_save.get_tensor_parallel_convert_actions(
                model_to_save.config, state_dict.keys(), is_split=False, ignore_error=True
            )
        logger.info("Unified model tensor parallel weights in shards")
        state_dict = merge_tensor_parallel_with_shard(state_dict, tp_actions, all_filter_keys)

    # build index json file
    index_weight_file = {}
    total_size = 0
    if isinstance(model_to_save, LoRAModel):
        weights_name = SAFE_PEFT_WEIGHTS_NAME if safe_serialization else LORA_WEIGHTS_NAME
    elif isinstance(model_to_save, PrefixModelForCausalLM):
        weights_name = SAFE_PEFT_WEIGHTS_NAME if safe_serialization else PREFIX_WEIGHTS_NAME
    else:
        weights_name = SAFE_WEIGHTS_NAME if safe_serialization else PADDLE_WEIGHTS_NAME

    shard_file = get_sharded_file_name(args, weights_name)
    # renumerize shard_file name for expert_parallel.
    if args.use_expert_parallel:
        shard_file = rename_shard_file(args, shard_file, weights_name)

    for key, weight in state_dict.items():
        index_weight_file[key] = shard_file
        total_size += weight.numel().item() * dtype_byte_size(weight.dtype)

    index_file_list, total_size_list = gather_sharded_object(
        index_weight_file, total_size, use_expert_parallel=args.use_expert_parallel
    )
    sharded_index = get_sharded_index(
        index_file_list,
        total_size_list,
    )
    if sharded_index is not None:
        if isinstance(model_to_save, LoRAModel):
            sharded_index["type"] = "lora"
        elif isinstance(model_to_save, PrefixModelForCausalLM):
            sharded_index["type"] = "ptuning"

    paddle.device.cuda.empty_cache()

    return state_dict, shard_file, sharded_index


def load_unified_optimizer_locally(args, model, optimizer, resume_from_checkpoint, safe_serialization=False):
    # init and get optimizer LR_Scheduler
    returned_optim_state_dict = nested_copy(optimizer.state_dict())

    if not safe_serialization:
        index_filename, index_filename_master_weights = (
            PADDLE_OPTIMIZER_INDEX_NAME,
            PADDLE_MASTER_WEIGHTS_INDEX_NAME,
        )
    else:
        index_filename, index_filename_master_weights = SAFE_OPTIMIZER_INDEX_NAME, SAFE_MASTER_WEIGHTS_INDEX_NAME

    resolved_archive_file, sharded_metadata = get_optimizer_shard_files(
        optimizer_path=resume_from_checkpoint,
        index_filename=os.path.join(resume_from_checkpoint, index_filename),
    )
    has_master_weights = True if sharded_metadata["master_weights"] else False

    model_state_dict = get_expected_state_dict(model)
    model_keys = list(model_state_dict.keys())
    struct2static_name_mappings = {k: v.name for k, v in model_state_dict.items()}  # get optimizer param mappings

    expected_keys = get_expected_keys(args, sharded_metadata, model, optimizer)

    # This should always be a list but, just to be sure.
    if not isinstance(resolved_archive_file, list):
        resolved_archive_file = [resolved_archive_file]

    if len(resolved_archive_file) > 1:
        resolved_archive_file = tqdm(resolved_archive_file, desc="Loading optimizer shards")

    # update has_master_weights and index_filename_master_weights
    # 1. if the master weight exists, only has_master_weights is set True and loaded when needed
    # 2. if master weight does not exist, convert model weight to master weight when needed
    has_master_weights, index_filename_master_weights = update_master_weight_status(
        args, optimizer, has_master_weights, safe_serialization
    )

    if has_master_weights:
        returned_optim_state_dict["master_weights"] = {}

        resolved_archive_file_mw, sharded_metadata_mw = get_optimizer_shard_files(
            optimizer_path=resume_from_checkpoint,
            index_filename=os.path.join(resume_from_checkpoint, index_filename_master_weights),
        )

        expected_keys_mw = get_expected_keys(args, sharded_metadata_mw, model, optimizer, is_master_weights=True)
        if not isinstance(resolved_archive_file_mw, list):
            resolved_archive_file_mw = [resolved_archive_file_mw]
        if len(resolved_archive_file_mw) > 1:
            resolved_archive_file_mw = tqdm(resolved_archive_file_mw, desc="Loading master weights shards")

    def load_resolved_archive_file(resolved_archive_file, sharded_metadata, expected_keys, is_master_weights=False):
        returned_state_dict = {}
        # load optimizer
        for shard_file in resolved_archive_file:
            # TODO: check if no expected_keys in shard_file, then don't load it
            if expected_keys.isdisjoint(sharded_metadata["file_map"][os.path.split(shard_file)[-1]]):
                continue

            if shard_file.endswith(".safetensors"):
                # assert model_keys is not None, "model_keys is None." TODO: correct the assert
                if model.config.tensor_parallel_degree > 1:
                    if isinstance(model, LoRAModel) or isinstance(model, PrefixModelForCausalLM):
                        tp_actions = model._get_tensor_parallel_convert_actions(
                            model_keys, is_split=True, ignore_error=True
                        )
                    else:
                        tp_actions = model.get_tensor_parallel_convert_actions(
                            model.config, model_keys, ignore_error=True
                        )
                    if not is_master_weights:
                        tp_actions = mapping_optimizer_tp_actions(tp_actions, expected_keys)

                    # Here we use expected_keys to optimize weights loading for pipeline model. Only works for safetensors
                    state_dict = load_state_dict(shard_file, tp_actions, expected_keys, device="expected")
                else:
                    # for pipeline model, we don't need to use tp_actions
                    state_dict = load_state_dict(shard_file, None, expected_keys, device="expected")

            returned_state_dict.update(state_dict)
            # force memory release
            del state_dict
            gc.collect()
        return returned_state_dict

    state_dict_optim = load_resolved_archive_file(resolved_archive_file, sharded_metadata, expected_keys)
    if has_master_weights:
        state_dict_master_weight = load_resolved_archive_file(
            resolved_archive_file_mw, sharded_metadata_mw, expected_keys_mw, is_master_weights=True
        )
    # rename optimizer param
    for key in list(state_dict_optim.keys()):
        key_name = key.split("/")
        static_name = struct2static_name_mappings[key_name[0]]
        if has_master_weights:
            if model_state_dict[key_name[0]].dtype != core.VarDesc.VarType.FP32:
                key_name = "_".join([static_name, FP32_MASTER, key_name[1]])
            else:
                key_name = "_".join([static_name, key_name[1]])
        else:
            key_name = "_".join([static_name, key_name[1]])
        returned_optim_state_dict[key_name] = state_dict_optim.pop(key)
        returned_optim_state_dict[key_name].name = key_name

    if has_master_weights:
        for key in list(state_dict_master_weight.keys()):
            static_name = struct2static_name_mappings[key]
            returned_optim_state_dict["master_weights"][static_name] = state_dict_master_weight.pop(key)
            returned_optim_state_dict["master_weights"][static_name].name = "_".join([static_name, FP32_MASTER])

    return returned_optim_state_dict


def unified_optimizer_into_shards(
    args,
    model,
    optimizer,
    safe_serialization=False,
):
    """Get optimizer state dict and master weight state dict.

    Args:
        optimizer (Optimizer): optimizer to save.
        safe_serialization (bool, optional): safe serialization using safetensors. Defaults to False.
    """
    paddle.device.cuda.empty_cache()
    optim_state_dict = nested_copy(optimizer.state_dict())
    master_weights = None
    if "master_weights" in optim_state_dict.keys():
        master_weights = optim_state_dict["master_weights"]
        optim_state_dict.pop("master_weights")
    if "LR_Scheduler" in optim_state_dict.keys():
        optim_state_dict.pop("LR_Scheduler")

    # gather global master_weights status.
    global_master_weights = reduce_master_weights_status(master_weights is not None)
    if master_weights is None and global_master_weights:
        master_weights = {}

    # get optimizer param mappings
    static2struct_name_mappings = {}
    state_dict = get_expected_state_dict(model)
    fp32_weight = {}
    for k, v in state_dict.items():
        static2struct_name_mappings[v.name] = k
        if master_weights is not None and v.dtype == core.VarDesc.VarType.FP32:
            if args.dataset_rank > 0:  # deal with different dataset rank.
                continue
            fp32_weight[k] = v

    # rename optimizer param
    for key in list(optim_state_dict.keys()):
        static_name, type_name = generate_base_static_name(key)
        new_name = static2struct_name_mappings[static_name] + "/" + type_name
        optim_state_dict[new_name] = optim_state_dict.pop(key)
    if master_weights is not None:
        for key in list(master_weights.keys()):
            master_weights[static2struct_name_mappings[key]] = master_weights.pop(key)
        master_weights.update(fp32_weight)

    # filter optimizer param
    if master_weights is not None:
        filter_master_keys = filter_params(model, master_weights, is_optimizer=True)
    filter_optim_keys = filter_params(model, optim_state_dict, is_optimizer=True)

    tp_group = fleet.get_hybrid_communicate_group().get_model_parallel_group()
    tp_size = tp_group.nranks

    if tp_size > 1:
        # get tp_actions
        model_keys = []
        for key in optim_state_dict.keys():
            base_model_key = key.split("/")[0]
            if base_model_key not in model_keys:
                model_keys.append(base_model_key)
        if isinstance(model, LoRAModel) or isinstance(model, PrefixModelForCausalLM):
            tp_actions = model._get_tensor_parallel_convert_actions(model_keys, is_split=False, ignore_error=True)
        else:
            tp_actions = model.get_tensor_parallel_convert_actions(
                model.config, model_keys, is_split=False, ignore_error=True
            )
        logger.info("Unified optimizer tensor parallel in shards")
        optim_state_dict = merge_tensor_parallel_for_optimizer(
            optim_state_dict,
            tp_actions,
            filter_optim_keys,
            state_dict if args.use_expert_parallel else None,
        )
        paddle.device.cuda.empty_cache()

        if master_weights is not None:
            logger.info("Unified master weight tensor parallel in shards")
            master_weights = merge_tensor_parallel_for_optimizer(
                master_weights,
                tp_actions,
                filter_master_keys,
                state_dict if args.use_expert_parallel else None,
            )
            paddle.device.cuda.empty_cache()

    # build index json file
    index_optimizer_file, index_master_weight_file = {}, {}
    total_optim_size, total_master_weight_size = 0, 0
    optimizer_name = SAFE_OPTIMIZER_NAME if safe_serialization else PADDLE_OPTIMIZER_NAME
    master_weights_name = SAFE_MASTER_WEIGHTS_NAME if safe_serialization else PADDLE_MASTER_WEIGHTS_NAME
    if UnifiedCheckpointOption.SKIP_SAVE_MODEL_WEIGHT.value in args.unified_checkpoint_config:
        master_weights_name = SAFE_WEIGHTS_NAME if safe_serialization else PADDLE_WEIGHTS_NAME
    shard_optimizer_file = get_sharded_file_name(args, optimizer_name, is_optimizer=True)
    shard_master_weight_file = get_sharded_file_name(args, master_weights_name, is_optimizer=True)

    for key, weight in optim_state_dict.items():
        index_optimizer_file[key] = shard_optimizer_file
        total_optim_size += weight.numel().item() * dtype_byte_size(weight.dtype)

    if master_weights is not None:
        for key, weight in master_weights.items():
            index_master_weight_file[key] = shard_master_weight_file
            total_master_weight_size += weight.numel().item() * dtype_byte_size(weight.dtype)

    index_optimizer_filelist, total_optim_size_list = gather_sharded_object(
        index_optimizer_file,
        total_optim_size,
        is_optimizer=True,
        use_expert_parallel=args.use_expert_parallel,
    )
    sharded_optim_index = get_sharded_index(index_optimizer_filelist, total_optim_size_list)
    if master_weights is not None:
        index_master_weight_filelist, total_master_weight_size_list = gather_sharded_object(
            index_master_weight_file,
            total_master_weight_size,
            is_optimizer=True,
            use_expert_parallel=args.use_expert_parallel,
        )
        sharded_master_weight_index = get_sharded_index(index_master_weight_filelist, total_master_weight_size_list)

    if sharded_optim_index is not None:
        if master_weights is not None:
            sharded_optim_index["master_weights"] = True
        else:
            sharded_optim_index["master_weights"] = False

    paddle.device.cuda.empty_cache()
    if master_weights is None:
        return [(optim_state_dict, shard_optimizer_file, sharded_optim_index)]
    else:
        return [
            (optim_state_dict, shard_optimizer_file, sharded_optim_index),
            (master_weights, shard_master_weight_file, sharded_master_weight_index),
        ]


def check_unified_checkpoint(args, model, resume_from_checkpoint, safe_serialization=False):
    index_filename = select_model_weight_index(args, model, resume_from_checkpoint, safe_serialization, local=False)
    index_filename = os.path.join(resume_from_checkpoint, index_filename)
    # Find index json file and distribute this file in global group.
    if distributed_isfile(index_filename):
        distributed_file(index_filename)
    else:
        raise Exception(
            f"Sorry, we can not find {index_filename}. This file should be appear at least on one machine."
        )

    with open(index_filename, "r") as f:
        index = json.loads(f.read())
    all_weight_filenames = sorted(set(index["weight_map"].values()))

    # Get existed weight file list on current machine.
    existed_filelist = []
    existed_files = []
    for filename in os.listdir(resume_from_checkpoint):
        if filename in all_weight_filenames:
            existed_files.append(filename)

    # Gather all the existed files in global group.
    dist.all_gather_object(existed_filelist, existed_files)
    flatten_existed_filelist = flatten_list(existed_filelist)
    diff_filelist = list(set(all_weight_filenames).difference(set(flatten_existed_filelist)))
    if len(diff_filelist) != 0:
        raise Exception(f"Sorry, the weight file list on the machines is not complete!, missing {diff_filelist}")

    # To decide whether to load the checkpoint locally, or need to dynamically send tensors across machines.
    local_resume = True
    if args.dataset_rank == 0 or args.use_expert_parallel:
        hcg = fleet.get_hybrid_communicate_group()
        tp_group = hcg.get_model_parallel_group()
        pp_group = hcg.get_pipe_parallel_group()
        dp_group = hcg.get_data_parallel_group()
        dp_rank = dp_group.rank if dp_group.nranks > 1 else 0

        need_files = set()
        state_dict = get_expected_state_dict(model)
        for key in state_dict.keys():
            filename = index["weight_map"][key]
            # When using expert parallel, there's no need to check tensors with `no_sync=False` when dp_rank > 0.
            if args.use_expert_parallel and dp_rank > 0 and not getattr(state_dict[key], "no_sync", False):
                continue
            need_files.add(filename)
        diff_filelist = list(need_files.difference(set(existed_files)))
        num_diff = paddle.to_tensor([len(diff_filelist)])
        if tp_group.nranks > 1:
            dist.all_reduce(num_diff, op=dist.ReduceOp.MAX, group=tp_group)
        if pp_group.nranks > 1:
            dist.all_reduce(num_diff, op=dist.ReduceOp.MAX, group=pp_group)
        if args.use_expert_parallel and dp_group.nranks > 1:
            dist.all_reduce(num_diff, op=dist.ReduceOp.MAX, group=dp_group)
        if num_diff.item() == 0:
            local_resume = True
        else:
            local_resume = False
    local_resume = paddle.to_tensor([local_resume])
    dist.all_reduce(local_resume, op=dist.ReduceOp.PROD)
    local_resume = local_resume.item()
    return local_resume


def check_unified_optimizer(args, model, optimizer, resume_from_checkpoint, safe_serialization=False):
    if not safe_serialization:
        index_filename, index_filename_master_weights = PADDLE_OPTIMIZER_INDEX_NAME, PADDLE_MASTER_WEIGHTS_INDEX_NAME
    else:
        index_filename, index_filename_master_weights = SAFE_OPTIMIZER_INDEX_NAME, SAFE_MASTER_WEIGHTS_INDEX_NAME
    index_filename = os.path.join(resume_from_checkpoint, index_filename)
    index_filename_master_weights = os.path.join(resume_from_checkpoint, index_filename_master_weights)

    # Find index json file and distribute the file in global group.
    if distributed_isfile(index_filename):
        distributed_file(index_filename)
    else:
        raise Exception(
            f"Sorry, we can not find {index_filename}. This file should be appear at least on one machine."
        )

    with open(index_filename, "r") as f:
        index = json.loads(f.read())
    all_optimizer_filenames = sorted(set(index["weight_map"].values()))

    has_master_weights = index["master_weights"]
    # update has_master_weights and index_filename_master_weights
    # 1. if the master weight exists, only has_master_weights is set True and loaded when needed
    # 2. if master weight does not exist, convert model weight to master weight when needed
    has_master_weights, index_filename_master_weights = update_master_weight_status(
        args, optimizer, has_master_weights, safe_serialization
    )
    if has_master_weights:
        index_filename_master_weights = os.path.join(resume_from_checkpoint, index_filename_master_weights)
        if distributed_isfile(index_filename_master_weights):
            distributed_file(index_filename_master_weights)
        else:
            raise Exception(
                f"Sorry, we can not find {index_filename_master_weights}. This file should be appear at least on one machine."
            )
        with open(index_filename_master_weights, "r") as f:
            index_mw = json.loads(f.read())
        all_mw_filenames = sorted(set(index_mw["weight_map"].values()))

    hcg = fleet.get_hybrid_communicate_group()
    tp_group = hcg.get_model_parallel_group()
    pp_group = hcg.get_pipe_parallel_group()
    dp_group = hcg.get_data_parallel_group()
    sharding_group = hcg.get_sharding_parallel_group()
    sharding_rank = sharding_group.rank
    dp_rank = dp_group.rank if dp_group.nranks > 1 else 0
    struct2static_name_mappings = {k: v.name for k, v in model.state_dict().items()}
    if sharding_group.nranks > 1:
        param2rank = optimizer._param2rank

    def check_complete(all_filenames):
        # Check whether the checkpoint files on machines are complete. If not complete, raise Exception.
        existed_filelist = []
        existed_files = []
        for filename in os.listdir(resume_from_checkpoint):
            if filename in all_filenames:
                existed_files.append(filename)

        dist.all_gather_object(existed_filelist, existed_files)
        flatten_existed_filelist = flatten_list(existed_filelist)
        diff_filelist = list(set(all_filenames).difference(set(flatten_existed_filelist)))
        if len(diff_filelist) != 0:
            raise Exception(
                f"Sorry, the optimizer file list on `data_parallel_rank==0` machines is not complete!, missing {diff_filelist}"
            )
        return existed_files

    def check_dynamic_load(args, weight_map, existed_files, is_master_weights=False, typename_set=None):
        # To decide whether to load the checkpoint locally, or need to dynamically distribute the checkpoint.
        local_resume = True
        if args.data_parallel_rank == 0 or args.use_expert_parallel:
            need_files = set()
            state_dict = get_expected_state_dict(model)

            for key in state_dict.keys():
                if sharding_group.nranks > 1:
                    static_name = struct2static_name_mappings.get(key, None)
                    param_rank = param2rank.get(static_name, None)
                    if param_rank != sharding_rank:
                        continue

                # When using expert parallel, there's no need to check tensors with `no_sync=False` when dp_rank > 0.
                if args.use_expert_parallel and dp_rank > 0 and not getattr(state_dict[key], "no_sync", False):
                    continue

                if is_master_weights and state_dict[key].dtype == core.VarDesc.VarType.FP32:
                    continue

                if not is_master_weights:
                    for type_name in typename_set:
                        type_key = key + "/" + type_name
                        filename = weight_map[type_key]
                        need_files.add(filename)
                else:
                    filename = weight_map[key]
                    need_files.add(filename)

            diff_filelist = list(need_files.difference(set(existed_files)))
            num_diff = paddle.to_tensor([len(diff_filelist)])
            if tp_group.nranks > 1:
                dist.all_reduce(num_diff, op=dist.ReduceOp.MAX, group=tp_group)
            if pp_group.nranks > 1:
                dist.all_reduce(num_diff, op=dist.ReduceOp.MAX, group=pp_group)
            if sharding_group.nranks > 1:
                dist.all_reduce(num_diff, op=dist.ReduceOp.MAX, group=sharding_group)
            if args.use_expert_parallel and dp_group.nranks > 1:
                dist.all_reduce(num_diff, op=dist.ReduceOp.MAX, group=dp_group)

            if num_diff.item() == 0:
                local_resume = True
            else:
                local_resume = False
        local_resume = paddle.to_tensor([local_resume])
        dist.all_reduce(local_resume, op=dist.ReduceOp.PROD)
        return local_resume.item()

    # check whether the optimizer checkpoint files are complete.
    existed_files = check_complete(all_optimizer_filenames)
    if has_master_weights:
        existed_files_mw = check_complete(all_mw_filenames)
    # get optimizer's param type name, like moment1_0.
    typename_set = set()
    for key in index["weight_map"].keys():
        _, typename = key.split("/")
        typename_set.add(typename)
    local_resume = check_dynamic_load(
        args, index["weight_map"], existed_files, is_master_weights=False, typename_set=typename_set
    )
    local_resume_rw = True
    if has_master_weights:
        local_resume_rw = check_dynamic_load(args, index_mw["weight_map"], existed_files_mw, is_master_weights=True)
    return local_resume & local_resume_rw


def save_prefix_past_key_value(model_to_save, save_directory):
    past_key_value = model_to_save.prefix_encoder(model_to_save.prefix_tokens.unsqueeze(0).expand([1, -1]))
    past_key_value = past_key_value.reshape(
        [
            model_to_save.prefix_config.num_prefix_tokens,
            2,
            model_to_save.prefix_config.num_hidden_layers,
            model_to_save.num_heads,
            model_to_save.head_dim,
        ]
    )
    past_key_value = paddle.transpose(past_key_value, perm=[2, 1, 3, 0, 4]).cpu().numpy()
    model_to_save.prefix_config.save_pretrained(save_directory)
    np.save(os.path.join(save_directory, PAST_KEY_VALUES_FILE_NAME), past_key_value)


def get_expected_state_dict(model_to_save):
    if isinstance(model_to_save, PretrainedModel):
        state_dict = model_to_save.state_dict()
        if (
            hasattr(model_to_save.config, "tie_word_embeddings")
            and model_to_save.config.tie_word_embeddings
            and hasattr(model_to_save, "_tied_weights_keys")
            and model_to_save._tied_weights_keys is not None
        ):
            for key in model_to_save._tied_weights_keys:
                if key in state_dict:
                    state_dict.pop(key)
    elif isinstance(model_to_save, LoRAModel):
        state_dict = model_to_save.get_trainable_state_dict()
    elif isinstance(model_to_save, PrefixModelForCausalLM):
        state_dict = model_to_save.prefix_encoder.state_dict()

    return state_dict


def create_dispatch_table(args, model, file_keyname_mappings, file_machine_mappings, resume_from_checkpoint):
    """Create dispatch table for dynamically loading state dict.

    Args:
        args
    """

    hcg = fleet.get_hybrid_communicate_group()
    tp_group = hcg.get_model_parallel_group()
    tp_rank = tp_group.rank

    # Create tensor receive table, contains {"key0": [global_rank, tp_rank], "key1": [global_rank, tp_rank]}
    dispatch_list = []
    recv_table = {}
    if args.dataset_rank == 0:
        state_dict = get_expected_state_dict(model)
        for (k, v) in state_dict.items():
            if hasattr(v, "is_distributed") and v.is_distributed:
                recv_table[k] = [(dist.get_rank(), tp_rank)]
            else:
                recv_table[k] = [(dist.get_rank(), -1)]

    # Gather receive table in global group.
    dist.all_gather_object(dispatch_list, recv_table)
    recv_table = {}
    for dl in dispatch_list:
        for key, value in dl.items():
            if key not in recv_table:
                recv_table[key] = value
            else:
                recv_table[key] += value

    # Create send table, to decide which worker to send the key. Contains {"key0:" global_rank, "key1": global_rank, ...}
    send_table = create_send_table(file_keyname_mappings, file_machine_mappings)

    return send_table, recv_table


def create_optimizer_dispatch_table(
    args,
    model,
    optimizer,
    file_keyname_mappings,
    file_machine_mappings,
    resume_from_checkpoint,
    struct2static_name_mappings,
    is_master_weights=False,
    typename_set=None,
):
    hcg = fleet.get_hybrid_communicate_group()
    tp_group = hcg.get_model_parallel_group()
    sharding_group = hcg.get_sharding_parallel_group()
    sharding_rank = sharding_group.rank
    if sharding_group.nranks > 1:
        param2rank = optimizer._param2rank
    tp_rank = tp_group.rank

    # Create receive table, contains {"param_key0": [global_rank, tp_rank], "param_key1": [global_rank, tp_rank]}
    dispatch_list = []
    recv_table = {}
    if args.data_parallel_rank == 0:
        state_dict = get_expected_state_dict(model)
        for (k, v) in state_dict.items():
            if sharding_group.nranks > 1:
                static_name = struct2static_name_mappings[k]
                param_rank = param2rank.get(static_name, None)
                if param_rank != sharding_rank:
                    continue
            if is_master_weights:
                if hasattr(v, "is_distributed") and v.is_distributed:
                    recv_table[k] = [(dist.get_rank(), tp_rank)]
                else:
                    recv_table[k] = [(dist.get_rank(), -1)]
            else:
                for typename in typename_set:
                    type_key = k + "/" + typename
                    if typename in optimizer_non_scaler_name:
                        if hasattr(v, "is_distributed") and v.is_distributed:
                            recv_table[type_key] = [(dist.get_rank(), tp_rank)]
                        else:
                            recv_table[type_key] = [(dist.get_rank(), -1)]
                    else:
                        recv_table[type_key] = [(dist.get_rank(), -1)]

    dist.all_gather_object(dispatch_list, recv_table)
    recv_table = {}
    for dl in dispatch_list:
        for k, v in dl.items():
            if k not in recv_table:
                recv_table[k] = v
            else:
                recv_table[k] += v

    # Create send table, to decide which worker to send the key. Contains {"param_key0:" 0, "param_key1": 1, ...}
    send_table = create_send_table(file_keyname_mappings, file_machine_mappings)
    return send_table, recv_table


def load_unified_checkpoint_dynamically(args, model, optimizer, resume_from_checkpoint, safe_serialization=False):
    index_filename = select_model_weight_index(args, model, resume_from_checkpoint, safe_serialization, local=False)
    index_filename = os.path.join(resume_from_checkpoint, index_filename)

    with open(index_filename, "r") as f:
        index = json.loads(f.read())

    # `file_keyname_mappings` indicates which keys each file contains. For example, {"model-00001-of-00002.safetensors": ["llama.embed_tokens.weight", "llama.layers.0.self_attn.q_proj.weight", ...]}
    # `file_machine_mappings` indicates the machine where the files appear. For example, {"model-00001-of-00002.safetensors": [machine_0, machine_1], "model-00002-of-00002.safetensors": [machine_0]}
    file_keyname_mappings, file_machine_mappings = get_file_mappings(index, resume_from_checkpoint)

    logger.debug("Creating dispatch table for unified checkpoint load ...")
    # Get send_table and recv_table. The send table indicates which workers are responsible for sending tensors, and the recv table indicates which workers should receive the tensors.
    send_table, recv_table = create_dispatch_table(
        args, model, file_keyname_mappings, file_machine_mappings, resume_from_checkpoint
    )

    # Get all the keys that are splited by tensor parallelism.
    all_tp_keys = set()
    for k, v in recv_table.items():
        if v[0][1] != -1:
            all_tp_keys.add(k)

    config_revise = copy.deepcopy(model.config)
    config_revise.tensor_parallel_rank = None
    if len(all_tp_keys) == 0:
        tp_actions = {}
    else:
        # Get corresponding tensor parallel actions.
        if isinstance(model, LoRAModel) or isinstance(model, PrefixModelForCausalLM):
            tp_actions = model._get_tensor_parallel_convert_actions(
                set(all_tp_keys), is_split=True, ignore_error=True, config=config_revise
            )
        else:
            tp_actions = model.get_tensor_parallel_convert_actions(config_revise, all_tp_keys, ignore_error=True)

    logger.debug("Distributed send recv for state dict load ...")
    # Distribute the checkpoint tensor dynamically, using the `send_table` and `recv_table` we create before.
    state_dict = distributed_send_recv(
        config_revise,
        get_expected_state_dict(model),
        tp_actions,
        send_table,
        recv_table,
        resume_from_checkpoint,
        file_keyname_mappings,
        file_machine_mappings,
    )
    dist.barrier()
    logger.debug("Setting state dict into model ...")
    error_msgs = _load_state_dict_into_model(model, state_dict, "")
    if len(error_msgs) > 0:
        error_msg = "\n\t".join(error_msgs)
        raise RuntimeError(f"Error(s) in loading dynamic state_dict for {model.__class__.__name__}:\n\t{error_msg}")


def load_unified_optimizer_dynamically(args, model, optimizer, resume_from_checkpoint, safe_serialization=False):
    optim_state_dict = nested_copy(optimizer.state_dict())
    if "master_weights" in optim_state_dict.keys():
        optim_state_dict.pop("master_weights")

    if safe_serialization:
        index_filename, index_filename_mw = SAFE_OPTIMIZER_INDEX_NAME, SAFE_MASTER_WEIGHTS_INDEX_NAME
    else:
        index_filename, index_filename_mw = PADDLE_OPTIMIZER_INDEX_NAME, PADDLE_MASTER_WEIGHTS_INDEX_NAME

    with open(os.path.join(resume_from_checkpoint, index_filename), "r") as f:
        index = json.loads(f.read())

    # `file_keyname_mappings` indicates which keys each file contains. For example, {"optimizer-00001-of-00002.safetensors": ["llama.embed_tokens.weight/moment1_0", "llama.layers.1.mlp.gate_proj.weight/moment1_0", ...]}
    # `file_machine_mappings` indicates the machine where the files appear. For example, {"optimizer-00001-of-00002.safetensors": [machine_0, machine_1], "optimizer-00002-of-00002.safetensors": [machine_0]}
    file_keyname_mappings, file_machine_mappings = get_file_mappings(index, resume_from_checkpoint)

    has_master_weights = index["master_weights"]
    # update has_master_weights and index_filename_master_weights
    # 1. if the master weights exists, only has_master_weights is set True and load master weights when needed
    # 2. if master weights does not exist, convert model weights to master weights when needed
    has_master_weights, index_filename_mw = update_master_weight_status(
        args, optimizer, has_master_weights, safe_serialization
    )

    if has_master_weights:
        with open(os.path.join(resume_from_checkpoint, index_filename_mw), "r") as f:
            index_mw = json.loads(f.read())
        file_keyname_mappings_mw, file_machine_mappings_mw = get_file_mappings(index_mw, resume_from_checkpoint)

    # Get optimizer param type name, like moment1_0, moment2_0, beta1_pow_acc_0.
    typename_set = set()
    for key in index["weight_map"].keys():
        _, typename = key.split("/")
        typename_set.add(typename)

    model_state_dict = get_expected_state_dict(model)
    struct2static_name_mappings = {k: v.name for k, v in model_state_dict.items()}
    static2struct_name_mappings = {v.name: k for k, v in model_state_dict.items()}
    # Get send_table and recv_table. The send table indicates which workers are responsible for sending tensors, and the recv table indicates which workers should receive the tensors.
    send_table, recv_table = create_optimizer_dispatch_table(
        args,
        model,
        optimizer,
        file_keyname_mappings,
        file_machine_mappings,
        resume_from_checkpoint,
        struct2static_name_mappings,
        is_master_weights=False,
        typename_set=typename_set,
    )
    if has_master_weights:
        send_table_mw, recv_table_mw = create_optimizer_dispatch_table(
            args,
            model,
            optimizer,
            file_keyname_mappings_mw,
            file_machine_mappings_mw,
            resume_from_checkpoint,
            struct2static_name_mappings,
            is_master_weights=True,
        )

    # Initialize optimizer state dict.
    hcg = fleet.get_hybrid_communicate_group()
    sharding_group = hcg.get_sharding_parallel_group()
    if sharding_group.nranks > 1:
        param2rank = optimizer._param2rank
    optim_state_dict_mw = {}

    def check_optimizer_param(parameter):
        if sharding_group.nranks > 1:
            param_rank = param2rank.get(parameter.name, None)
            if param_rank != sharding_group.rank:
                return False
        if parameter.stop_gradient:
            return False
        return True

    optimizer_keys_with_shape = []
    if isinstance(optimizer._parameter_list[0], dict):
        for param_group in optimizer._parameter_list:
            # If parameter groups are set, there must be `params` key. This is guaranteed by the optimizer's initialization code.
            for parameter in param_group["params"]:
                if check_optimizer_param(parameter):
                    optimizer_keys_with_shape.append((parameter.name, parameter.shape))
    else:
        for parameter in optimizer._parameter_list:
            if check_optimizer_param(parameter):
                optimizer_keys_with_shape.append((parameter.name, parameter.shape))

    # see how to change
    for static_name, shape in optimizer_keys_with_shape:
        k = static2struct_name_mappings[static_name]
        for typename in typename_set:
            new_k = k + "/" + typename
            if typename in optimizer_scalar_name:
                optim_state_dict[new_k] = paddle.empty([1], dtype="float32")
            else:
                optim_state_dict[new_k] = paddle.empty(shape, dtype="float32")
        if has_master_weights:
            optim_state_dict_mw[k] = paddle.empty(shape, dtype="float32")

    # Get all the keys that are splited by tensor parallelism.
    all_tp_keys = set()
    for k, v in recv_table.items():
        structure_name, typename = k.split("/")
        if typename in optimizer_non_scaler_name:
            if v[0][1] != -1:
                all_tp_keys.add(structure_name)

    # Get corresponding tensor parallel actions.
    config_revise = copy.deepcopy(model.config)
    config_revise.tensor_parallel_rank = None
    if len(all_tp_keys) == 0:
        tp_actions = {}
    else:
        if isinstance(model, LoRAModel) or isinstance(model, PrefixModelForCausalLM):
            tp_actions = model._get_tensor_parallel_convert_actions(
                set(all_tp_keys), is_split=True, ignore_error=True, config=config_revise
            )
        else:
            tp_actions = model.get_tensor_parallel_convert_actions(config_revise, all_tp_keys, ignore_error=True)
    optimizer_keys = list(index["weight_map"].keys())
    optimizer_tp_actions = mapping_optimizer_tp_actions(tp_actions, optimizer_keys)
    if has_master_weights:
        optimizer_tp_actions.update(tp_actions)

    # Distribute the optimizer checkpoint dynamically, using the `send_table` and `recv_table` we create before.
    optim_state_dict = distributed_send_recv(
        config_revise,
        optim_state_dict,
        optimizer_tp_actions,
        send_table,
        recv_table,
        resume_from_checkpoint,
        file_keyname_mappings,
        file_machine_mappings,
    )
    dist.barrier()
    if has_master_weights:
        optim_state_dict_mw = distributed_send_recv(
            config_revise,
            optim_state_dict_mw,
            optimizer_tp_actions,
            send_table_mw,
            recv_table_mw,
            resume_from_checkpoint,
            file_keyname_mappings_mw,
            file_machine_mappings_mw,
        )
        dist.barrier()

    # Rename optimizer state dict.
    for key in list(optim_state_dict.keys()):
        if key == "LR_Scheduler":
            continue
        key_name = key.split("/")
        static_name = struct2static_name_mappings[key_name[0]]
        if has_master_weights:
            if model_state_dict[key_name[0]].dtype != core.VarDesc.VarType.FP32:
                key_name = "_".join([static_name, FP32_MASTER, key_name[1]])
            else:
                key_name = "_".join([static_name, key_name[1]])
        else:
            key_name = "_".join([static_name, key_name[1]])
        optim_state_dict[key_name] = optim_state_dict.pop(key)
        optim_state_dict[key_name].name = key_name

    if has_master_weights:
        optim_state_dict["master_weights"] = {}
        for key in list(optim_state_dict_mw.keys()):
            static_name = struct2static_name_mappings[key]
            optim_state_dict["master_weights"][static_name] = optim_state_dict_mw.pop(key)
            optim_state_dict["master_weights"][static_name].name = "_".join([static_name, FP32_MASTER])

    if args.data_parallel_rank == 0:
        return optim_state_dict
    return None


def load_single_card_checkpoint(args, model, resume_from_checkpoint: str):
    if isinstance(model, LoRAModel) or isinstance(model, PrefixModelForCausalLM):
        index_filename = SAFE_PEFT_WEIGHTS_INDEX_NAME
    else:
        index_filename = SAFE_WEIGHTS_INDEX_NAME
    resolved_archive_file, sharded_metadata = get_checkpoint_shard_files(
        pretrained_model_name_or_path=resume_from_checkpoint,
        index_filename=os.path.join(resume_from_checkpoint, index_filename),
    )

    loaded_keys = sharded_metadata["all_checkpoint_keys"]
    model_state_dict = get_expected_state_dict(model)
    expected_keys = set(list(model_state_dict.keys()))
    missing_keys = expected_keys - set(loaded_keys)

    if len(missing_keys) > 0:
        raise ValueError(f"Missing keys: {missing_keys}")

    state_dict = load_state_dict(resolved_archive_file[0], None, expected_keys)
    error_msgs = _load_state_dict_into_model(model, state_dict, "")
    del state_dict
    gc.collect()

    if error_msgs:
        raise RuntimeError(f"Error(s) in loading state dict for {model.__class__.__name__}:\n\t{error_msgs}")


def load_single_card_optimizer(args, model, optimizer, resume_from_checkpoint: str):
    returned_optim_state_dict = nested_copy(optimizer.state_dict())

    resolved_archive_file, sharded_metadata = get_optimizer_shard_files(
        optimizer_path=resume_from_checkpoint,
        index_filename=os.path.join(resume_from_checkpoint, SAFE_OPTIMIZER_INDEX_NAME),
    )
    has_master_weights = True if sharded_metadata["master_weights"] else False

    model_state_dict = get_expected_state_dict(model)
    struct2static_name_mappings = {k: v.name for k, v in model_state_dict.items()}
    expected_keys = sharded_metadata["all_optimizer_keys"]

    if has_master_weights:
        returned_optim_state_dict["master_weights"] = {}
        resolved_archive_file_mw, sharded_metadata_mw = get_optimizer_shard_files(
            optimizer_path=resume_from_checkpoint,
            index_filename=os.path.join(resume_from_checkpoint, SAFE_MASTER_WEIGHTS_INDEX_NAME),
        )
        expected_keys_mw = sharded_metadata_mw["all_optimizer_keys"]

    state_dict_optim = load_state_dict(resolved_archive_file[0], None, expected_keys)
    if has_master_weights:
        state_dict_optim_mw = load_state_dict(resolved_archive_file_mw[0], None, expected_keys_mw)

    for key in list(state_dict_optim.keys()):
        key_name = key.split("/")
        static_name = struct2static_name_mappings[key_name[0]]
        if has_master_weights:
            if model_state_dict[key_name[0]].dtype != core.VarDesc.VarType.FP32:
                key_name = "_".join([static_name, FP32_MASTER, key_name[1]])
            else:
                key_name = "_".join([static_name, key_name[1]])
        returned_optim_state_dict[key_name] = state_dict_optim.pop(key)
        returned_optim_state_dict[key_name].name = key_name
    if has_master_weights:
        for key in list(state_dict_optim_mw.keys()):
            static_name = struct2static_name_mappings[key]
            returned_optim_state_dict["master_weights"][static_name] = state_dict_optim_mw.pop(key)
            returned_optim_state_dict["master_weights"][static_name].name = "_".join([static_name, FP32_MASTER])

    returned_optim_state_dict = nested_copy_place(
        returned_optim_state_dict,
        place=paddle.framework._current_expected_place(),
        blocking=True,
    )
    return returned_optim_state_dict


def get_file_mappings(index, resume_from_checkpoint):
    file_keyname_mappings = {}
    for k, v in index["weight_map"].items():
        if v not in file_keyname_mappings:
            file_keyname_mappings[v] = []
        file_keyname_mappings[v].append(k)
    for k in file_keyname_mappings.keys():
        file_keyname_mappings[k] = sorted(file_keyname_mappings[k])

    local_device_count = int(os.getenv("PADDLE_LOCAL_SIZE"))
    local_rank = int(os.getenv("PADDLE_RANK_IN_NODE", 0))
    global_rank = dist.get_rank()
    file_machine_mappings = {}
    for filename in file_keyname_mappings.keys():
        if local_rank == 0 and os.path.exists(os.path.join(resume_from_checkpoint, filename)):
            file_machine_mappings[filename] = [global_rank // local_device_count]
    file_machine_list = []
    dist.all_gather_object(file_machine_list, file_machine_mappings)
    file_machine_mappings = {}
    for mappings in file_machine_list:
        for k, v in mappings.items():
            if k not in file_machine_mappings:
                file_machine_mappings[k] = v
            else:
                file_machine_mappings[k] += v
    return file_keyname_mappings, file_machine_mappings


def create_send_table(file_keyname_mappings, file_machine_mappings):
    send_table = {}
    global_rank = dist.get_rank()
    local_rank = int(os.getenv("PADDLE_RANK_IN_NODE", 0))
    local_device_count = int(os.getenv("PADDLE_LOCAL_SIZE"))
    for filename, keys in file_keyname_mappings.items():
        machine = file_machine_mappings[filename][0]
        is_src = (global_rank // local_device_count) == machine
        for i, key in enumerate(keys):
            if is_src and local_rank == i % local_device_count:
                send_table[key] = global_rank
    dispatch_list = []
    dist.all_gather_object(dispatch_list, send_table)
    send_table = {}
    for dl in dispatch_list:
        send_table.update(dl)
    return send_table


def distributed_send_recv(
    config,
    state_dict,
    tp_actions,
    send_table,
    recv_table,
    resume_from_checkpoint,
    file_keyname_mappings,
    file_machine_mappings,
):

    local_device_count = int(os.getenv("PADDLE_LOCAL_SIZE"))
    global_rank = dist.get_rank()
    for filename in file_keyname_mappings.keys():
        machine = file_machine_mappings[filename][0]
        is_src = global_rank // local_device_count == machine
        if is_src:
            f = safe_open(os.path.join(resume_from_checkpoint, filename), framework="np")

        for key in file_keyname_mappings[filename]:
            recv_info = recv_table[key]
            recv_ranklist = [a for (a, b) in recv_info]
            if is_src and global_rank == send_table[key]:
                py_safe_slice_ = f.get_slice(key)
                # send
                if key in tp_actions:
                    weight = tp_actions[key](py_safe_slice_)
                    # copy weight to GPU
                    for j in range(len(weight)):
                        with device_guard():
                            weight[j] = paddle.Tensor(weight[j], zero_copy=True)
                        weight[j] = weight[j]._copy_to(paddle.framework._current_expected_place(), False)

                    for recv_rank, split_index in recv_info:
                        if recv_rank == global_rank:
                            state_dict[key] = weight[split_index]
                        else:
                            dist.stream.send(weight[split_index], dst=recv_rank)
                else:
                    # no need to tp split
                    weight = py_safe_slice_[:]
                    with device_guard():
                        weight = paddle.Tensor(weight, zero_copy=True)
                    weight = weight._copy_to(paddle.framework._current_expected_place(), False)
                    for recv_rank, _ in recv_info:
                        if recv_rank == global_rank:
                            state_dict[key] = weight
                        else:
                            dist.stream.send(weight, dst=recv_rank)

            if global_rank != send_table[key] and global_rank in recv_ranklist:
                dist.stream.recv(state_dict[key], src=send_table[key])

        if is_src:
            f.__exit__(None, None, None)

    return state_dict


def get_sharded_file_name(args, file_name, is_optimizer=False):
    if not is_optimizer:
        sd_degree = args.sharding_parallel_degree if args.sharding_parallel_degree > 1 else 1
        size = sd_degree if args.use_expert_parallel else args.dataset_world_size
        shard_file = file_name.replace(
            ".pdparams",
            f"-{args.logical_process_index + 1:05d}-of-{args.world_size//size:05d}.pdparams",
        )
        shard_file = shard_file.replace(
            ".safetensors",
            f"-{args.logical_process_index + 1:05d}-of-{args.world_size//size:05d}.safetensors",
        )
    else:
        hcg = fleet.get_hybrid_communicate_group()
        dp_group = hcg.get_data_parallel_group()
        size = dp_group.nranks if not args.use_expert_parallel else 1
        shard_file = file_name.replace(
            ".pdparams", f"-{args.logical_process_index + 1:05d}-of-{args.world_size//size:05d}.pdparams"
        )
        shard_file = shard_file.replace(
            ".safetensors",
            f"-{args.logical_process_index + 1:05d}-of-{args.world_size//size:05d}.safetensors",
        )
        shard_file = shard_file.replace(
            ".pdopt", f"-{args.logical_process_index + 1:05d}-of-{args.world_size//size:05d}.pdopt"
        )
    return shard_file


def get_sharded_index(
    index_file_list,
    total_size_list,
):
    # save index json file
    local_rank = int(os.getenv("PADDLE_RANK_IN_NODE", 0))
    if local_rank == 0:
        sharded_index_json = {}

        sharded_index_json["metadata"] = {"total_size": sum(total_size_list)}

        weight_map = {}
        for i, index_file in enumerate(index_file_list):
            weight_map.update(index_file_list[i])

        sharded_index_json["weight_map"] = weight_map
        return sharded_index_json

    return None


def reduce_master_weights_status(has_master_weights=False):
    data = paddle.to_tensor([has_master_weights], dtype="int32")

    hcg = fleet.get_hybrid_communicate_group()
    tp_group = hcg.get_model_parallel_group()
    pp_group = hcg.get_pipe_parallel_group()
    sharding_group = hcg.get_sharding_parallel_group()

    if tp_group.nranks > 1:
        dist.all_reduce(data, op=dist.ReduceOp.SUM, group=tp_group)
    if pp_group.nranks > 1:
        dist.all_reduce(data, op=dist.ReduceOp.SUM, group=pp_group)
    if sharding_group.nranks > 1:
        dist.all_reduce(data, op=dist.ReduceOp.SUM, group=sharding_group)

    return data.item() > 0


def gather_sharded_object(index_file, total_size, is_optimizer=False, use_expert_parallel=False):

    index_file_list, total_size_list = [], []

    hcg = fleet.get_hybrid_communicate_group()
    tp_group = hcg.get_model_parallel_group()
    pp_group = hcg.get_pipe_parallel_group()

    logger.info(
        f"Unified checkpoint: generating sharded_index json files for {'optimizer or master weight' if is_optimizer else 'model weight'}."
    )

    if tp_group.nranks > 1:
        dist.all_gather_object(index_file_list, index_file, tp_group)
        dist.all_gather_object(total_size_list, total_size, tp_group)
    if pp_group.nranks > 1:
        pp_index_file_list = []
        pp_total_size_list = []
        dist.all_gather_object(
            pp_index_file_list, index_file_list if len(index_file_list) > 0 else index_file, pp_group
        )
        dist.all_gather_object(
            pp_total_size_list, total_size_list if len(total_size_list) > 0 else total_size, pp_group
        )
        index_file_list = pp_index_file_list
        total_size_list = pp_total_size_list

    index_file_list = flatten_list(index_file_list)
    total_size_list = flatten_list(total_size_list)

    # for pure sharding
    if len(index_file_list) == 0 and len(total_size_list) == 0:
        index_file_list = [index_file]
        total_size_list = [total_size]

    if use_expert_parallel:
        data_group = hcg.get_data_parallel_group()
        if data_group.nranks > 1:
            data_index_file_list = []
            data_total_size_list = []
            dist.all_gather_object(data_index_file_list, index_file_list, data_group)
            dist.all_gather_object(data_total_size_list, total_size_list, data_group)
            index_file_list = flatten_list(data_index_file_list)
            total_size_list = flatten_list(data_total_size_list)

    if is_optimizer:
        sharding_group = hcg.get_sharding_parallel_group()
        if sharding_group.nranks > 1:
            sharding_index_file_list = []
            sharding_total_size_list = []
            dist.all_gather_object(sharding_index_file_list, index_file_list, sharding_group)
            dist.all_gather_object(sharding_total_size_list, total_size_list, sharding_group)
            index_file_list = flatten_list(sharding_index_file_list)
            total_size_list = flatten_list(sharding_total_size_list)

    return index_file_list, total_size_list


def rename_shard_file(args, shard_file, file_name):
    """rename shard file when using expert_parallel."""
    assert args.use_expert_parallel, "only expert_parallel need to use this function"

    shard_file_list = []

    hcg = fleet.get_hybrid_communicate_group()
    tp_group = hcg.get_model_parallel_group()
    pp_group = hcg.get_pipe_parallel_group()
    data_group = hcg.get_data_parallel_group()

    if tp_group.nranks > 1:
        dist.all_gather_object(shard_file_list, shard_file, tp_group)
    if pp_group.nranks > 1:
        pp_shard_file_list = []
        dist.all_gather_object(
            pp_shard_file_list, shard_file_list if len(shard_file_list) > 0 else shard_file, pp_group
        )
        shard_file_list = flatten_list(pp_shard_file_list)
    if data_group.nranks > 1:
        data_shard_file_list = []
        dist.all_gather_object(
            data_shard_file_list, shard_file_list if len(shard_file_list) > 0 else shard_file, data_group
        )
        shard_file_list = flatten_list(data_shard_file_list)

    new_index = shard_file_list.index(shard_file)
    sd_degree = args.sharding_parallel_degree if args.sharding_parallel_degree > 1 else 1
    shard_file = file_name.replace(
        ".pdparams",
        f"-{new_index + 1:05d}-of-{args.world_size//sd_degree:05d}.pdparams",
    )
    shard_file = shard_file.replace(
        ".safetensors",
        f"-{new_index + 1:05d}-of-{args.world_size//sd_degree:05d}.safetensors",
    )
    return shard_file


def generate_base_static_name(vname):
    # return base static name and specific type name, like [embedding_0.w_0, moment1_0]
    if FP32_MASTER in vname:
        vname = vname.split("_" + FP32_MASTER + "_")
        return vname[0], vname[1]
    else:
        # Directly deal with type names, for example: moe_gate_1_moment1_0.
        type_names = optimizer_scalar_name + optimizer_non_scaler_name
        for name in type_names:
            if name in vname:
                a = vname.split(name)[0][:-1]
                b = name
                return a, b


def filter_params(model_to_save, state_dict, is_optimizer=False):
    hcg = fleet.get_hybrid_communicate_group()
    tp_group = hcg.get_model_parallel_group()

    tp_size = tp_group.nranks
    tp_rank = tp_group.rank

    # for pure sharding or pure pp
    if tp_size <= 1:
        return [list(state_dict.keys())]

    filter_tensor_list = [[] for i in range(tp_size)]

    if tp_rank == 0:
        tensor_bytes_dict = {}
        model_state_dict = get_expected_state_dict(model_to_save)
        for (k, v) in state_dict.items():
            model_v = model_state_dict[k.split("/")[0]] if is_optimizer else v
            if hasattr(model_v, "is_distributed") and model_v.is_distributed:
                tensor_bytes_dict[k] = v.numel().item() * tp_size * dtype_byte_size(v.dtype)
            else:
                tensor_bytes_dict[k] = v.numel().item() * dtype_byte_size(v.dtype)

        filter_tensor_list = []
        current_block = []
        current_block_size = 0
        total_size = 0

        max_shard_size = (sum(tensor_bytes_dict.values()) + tp_size - 1) // tp_size

        for index, (key, weight_size) in enumerate(tensor_bytes_dict.items()):
            # If this weight is going to tip up over the maximal size, we split.
            # if current_block_size + weight_size > max_shard_size:
            if total_size + weight_size > max_shard_size * (len(filter_tensor_list) + 1) or (
                len(tensor_bytes_dict) - index < (tp_size - len(filter_tensor_list))
            ):
                # fix if the first param is large than max_shard_size
                if len(current_block) > 0:
                    filter_tensor_list.append(current_block)
                current_block = []
                current_block_size = 0

            current_block.append(key)
            current_block_size += weight_size
            total_size += weight_size

        filter_tensor_list.append(current_block)
        if len(filter_tensor_list) < tp_size:
            filter_tensor_list.extend([[] for i in range(tp_size - len(filter_tensor_list))])

    dist.broadcast_object_list(
        filter_tensor_list,
        src=hcg.get_model_parallel_group_src_rank(),
        group=tp_group,
    )

    return filter_tensor_list


def merge_large_tensor_parallel(tensor, tp_group, tp_action, dst_rank, is_dst):
    num_rows = tensor.shape[0]
    num_splits = 4
    parts = np.array_split(np.arange(num_rows), num_splits)
    splits = [len(part) for part in parts]
    split_parts = np.insert(np.cumsum(splits), 0, 0)
    split_tensors = []
    for i in range(num_splits):
        if get_env_device() == "xpu":
            ret = distributed_allgather(tensor[split_parts[i] : split_parts[i + 1], :], group=tp_group, offload=False)
        else:
            ret = distributed_gather(
                tensor[split_parts[i] : split_parts[i + 1], :], dst=dst_rank, group=tp_group, offload=False
            )
        # Copy to CPUPlace temporarily, may lower speed.
        if ret is not None:
            ret = [t.cpu() for t in ret]
        split_tensors.append(ret)
    concat_tensors = []
    if is_dst:
        for i in range(tp_group.nranks):
            tmp = []
            for j in range(num_splits):
                tmp.append(split_tensors[j][i])
            concat_tensors.append(paddle.concat(tmp))
        tensor = tp_action(concat_tensors)
    else:
        tensor = None
    return tensor


def merge_tensor_parallel_with_shard(state_dict, tp_actions, all_filter_keys):
    hcg = fleet.get_hybrid_communicate_group()
    tp_group = hcg.get_model_parallel_group()
    dp_group = hcg.get_data_parallel_group()
    tp_rank = tp_group.rank
    dp_rank = dp_group.rank if dp_group.nranks > 1 else 0

    # filter actions for pipeline mode
    if hcg.get_pipe_parallel_group().nranks > 1:
        filter_keys = set([y for x in all_filter_keys for y in x])
        for key in list(tp_actions.keys()):
            if key not in filter_keys:
                tp_actions.pop(key)

    state_dict_to_save = {}
    max_key_len = max([len(_) for _ in all_filter_keys])
    for i in range(max_key_len):
        for j, filter_keys in enumerate(all_filter_keys):
            is_dst = tp_rank == j
            if i > len(filter_keys) - 1:
                continue
            key = filter_keys[i]
            tensor = state_dict[key]
            # When using expert parallel, there's no need to save tensors with `no_sync=False` when dp_rank > 0.
            if dp_rank > 0 and not getattr(tensor, "no_sync", False):
                continue
            if key in tp_actions:
                # Get tensor size
                tensor_bytes = tensor.numel().item() * dtype_byte_size(tensor.dtype) * tp_group.nranks
                if tensor_bytes >= 5 * 1024 * 1024 * 1024:  # temporarily set 5GB as threshold
                    tensor = merge_large_tensor_parallel(tensor, tp_group, tp_actions[key], j, is_dst)
                else:
                    if get_env_device() == "xpu":
                        ret = distributed_allgather(tensor, group=tp_group, offload=False)
                    else:
                        ret = distributed_gather(tensor, dst=j, group=tp_group, offload=False)
                    action = tp_actions.pop(key)
                    tensor = action(ret) if is_dst else None
            else:
                if is_dst:
                    tensor = tensor._copy_to(DEST_PLACE, False) if tensor.place.is_cpu_place() else tensor
                else:
                    tensor = None

            if is_dst:
                state_dict_to_save[key] = tensor

    if len(tp_actions) > 0:
        for x in tp_actions.keys():
            logger.debug(f"key <{x}> need to merge tensor parallel but we can't find in model state.")

    return state_dict_to_save


def merge_tensor_parallel_for_optimizer(state_dict, tp_actions, all_filter_keys, model_state_dict=None):
    # Core function for UC
    hcg = fleet.get_hybrid_communicate_group()
    tp_group = hcg.get_model_parallel_group()
    dp_group = hcg.get_data_parallel_group()
    tp_rank = tp_group.rank
    dp_rank = dp_group.rank if dp_group.nranks > 1 else 0

    no_sync_kname = []
    if model_state_dict is not None:
        for k, v in model_state_dict.items():
            if getattr(v, "no_sync", False):
                no_sync_kname.append(k)

    state_dict_to_save = {}
    max_key_len = max([len(_) for _ in all_filter_keys])
    for i in range(max_key_len):
        for j, filter_keys in enumerate(all_filter_keys):
            is_dst = tp_rank == j
            if i > len(filter_keys) - 1:
                continue
            # get base model key
            model_key = filter_keys[i].split("/")[0]
            tensor = state_dict[filter_keys[i]]
            # When using expert parallel, there's no need to save tensors with `no_sync=False` when dp_rank > 0.
            if dp_rank > 0 and model_key not in no_sync_kname:
                continue
            if model_key in tp_actions:
                # for example: beta1, beta2
                if tensor.numel().item() == 1:
                    if is_dst:
                        tensor = tensor._copy_to(DEST_PLACE, False) if not tensor.place.is_cpu_place() else tensor
                    else:
                        tensor = None
                else:
                    # Get tensor size
                    tensor_bytes = tensor.numel().item() * dtype_byte_size(tensor.dtype) * tp_group.nranks
                    if tensor_bytes >= 5 * 1024 * 1024 * 1024:  # temporarily set 5GB as threshold
                        tensor = merge_large_tensor_parallel(tensor, tp_group, tp_actions[model_key], j, is_dst)
                    else:
                        if get_env_device() == "xpu":
                            ret = distributed_allgather(tensor, group=tp_group, offload=False)
                        else:
                            ret = distributed_gather(tensor, dst=j, group=tp_group, offload=False)
                        action = tp_actions[model_key]
                        tensor = action(ret) if is_dst else None
            else:
                if is_dst:
                    tensor = tensor._copy_to(DEST_PLACE, False) if not tensor.place.is_cpu_place() else tensor
                else:
                    tensor = None

            if is_dst:
                state_dict_to_save[filter_keys[i]] = tensor

    return state_dict_to_save


def get_optimizer_shard_files(optimizer_path, index_filename):
    """
    For a given model:
    - download and cache all the shards of a sharded checkpoint if `pretrained_model_name_or_path` is a model ID on the
      Hub
    - returns the list of paths to all the shards, as well as some metadata.
    For the description of each arg, see [`PretrainedModel.from_pretrained`]. `index_filename` is the full path to the
    index (downloaded and cached if `pretrained_model_name_or_path` is a model ID on the Hub).
    """

    import json

    if not os.path.isfile(index_filename):
        raise ValueError(f"Can't find a optimizer index ({index_filename}) in {optimizer_path}.")

    with open(index_filename, "r") as f:
        index = json.loads(f.read())

    shard_filenames = sorted(set(index["weight_map"].values()))
    sharded_metadata = index["metadata"]
    sharded_metadata["all_optimizer_keys"] = list(index["weight_map"].keys())
    sharded_metadata["weight_map"] = index["weight_map"].copy()
    sharded_metadata["master_weights"] = index.get("master_weights", False)

    file_map = {file: set() for file in shard_filenames}
    for weight, file in index["weight_map"].items():
        file_map[file].add(weight)

    sharded_metadata["file_map"] = file_map

    # First, let's deal with local folder.
    # TODO: if optimizer_path is a folder, we should check if the optimizer is already cached or not.
    if os.path.isdir(optimizer_path):
        shard_filenames = [os.path.join(optimizer_path, f) for f in shard_filenames]
        return shard_filenames, sharded_metadata


def get_expected_keys(args, sharded_metadata, model, optimizer, is_master_weights=False):
    hcg = fleet.get_hybrid_communicate_group()
    sharding_group = hcg.get_sharding_parallel_group()
    sharding_rank = sharding_group.rank
    in_sharding_parallel_model = sharding_group.nranks > 1
    if in_sharding_parallel_model:
        params2rank = optimizer._param2rank

    model_state_dict = get_expected_state_dict(model)
    struct2static_name_mappings = {k: v.name for k, v in model_state_dict.items()}

    expected_keys = []
    for key in list(sharded_metadata["all_optimizer_keys"]):
        key_name = key.split("/")[0]
        if (
            is_master_weights
            and key_name in model_state_dict
            and model_state_dict[key_name].dtype == core.VarDesc.VarType.FP32
        ):
            continue

        if args.use_expert_parallel and args.data_parallel_rank > 0:
            if key_name in model_state_dict and not getattr(model_state_dict[key_name], "no_sync", False):
                continue

        static_name = struct2static_name_mappings.get(key_name, None)

        if in_sharding_parallel_model:
            params_rank = params2rank.get(static_name, None)
            if params_rank == sharding_rank:
                expected_keys.append(key)
        else:
            if static_name is not None:
                expected_keys.append(key)
    expected_keys = set(expected_keys)

    loaded_keys = sharded_metadata["all_optimizer_keys"]
    missing_keys = expected_keys - set(loaded_keys)
    if len(missing_keys) > 0:
        raise ValueError(f"optimizer missing weights keys: {missing_keys}")

    return expected_keys


def mapping_optimizer_tp_actions(tp_actions, optimizer_loaded_keys):
    """# convert param.name to
    param.key/moment1_0
    or param.key/beta1_XXX
    or param.key/beta2_XXX
    Args:
        tp_actions (dict): dictionay of tensor parallel actions {key: action}
        optimizer_loaded_keys (list or set): [param.key1/moment1_0, param.key2/beta1_XXX, param.key3/beta2_XXX]
    Returns:
        dict: new dictionay of tensor parallel actions {key: action}
    """
    new_actions = {}
    for key in optimizer_loaded_keys:
        key_base, typename = key.split("/")
        if typename in optimizer_non_scaler_name and key_base in tp_actions:
            new_actions[key] = tp_actions[key_base]
    return new_actions


def flatten_list(nested_list):
    flattened_list = []
    for item in nested_list:
        if isinstance(item, list):
            flattened_list.extend(flatten_list(item))
        else:
            flattened_list.append(item)
    return flattened_list


def select_model_weight_index(args, model, resume_from_checkpoint, safe_serialization, local=True):
    """
    try select model weight index from model weight or master weight index.
    """

    # find model weight index file
    if isinstance(model, LoRAModel) or isinstance(model, PrefixModelForCausalLM):
        index_filename = SAFE_PEFT_WEIGHTS_INDEX_NAME if safe_serialization else PADDLE_PEFT_WEIGHTS_INDEX_NAME
    else:
        index_filename = SAFE_WEIGHTS_INDEX_NAME if safe_serialization else PADDLE_WEIGHTS_INDEX_NAME

    index_filename_path = os.path.join(resume_from_checkpoint, index_filename)
    identify_func = os.path.isfile if local else distributed_isfile

    if identify_func(index_filename_path):
        return index_filename
    else:
        index_filename = PADDLE_MASTER_WEIGHTS_INDEX_NAME if not safe_serialization else SAFE_MASTER_WEIGHTS_INDEX_NAME
        index_filename_path = os.path.join(resume_from_checkpoint, index_filename)

        if identify_func(index_filename_path):
            return index_filename
        else:
            raise ValueError("Can't find a valid unified model or master weight checkpoint to load.")


def update_master_weight_status(args, optimizer, has_master_weight, safe_serialization):
    if is_need_master_weight(optimizer, is_fp16_or_bp16=(args.fp16 or args.bf16)):
        if not has_master_weight:
            if UnifiedCheckpointOption.MASTER_WEIGHT_COMPATIBLE.value in args.unified_checkpoint_config:
                index_filename_master_weights = (
                    PADDLE_WEIGHTS_INDEX_NAME if not safe_serialization else SAFE_WEIGHTS_INDEX_NAME
                )
                has_master_weight = True
                logger.warning(
                    "The unified checkpoint does not contain master weight, "
                    "the model weight will be loaded as master weight."
                )
            else:
                raise ValueError(
                    "Can't find a valid unified master weight checkpoint,"
                    f"add '{UnifiedCheckpointOption.MASTER_WEIGHT_COMPATIBLE.value}' into 'unified_checkpoint_config' to "
                    "load model checkpoint as master weight"
                )
        else:
            has_master_weight = True
            index_filename_master_weights = (
                PADDLE_MASTER_WEIGHTS_INDEX_NAME if not safe_serialization else SAFE_MASTER_WEIGHTS_INDEX_NAME
            )
            if UnifiedCheckpointOption.SKIP_SAVE_MODEL_WEIGHT.value in args.unified_checkpoint_config:
                index_filename_master_weights = (
                    PADDLE_WEIGHTS_INDEX_NAME if not safe_serialization else SAFE_WEIGHTS_INDEX_NAME
                )
    else:
        has_master_weight = False
        index_filename_master_weights = None

    return has_master_weight, index_filename_master_weights


def unwrap_optimizer(optimizer):
    while hasattr(optimizer, "_inner_opt") or hasattr(optimizer, "_optim"):
        if hasattr(optimizer, "_inner_opt"):
            optimizer = optimizer._inner_opt
        if hasattr(optimizer, "_optim"):
            optimizer = optimizer._optim

    return optimizer


def is_need_master_weight(optimizer, is_fp16_or_bp16):
    optimizer = unwrap_optimizer(optimizer)
    if hasattr(optimizer, "_multi_precision"):
        return optimizer._multi_precision and is_fp16_or_bp16
    else:
        return False<|MERGE_RESOLUTION|>--- conflicted
+++ resolved
@@ -562,29 +562,10 @@
             self.save_non_merge_optimizer(model, optimizer, output_dir, signal_dir)
             return
 
-<<<<<<< HEAD
-        print(type(optimizer), type(optimizer._inner_opt))
-        # print([p.name for p in optimizer._inner_opt._parameter_list])
-        print(optimizer._inner_opt._comm_buffer_list[0])
-
-        # comm_buffer
-        for buffer in optimizer._inner_opt._comm_buffer_list:
-            print(buffer.buffer_size)
-            # print([p.name for p in buffer._params])
-            for key in buffer._sharding_param_grad_view.keys():
-                print(
-                    key,
-                    buffer._sharding_param_grad_view[key]._param_begin,
-                    buffer._sharding_param_grad_view[key]._param_end,
-                )
-        paddle.distributed.barrier()
-        raise ValueError
-=======
         if paddle.distributed.get_world_size() <= 1:
             self.save_single_card_optimizer(model, optimizer, output_dir)  # no need to save signal
             return
 
->>>>>>> 697a4cc5
         # Split into naive optimizer params and master weights.
         results = unified_optimizer_into_shards(self.args, model, optimizer, safe_serialization=True)
         master_weight_state_dict = None
