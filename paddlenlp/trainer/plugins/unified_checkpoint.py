# Copyright (c) 2023 PaddlePaddle Authors. All Rights Reserved.
#
# Licensed under the Apache License, Version 2.0 (the "License");
# you may not use this file except in compliance with the License.
# You may obtain a copy of the License at
#
#     http://www.apache.org/licenses/LICENSE-2.0
#
# Unless required by applicable law or agreed to in writing, software
# distributed under the License is distributed on an "AS IS" BASIS,
# WITHOUT WARRANTIES OR CONDITIONS OF ANY KIND, either express or implied.
# See the License for the specific language governing permissions and
# limitations under the License.

import copy
import gc
import json
import multiprocessing
import os
import sys
import time
from multiprocessing import shared_memory

import paddle
import paddle.distributed as dist
from paddle.distributed import fleet
from tqdm.auto import tqdm

try:
    from paddle.base import core
except:
    core = None

from paddlenlp.peft import LoRAModel, PrefixModelForCausalLM
from paddlenlp.trainer.argparser import strtobool
from paddlenlp.trainer.trainer_utils import ShardingOption
from paddlenlp.trainer.utils.helper import distributed_file, distributed_isfile
from paddlenlp.transformers.model_utils import (
    PretrainedModel,
    _add_variant,
    _load_state_dict_into_model,
    faster_set_state_dict,
    load_state_dict,
    unwrap_model,
)
from paddlenlp.transformers.utils import (
    device_guard,
    dtype_byte_size,
    get_checkpoint_shard_files,
    is_safetensors_available,
)
from paddlenlp.utils.env import (
    LORA_WEIGHTS_NAME,
    PADDLE_MASTER_WEIGHTS_INDEX_NAME,
    PADDLE_MASTER_WEIGHTS_NAME,
    PADDLE_OPTIMIZER_INDEX_NAME,
    PADDLE_OPTIMIZER_NAME,
    PADDLE_WEIGHTS_NAME,
    PREFIX_WEIGHTS_NAME,
    SAFE_MASTER_WEIGHTS_INDEX_NAME,
    SAFE_MASTER_WEIGHTS_NAME,
    SAFE_OPTIMIZER_INDEX_NAME,
    SAFE_OPTIMIZER_NAME,
    SAFE_PEFT_WEIGHTS_INDEX_NAME,
    SAFE_PEFT_WEIGHTS_NAME,
    SAFE_WEIGHTS_INDEX_NAME,
    SAFE_WEIGHTS_NAME,
)
from paddlenlp.utils.log import logger
from paddlenlp.utils.nested import flatten_list, nested_copy

if is_safetensors_available():
    from safetensors.numpy import save_file as safe_save_file

    if sys.platform.startswith("win"):
        from safetensors.numpy import load_file
    else:
        from paddlenlp.utils.safetensors import fast_load_file as load_file

from .shared_memory_utils import (
    _read_state_dict_from_shm,
    _traverse_copy_to_shm,
    create_meta_dict,
)
from .unified_checkpoint_dynamic import (
    load_unified_checkpoint_dynamically,
    load_unified_optimizer_dynamically,
)
from .unified_checkpoint_sharding_v2 import (
    gather_splited_param_for_optimizer,
    load_unified_optimizer_split_param,
)
from .unified_checkpoint_single_card import (
    load_single_card_checkpoint,
    load_single_card_optimizer,
    save_single_card_checkpoint,
    save_single_card_optimizer,
)
from .unified_checkpoint_utils import (
    FP32_MASTER,
    UnifiedCheckpointOption,
    filter_params,
    gather_sharded_object,
    generate_base_static_name,
    get_expected_keys,
    get_expected_state_dict,
    get_optimizer_shard_files,
    get_sharded_file_name,
    get_sharded_index,
    is_need_master_weight,
    mapping_optimizer_tp_actions,
    merge_tensor_parallel_for_optimizer,
    merge_tensor_parallel_with_shard,
    reduce_master_weights_status,
    rename_shard_file,
    save_config,
    save_prefix_past_key_value,
    select_model_weight_index,
    update_master_weight_status,
)


class UnifiedCheckpointHandler:
    def __init__(self, args):
        self.args = args
        self.global_rank = paddle.distributed.get_rank() if paddle.distributed.get_world_size() > 1 else -1

        # Mainly for asynchronous saving.
        self._shm_model_weight = None
        self._shm_master_weight = None
        self._shm_optimizer_weight = None
        self._meta_dict_model = None
        self._meta_dict_master_weight = None
        self._meta_dict_optim = None
        self._process_model_weight = None
        self._process_master_weight = None
        self._process_optimizer_weight = None
        self._lock = None
        self._shared_save_path = None
        self._shared_save_model_flag = None
        self._shared_save_master_weight_flag = None
        self._shared_save_optimizer_flag = None

        if "async_save" in self.args.unified_checkpoint_config:
            self._lock = multiprocessing.Lock()
            self._shared_save_model_path = multiprocessing.Array("c", 100000)
            self._shared_save_master_weight_path = multiprocessing.Array("c", 100000)
            self._shared_save_optimizer_path = multiprocessing.Array("c", 100000)
            self._shared_save_model_flag = multiprocessing.Array("i", 1)
            self._shared_save_master_weight_flag = multiprocessing.Array("i", 1)
            self._shared_save_optimizer_flag = multiprocessing.Array("i", 1)

    def _file_save_async_or_sync(self, state_dict, path, is_sync=True, state_dict_type="model_weight"):
        if is_sync:
            for k in list(state_dict.keys()):
                if isinstance(state_dict[k], paddle.Tensor):
                    state_dict[k] = state_dict.pop(k).cpu().numpy()
            safe_save_file(state_dict, path, metadata={"format": "np"})
        else:
            if state_dict_type == "model_weight":
                if self._shm_model_weight is None:
                    self._meta_dict_model, buffer_size = create_meta_dict(state_dict)
                    self._shm_model_weight = shared_memory.SharedMemory(create=True, size=buffer_size)
                shm_state_dict = self._shm_model_weight
                meta_dict = self._meta_dict_model
                shared_save_flag = self._shared_save_model_flag
                shared_save_path = self._shared_save_model_path
                if self._process_model_weight is None:
                    self._process_model_weight = multiprocessing.Process(
                        target=self._save_file_async_in_process,
                        args=(
                            meta_dict,
                            self._shm_model_weight.name,
                            self._shared_save_model_flag,
                            self._shared_save_model_path,
                            self._lock,
                            state_dict_type,
                            self.global_rank,
                        ),
                    )
                    self._process_model_weight.start()
            elif state_dict_type == "master_weight":
                if self._shm_master_weight is None:
                    self._meta_dict_master_weight, buffer_size = create_meta_dict(state_dict)
                    self._shm_master_weight = shared_memory.SharedMemory(create=True, size=buffer_size)
                shm_state_dict = self._shm_master_weight
                meta_dict = self._meta_dict_master_weight
                shared_save_flag = self._shared_save_master_weight_flag
                shared_save_path = self._shared_save_master_weight_path
                if self._process_master_weight is None:
                    self._process_master_weight = multiprocessing.Process(
                        target=self._save_file_async_in_process,
                        args=(
                            meta_dict,
                            self._shm_master_weight.name,
                            self._shared_save_master_weight_flag,
                            self._shared_save_master_weight_path,
                            self._lock,
                            "model_weight"
                            if "skip_save_model_weight" in self.args.unified_checkpoint_config
                            else state_dict_type,
                            self.global_rank,
                        ),
                    )
                    self._process_master_weight.start()
            elif state_dict_type == "optimizer_weight":
                if self._shm_optimizer_weight is None:
                    self._meta_dict_optim, buffer_size = create_meta_dict(state_dict)
                    self._shm_optimizer_weight = shared_memory.SharedMemory(create=True, size=buffer_size)
                shm_state_dict = self._shm_optimizer_weight
                meta_dict = self._meta_dict_optim
                shared_save_flag = self._shared_save_optimizer_flag
                shared_save_path = self._shared_save_optimizer_path
                if self._process_optimizer_weight is None:
                    self._process_optimizer_weight = multiprocessing.Process(
                        target=self._save_file_async_in_process,
                        args=(
                            meta_dict,
                            self._shm_optimizer_weight.name,
                            self._shared_save_optimizer_flag,
                            self._shared_save_optimizer_path,
                            self._lock,
                            state_dict_type,
                            self.global_rank,
                        ),
                    )
                    self._process_optimizer_weight.start()

            while True:  # wait until no process is saving.
                flag_value = shared_save_flag[0]
                if flag_value == 0:
                    break
                time.sleep(0.5)
                logger.info(f"Wait for the previous save process to finish saving {state_dict_type}")
            # only save model weight or save master weight, we enter this loop.
            self._reset_and_update(shared_save_path, path)
            _traverse_copy_to_shm(state_dict, meta_dict, shm_state_dict.buf)
            with self._lock:
                shared_save_flag[0] = 1

    def _save_file_async_in_process(
        self,
        meta_dict,
        shm_name,
        shared_save_flag,
        shared_save_path,
        lock,
        state_dict_type,
        global_rank,
    ):
        shm = shared_memory.SharedMemory(name=shm_name)
        while True:
            flag_value = shared_save_flag[0]  # if process uses `spawn`, cannot read this value.
            if flag_value == -1:  # stop process
                break
            if flag_value == 0:  # nothing to save
                continue
            if flag_value == 1:  # need to save
                path = shared_save_path[:].decode("utf-8").rstrip("\x00")
                logger.info(f"Start to async save {path}")
                state_dict = _read_state_dict_from_shm(meta_dict, shm)  # numpy array
                safe_save_file(state_dict, path, {"format": "np"})
                del state_dict
                saved_signal_path = os.path.join(os.path.dirname(path), f".{state_dict_type}.done.{global_rank}")
                paddle.save(global_rank, saved_signal_path)
                with lock:
                    shared_save_flag[0] = 0
            time.sleep(0.5)
        shm.close()

    def _reset_and_update(self, shared_array, new_value):
        # clear array
        for i in range(len(shared_array)):
            shared_array[i] = b"\0"
        # update array
        encoded_value = new_value.encode("utf-8")
        shared_array[: len(encoded_value)] = encoded_value

    def save_unified_checkpoint(self, model, optimizer, output_dir):
        """save unified checkpoint

        Args:
            model (PretrainedModel): model to save
            output_dir (str): save dir
            safe_serialization (bool, optional): use safetensors. Defaults to False.

        Raises:
            ValueError: if model is not an instance of `PretrainedModel` and the model cannot be saved
        """
        if isinstance(model, PretrainedModel):
            model_to_save = model
        elif isinstance(unwrap_model(model), PretrainedModel):
            model_to_save = unwrap_model(model)
        elif isinstance(model, PrefixModelForCausalLM) or isinstance(model, LoRAModel):
            model_to_save = model
        else:
            raise ValueError("Unified checkpoint only supports PretrainedModel, LoRAModel and PrefixModelForCausalLM!")

        # Under non distributed environment.
        if paddle.distributed.get_world_size() <= 1:
            save_single_card_checkpoint(model_to_save, output_dir)
            return

        skip_save_model_weight = False
        if UnifiedCheckpointOption.SKIP_SAVE_MODEL_WEIGHT.value in self.args.unified_checkpoint_config:
            if is_need_master_weight(optimizer, is_fp16_or_bp16=(self.args.fp16 or self.args.bf16)):
                logger.info(
                    f"With {UnifiedCheckpointOption.SKIP_SAVE_MODEL_WEIGHT.value}, skip the model checkpoint save."
                    " The master weight will be loaded as model weights for next resumption."
                )
                # not save model weight, load from master weight
                skip_save_model_weight = True

        save_directory = output_dir
        os.makedirs(save_directory, exist_ok=True)

        # save model weights
        if not skip_save_model_weight:
            state_dict, shard_file, sharded_index = unified_checkpoint_into_shards(
                self.args, model_to_save, safe_serialization=True
            )
            is_sync_save = True
            if "async_save" in self.args.unified_checkpoint_config:
                is_sync_save = False
            self._file_save_async_or_sync(
                state_dict,
                path=os.path.join(save_directory, shard_file),
                is_sync=is_sync_save,
                state_dict_type="model_weight",
            )
            if sharded_index is not None:
                if isinstance(model_to_save, LoRAModel) or isinstance(model_to_save, PrefixModelForCausalLM):
                    index_name = SAFE_PEFT_WEIGHTS_INDEX_NAME
                else:
                    index_name = SAFE_WEIGHTS_INDEX_NAME
                path = os.path.join(output_dir, index_name)

                if self.args.should_save:
                    with open(path, "w") as f:
                        json.dump(sharded_index, f, indent=4)

        if self.args.should_save:
            # Save prefix model past_key_values
            if isinstance(model_to_save, PrefixModelForCausalLM):
                save_prefix_past_key_value(model_to_save, save_directory)
                model_to_save.prefix_config.save_pretrained(save_directory)
            if isinstance(model_to_save, LoRAModel):
                model_to_save.lora_config.save_pretrained(save_directory)

        # save the config
        config_to_save = save_config(model_to_save)
        # Attach architecture to the config
        if isinstance(model_to_save, LoRAModel) or isinstance(model_to_save, PrefixModelForCausalLM):
            config_to_save.architectures = [model_to_save.model.__class__.__name__]
        else:
            config_to_save.architectures = [model_to_save.__class__.__name__]
        if self.args.should_save:
            config_to_save.save_pretrained(save_directory)
            # save generation config
            if model_to_save.can_generate():
                model_to_save.generation_config.save_pretrained(save_directory)
        paddle.device.cuda.empty_cache()

        if strtobool(os.getenv("FLAG_LLM_PDC", "False")) and self.args.should_save:
            world_size = paddle.distributed.get_world_size()
            save_info = {
                "world_size": world_size,
                "ignore_save_lr_and_optim": self.args.ignore_save_lr_and_optim,
                "skip_save_model_weight": "skip_save_model_weight" in self.args.unified_checkpoint_config,
            }
            paddle.save(save_info, os.path.join(save_directory, ".saving_info"))

    def load_unified_checkpoint(self, model, optimizer, resume_from_checkpoint: str):
        """Load potential model checkpoint

        Args:
            model (PretrainedModel): Your model to load
            resume_from_checkpoint (str): path of the checkpoint to load

        Returns:
            None
        """
        if paddle.distributed.get_world_size() <= 1:
            load_single_card_checkpoint(model, resume_from_checkpoint)
            return

        local_resume = check_unified_checkpoint(self.args, model, resume_from_checkpoint, safe_serialization=True)

        if not local_resume:
            logger.info("Begin to dynamically load unified checkpoint!")
            load_unified_checkpoint_dynamically(self.args, model, resume_from_checkpoint, safe_serialization=True)
            return

        if self.args.dataset_rank == 0 or self.args.use_expert_parallel:
            load_unified_checkpoint_locally(self.args, model, resume_from_checkpoint, safe_serialization=True)

    def save_non_merge_optimizer(self, model, optim_state_dict, master_weights, output_dir):
        paddle.device.cuda.empty_cache()

        # gather global master_weights status.
        global_master_weights = reduce_master_weights_status(master_weights is not None)
        if master_weights is None and global_master_weights:
            master_weights = {}

        # get optimizer param mappings
        static2struct_name_mappings = {}
        state_dict = get_expected_state_dict(model)
        for k, v in state_dict.items():
            static2struct_name_mappings[v.name] = k

        # rename optimizer param name
        for key in list(optim_state_dict.keys()):
            static_name, type_name = generate_base_static_name(key)
            new_name = static2struct_name_mappings[static_name] + "/" + type_name
            optim_state_dict[new_name] = optim_state_dict.pop(key)
        if master_weights is not None:
            for key in list(master_weights.keys()):
                master_weights[static2struct_name_mappings[key]] = master_weights.pop(key)

        no_sync_kname = []
        model_state_dict = get_expected_state_dict(model)
        for k, v in model_state_dict.items():
            if getattr(v, "no_sync", False):
                no_sync_kname.append(k)

        hcg = fleet.get_hybrid_communicate_group()
        dp_group = hcg.get_data_parallel_group()
        dp_rank = dp_group.rank if dp_group.nranks > 1 else 0
        if self.args.use_expert_parallel:
            for k in list(optim_state_dict.keys()):
                model_k = k.split("/")[0]
                if dp_rank > 0 and model_k not in no_sync_kname:
                    optim_state_dict.pop(k)
            if master_weights is not None:
                for k in list(master_weights.keys()):
                    model_k = k.split("/")[0]
                    if dp_rank > 0 and model_k not in no_sync_kname:
                        master_weights.pop(k)

        optimizer_name = _add_variant(SAFE_OPTIMIZER_NAME, self.args.optimizer_name_suffix)
        master_weights_name = _add_variant(SAFE_MASTER_WEIGHTS_NAME, self.args.optimizer_name_suffix)

        is_sync_save = True
        if "async_save" in self.args.unified_checkpoint_config:
            is_sync_save = False
        self._file_save_async_or_sync(
            optim_state_dict,
            path=os.path.join(output_dir, optimizer_name),
            is_sync=is_sync_save,
            state_dict_type="optimizer_weight",
        )
        self._file_save_async_or_sync(
            master_weights,
            path=os.path.join(output_dir, master_weights_name),
            is_sync=is_sync_save,
            state_dict_type="master_weight",
        )

    def load_non_merge_optimizer(self, model, optimizer, resume_from_checkpoint):
        # init and get optimizer LR_Scheduler
        returned_optim_state_dict = nested_copy(optimizer.state_dict())

        optimizer_name = _add_variant(SAFE_OPTIMIZER_NAME, self.args.optimizer_name_suffix)
        master_weights_name = _add_variant(SAFE_MASTER_WEIGHTS_NAME, self.args.optimizer_name_suffix)
        optimizer_path = os.path.join(resume_from_checkpoint, optimizer_name)
        master_weights_path = os.path.join(resume_from_checkpoint, master_weights_name)
        has_master_weights = True if os.path.isfile(master_weights_path) else False

        model_state_dict = get_expected_state_dict(model)
        struct2static_name_mappings = {k: v.name for k, v in model_state_dict.items()}  # get optimizer param mappings
        optimizer_state_dict = load_file(optimizer_path)
        if has_master_weights:
            master_weights = load_file(master_weights_path)

        # rename and move to paddle.Tensor
        for key in list(optimizer_state_dict.keys()):
            key_name = key.split("/")
            static_name = struct2static_name_mappings[key_name[0]]
            if has_master_weights:
                if model_state_dict[key_name[0]].dtype != core.VarDesc.VarType.FP32:
                    key_name = "_".join([static_name, FP32_MASTER, key_name[1]])
                else:
                    key_name = "_".join([static_name, key_name[1]])
            else:
                key_name = "_".join([static_name, key_name[1]])
            with device_guard():
                weight = paddle.Tensor(optimizer_state_dict.pop(key), zero_copy=True)
            weight = weight._copy_to(paddle.framework._current_expected_place(), False)
            returned_optim_state_dict[key_name] = weight
            returned_optim_state_dict[key_name].name = key_name

        if has_master_weights:
            returned_optim_state_dict["master_weights"] = {}
            for key in list(master_weights.keys()):
                static_name = struct2static_name_mappings[key]
                with device_guard():
                    weight = paddle.Tensor(master_weights.pop(key), zero_copy=True)
                weight = weight._copy_to(paddle.framework._current_expected_place(), False)
                returned_optim_state_dict["master_weights"][static_name] = weight
                returned_optim_state_dict["master_weights"][static_name].name = "_".join([static_name, FP32_MASTER])

        return returned_optim_state_dict

    def save_unified_optimizer(self, model, optimizer, output_dir):
        """save unified optimizer

        Args:
            model (PretrainedModel): model used to get key mapping.
            optimizer (Optimizer): optimizer to save
            output_dir (str): Save directory.

        """
        if paddle.distributed.get_world_size() <= 1:
            save_single_card_optimizer(model, optimizer, output_dir)
            return

        if (
            self.args.sharding_parallel_degree > 1
            and ShardingOption.SHARD_OP in self.args.sharding
            and "split_param" in self.args.sharding_parallel_config
        ):
            optim_state_dict, master_weights = gather_splited_param_for_optimizer(optimizer)
        else:
            optim_state_dict = nested_copy(optimizer.state_dict())
            master_weights = None
            if "master_weights" in optim_state_dict.keys():
                master_weights = optim_state_dict["master_weights"]
                optim_state_dict.pop("master_weights")
            if "LR_Scheduler" in optim_state_dict.keys():
                optim_state_dict.pop("LR_Scheduler")

        if "ignore_merge_optimizer" in self.args.unified_checkpoint_config:
            self.save_non_merge_optimizer(model, optim_state_dict, master_weights, output_dir)
            return

        # Split into naive optimizer params and master weights.
        results = unified_optimizer_into_shards(
            self.args, model, optim_state_dict, master_weights, safe_serialization=True
        )
        master_weight_state_dict = None
        if len(results) == 1:
            optim_state_dict, shard_optim_file, sharded_optim_index = results[0]
        else:
            optim_state_dict, shard_optim_file, sharded_optim_index = results[0]
            master_weight_state_dict, shard_master_weight_file, sharded_master_weight_index = results[1]

        paddle.device.cuda.empty_cache()
        save_directory = output_dir
        os.makedirs(save_directory, exist_ok=True)

        is_sync_save = True
        if "async_save" in self.args.unified_checkpoint_config:
            is_sync_save = False
        self._file_save_async_or_sync(
            optim_state_dict,
            path=os.path.join(save_directory, shard_optim_file),
            is_sync=is_sync_save,
            state_dict_type="optimizer_weight",
        )
        if master_weight_state_dict is not None:
            self._file_save_async_or_sync(
                master_weight_state_dict,
                path=os.path.join(save_directory, shard_master_weight_file),
                is_sync=is_sync_save,
                state_dict_type="master_weight",
            )

        if sharded_optim_index is not None:
            optimizer_index_name = SAFE_OPTIMIZER_INDEX_NAME
            path = os.path.join(output_dir, optimizer_index_name)
            if self.args.should_save:
                with open(path, "w") as f:
                    json.dump(sharded_optim_index, f, indent=4)

            master_weights_name = SAFE_MASTER_WEIGHTS_INDEX_NAME
            if UnifiedCheckpointOption.SKIP_SAVE_MODEL_WEIGHT.value in self.args.unified_checkpoint_config:
                master_weights_name = SAFE_WEIGHTS_INDEX_NAME
            master_path = os.path.join(output_dir, master_weights_name)
            if master_weight_state_dict is not None:
                if self.args.should_save:
                    with open(master_path, "w") as f:
                        json.dump(sharded_master_weight_index, f, indent=4)

    def load_unified_optimizer(self, model, optimizer, resume_from_checkpoint):
        """Load potential model checkpoint

        Args:
            model (PretrainedModel): Your model to load
            resume_from_checkpoint (str): path of the checkpoint to load

        Returns:
            None
        """

        if paddle.distributed.get_world_size() <= 1:
            optim_state_dict = load_single_card_optimizer(model, optimizer, resume_from_checkpoint)
            return optim_state_dict

        has_merge_optimizer_safetensors = distributed_isfile(
            os.path.join(resume_from_checkpoint, SAFE_OPTIMIZER_INDEX_NAME)
        )
        # If not having merge optimizer, then load non-merge optimizer.
        if not has_merge_optimizer_safetensors:
            if self.args.data_parallel_rank == 0 or self.args.use_expert_parallel:
                returned_optim_state_dict = self.load_non_merge_optimizer(
                    model,
                    optimizer,
                    resume_from_checkpoint,
                )
                return returned_optim_state_dict
            else:
                return None

        local_resume = check_unified_optimizer(
            self.args, model, optimizer, resume_from_checkpoint, safe_serialization=True
        )
        if not local_resume:
            logger.info("Begin to dynamically load unified optimizer!")
            returned_optim_state_dict = load_unified_optimizer_dynamically(
                self.args, model, optimizer, resume_from_checkpoint, safe_serialization=True
            )
            return returned_optim_state_dict

        if self.args.data_parallel_rank == 0 or self.args.use_expert_parallel:
            returned_optim_state_dict = load_unified_optimizer_locally(
                self.args, model, optimizer, resume_from_checkpoint, safe_serialization=True
            )
            return returned_optim_state_dict
        return None

<<<<<<< HEAD
=======
    def save_single_card_checkpoint(self, model_to_save, output_dir):
        """Save checkpoint for non-distributed environment."""

        state_dict = get_expected_state_dict(model_to_save)
        if isinstance(model_to_save, LoRAModel) or isinstance(model_to_save, PrefixModelForCausalLM):
            weight_filename = "peft_model-00001-of-00001.safetensors"
            index_filename = SAFE_PEFT_WEIGHTS_INDEX_NAME
        else:
            weight_filename = "model-00001-of-00001.safetensors"
            index_filename = SAFE_WEIGHTS_INDEX_NAME
        # get index json
        index_weight_file = {}
        total_size = 0
        for key, weight in state_dict.items():
            index_weight_file[key] = weight_filename
            total_size += weight.numel().item() * dtype_byte_size(weight.dtype)
        sharded_index_json = {}
        sharded_index_json["metadata"] = {"total_size": total_size}
        sharded_index_json["weight_map"] = index_weight_file
        if isinstance(model_to_save, LoRAModel):
            sharded_index_json["type"] = "lora"
        elif isinstance(model_to_save, PrefixModelForCausalLM):
            sharded_index_json["type"] = "ptuning"

        os.makedirs(output_dir, exist_ok=True)
        path = os.path.join(output_dir, index_filename)
        with open(path, "w") as f:
            json.dump(sharded_index_json, f, indent=4)

        # save checkpoint
        self._file_save_async_or_sync(
            state_dict, path=os.path.join(output_dir, weight_filename), is_sync=True, state_dict_type="model_weight"
        )

        if isinstance(model_to_save, PrefixModelForCausalLM):
            save_prefix_past_key_value(model_to_save, output_dir)
            model_to_save.prefix_config.save_pretrained(output_dir)
        if isinstance(model_to_save, LoRAModel):
            model_to_save.lora_config.save_pretrained(output_dir)

        config_to_save = save_config(model_to_save)
        config_to_save.architectures = [model_to_save.__class__.__name__]
        config_to_save.save_pretrained(output_dir)

        # save generation config
        if model_to_save.can_generate():
            model_to_save.generation_config.save_pretrained(output_dir)

    def save_single_card_optimizer(self, model, optimizer, output_dir):
        """ "Save optimizer for non-distributed environment."""
        # Split into optimizer params and master weights.
        optim_state_dict = nested_copy(optimizer.state_dict())
        master_weights = None
        if "master_weights" in optim_state_dict.keys():
            master_weights = optim_state_dict.pop("master_weights")
        if "LR_Scheduler" in optim_state_dict.keys():
            optim_state_dict.pop("LR_Scheduler")

        static2struct_name_mappings = {}
        state_dict = get_expected_state_dict(model)
        fp32_weight = {}
        for k, v in state_dict.items():
            static2struct_name_mappings[v.name] = k
            if master_weights is not None and v.dtype == core.VarDesc.VarType.FP32:
                fp32_weight[k] = v

        # rename optimizer param
        for key in list(optim_state_dict.keys()):
            static_name, type_name = generate_base_static_name(key)
            new_name = static2struct_name_mappings[static_name] + "/" + type_name
            optim_state_dict[new_name] = optim_state_dict.pop(key)
        if master_weights is not None:
            for key in list(master_weights.keys()):
                master_weights[static2struct_name_mappings[key]] = master_weights.pop(key)
            master_weights.update(fp32_weight)

        # save index json
        index_optimizer_file, index_master_weight_file = {}, {}
        total_optim_size, total_master_weight_size = 0, 0
        for key, weight in optim_state_dict.items():
            index_optimizer_file[key] = "optimizer-00001-of-00001.safetensors"
            total_optim_size += weight.numel().item() * dtype_byte_size(weight.dtype)
        if master_weights is not None:
            for key, weight in master_weights.items():
                index_master_weight_file[key] = "master_weights-00001-of-00001.safetensors"
                total_master_weight_size += weight.numel().item() * dtype_byte_size(weight.dtype)
        path = os.path.join(output_dir, SAFE_OPTIMIZER_INDEX_NAME)
        master_path = os.path.join(output_dir, SAFE_MASTER_WEIGHTS_INDEX_NAME)
        with open(path, "w") as f:
            has_master_weights = master_weights is not None
            json.dump(
                {
                    "metadata": {"total_size": total_optim_size},
                    "weight_map": index_optimizer_file,
                    "master_weights": has_master_weights,
                },
                f,
                indent=4,
            )
        if master_weights is not None:
            with open(master_path, "w") as f:
                json.dump(
                    {"metadata": {"total_size": total_master_weight_size}, "weight_map": index_master_weight_file},
                    f,
                    indent=4,
                )

        # save optimizer state dict
        self._file_save_async_or_sync(
            optim_state_dict,
            path=os.path.join(output_dir, "optimizer-00001-of-00001.safetensors"),
            is_sync=True,
            state_dict_type="optimizer_weight",
        )
        if master_weights is not None:
            self._file_save_async_or_sync(
                master_weights,
                path=os.path.join(output_dir, "master_weights-00001-of-00001.safetensors"),
                is_sync=True,
                state_dict_type="master_weight",
            )

>>>>>>> 5ad7a9c3
    def unlink_shared_memory(self):
        if not ("async_save" in self.args.unified_checkpoint_config):
            return

        if self._shared_save_model_flag is not None:
            while self._shared_save_model_flag[0] > 0:  # async process is saving
                time.sleep(0.5)
            self._shared_save_model_flag[0] = -1
        if self._shared_save_master_weight_flag is not None:
            while self._shared_save_master_weight_flag[0] > 0:
                time.sleep(0.5)
            self._shared_save_master_weight_flag[0] = -1
        if self._shared_save_optimizer_flag is not None:
            while self._shared_save_optimizer_flag[0] > 0:
                time.sleep(0.5)
            self._shared_save_optimizer_flag[0] = -1

        if self._shm_model_weight is not None:
            self._shm_model_weight.close()
            self._shm_model_weight.unlink()
            self._shm_model_weight = None
        if self._shm_master_weight is not None:
            self._shm_master_weight.close()
            self._shm_master_weight.unlink()
            self._shm_master_weight = None
        if self._shm_optimizer_weight is not None:
            self._shm_optimizer_weight.close()
            self._shm_optimizer_weight.unlink()
            self._shm_optimizer_weight = None

        dist.barrier()


def load_unified_checkpoint_locally(args, model, resume_from_checkpoint: str, safe_serialization=False):
    """
    Only dataset_rank == 0 or using expert parallel can enter this function.
    """
    index_filename = select_model_weight_index(model, resume_from_checkpoint, safe_serialization, local=True)

    resolved_archive_file, sharded_metadata = get_checkpoint_shard_files(
        pretrained_model_name_or_path=resume_from_checkpoint,
        index_filename=os.path.join(resume_from_checkpoint, index_filename),
    )
    loaded_keys = sharded_metadata["all_checkpoint_keys"]

    model_state_dict = get_expected_state_dict(model)
    # If using expert parallel, when dp_rank > 0, need to modify the expected_keys here.
    if not args.use_expert_parallel or (args.use_expert_parallel and args.data_parallel_rank == 0):
        expected_keys = set(list(model_state_dict.keys()))
    else:
        expected_keys = set()
        for key in model_state_dict.keys():
            if getattr(model_state_dict[key], "no_sync", False):
                expected_keys.add(key)
    missing_keys = expected_keys - set(loaded_keys)

    use_fast_set = True
    if isinstance(model, LoRAModel) or isinstance(model, PrefixModelForCausalLM):
        use_fast_set = False

    if len(missing_keys) > 0:
        raise ValueError(f"missing_keys: {missing_keys}")

    def _remove_unused_keys(
        state_dict,
        model_state_dict,
    ):
        unused_keys = set(state_dict.keys()) - set(model_state_dict.keys())
        for unused_key in unused_keys:
            del state_dict[unused_key]
        return unused_keys

    # This should always be a list but, just to be sure.
    if not isinstance(resolved_archive_file, list):
        resolved_archive_file = [resolved_archive_file]

    error_msgs = []

    if len(resolved_archive_file) > 1:
        resolved_archive_file = tqdm(resolved_archive_file, desc="Loading checkpoint shards")

    for shard_file in resolved_archive_file:
        # TODO: check if  no expected_keys in shard_file, then don't load it
        if expected_keys.isdisjoint(sharded_metadata["file_map"][os.path.split(shard_file)[-1]]):
            continue

        pre_tensor_parallel_split = False
        if shard_file.endswith(".safetensors") and model.config.tensor_parallel_degree > 1:
            pre_tensor_parallel_split = True
            assert loaded_keys is not None, "loaded_keys is not None."
            if isinstance(model, LoRAModel) or isinstance(model, PrefixModelForCausalLM):
                tp_actions = model._get_tensor_parallel_convert_actions(
                    set(loaded_keys), is_split=True, ignore_error=True
                )
            else:
                tp_actions = model.get_tensor_parallel_convert_actions(model.config, loaded_keys, ignore_error=True)
        # Here we use expected_keys to optimize weights loading for pipeline model. Only works for safetensors
        state_dict = load_state_dict(
            shard_file, tp_actions if pre_tensor_parallel_split else None, expected_keys, device="expected"
        )

        if not pre_tensor_parallel_split:
            # Since we load all keys but we only need one of pipeline stages
            _ = _remove_unused_keys(state_dict, model_state_dict)

        if model.config.tensor_parallel_degree > 1 and not pre_tensor_parallel_split:
            logger.info("Converting state_dict to Tensor Parallel Format")
            # ignore error for multi shard, since only parts of data
            state_dict = model.convert_tensor_parallel(
                None, model.config, state_dict=state_dict, ignore_error=len(resolved_archive_file) > 1
            )

        if use_fast_set:
            error_msgs += faster_set_state_dict(model, state_dict, strict_dtype=False)
        else:
            error_msgs += _load_state_dict_into_model(model, state_dict, "")

        # force memory release
        del state_dict
        # gc.collect()

    if len(error_msgs) > 0:
        error_msg = "\n\t".join(error_msgs)
        if " but the expected shape is" in error_msg:
            error_msg += (
                "\n\tYou may consider adding `ignore_mismatched_sizes=True` in the model `from_pretrained` method."
            )
        raise RuntimeError(f"Error(s) in loading state_dict for {model.__class__.__name__}:\n\t{error_msg}")


def unified_checkpoint_into_shards(
    args,
    model_to_save,
    safe_serialization=False,
):
    """Get state_dict and config to save

    Args:
        model_to_save (nn.Layer): model to, save
        safe_serialization (bool, optional): safe serialization using safetensors. Defaults to False.

    Returns:
        tuple: state_dict, config, shard_file: file name, sharded_index: map for weight to file name.
    """
    paddle.device.cuda.empty_cache()
    assert hasattr(model_to_save, "config")

    state_dict = get_expected_state_dict(model_to_save)
    all_filter_keys = filter_params(model_to_save, state_dict)

    config_to_save = copy.deepcopy(model_to_save.config)

    if config_to_save.tensor_parallel_degree > 1:
        if isinstance(model_to_save, LoRAModel) or isinstance(model_to_save, PrefixModelForCausalLM):
            tp_actions = model_to_save._get_tensor_parallel_convert_actions(
                all_filter_keys, is_split=False, ignore_error=True
            )
        else:
            tp_actions = model_to_save.get_tensor_parallel_convert_actions(
                model_to_save.config, state_dict.keys(), is_split=False, ignore_error=True
            )
        logger.info("Unified model tensor parallel weights in shards")
        state_dict = merge_tensor_parallel_with_shard(state_dict, tp_actions, all_filter_keys)

    # build index json file
    index_weight_file = {}
    total_size = 0
    if isinstance(model_to_save, LoRAModel):
        weights_name = SAFE_PEFT_WEIGHTS_NAME if safe_serialization else LORA_WEIGHTS_NAME
    elif isinstance(model_to_save, PrefixModelForCausalLM):
        weights_name = SAFE_PEFT_WEIGHTS_NAME if safe_serialization else PREFIX_WEIGHTS_NAME
    else:
        weights_name = SAFE_WEIGHTS_NAME if safe_serialization else PADDLE_WEIGHTS_NAME

    shard_file = get_sharded_file_name(args, weights_name)
    # renumerize shard_file name for expert_parallel.
    if args.use_expert_parallel:
        shard_file = rename_shard_file(args, shard_file, weights_name)

    for key, weight in state_dict.items():
        index_weight_file[key] = shard_file
        total_size += weight.numel().item() * dtype_byte_size(weight.dtype)

    index_file_list, total_size_list = gather_sharded_object(
        index_weight_file, total_size, use_expert_parallel=args.use_expert_parallel
    )
    sharded_index = get_sharded_index(
        index_file_list,
        total_size_list,
    )
    if sharded_index is not None:
        if isinstance(model_to_save, LoRAModel):
            sharded_index["type"] = "lora"
        elif isinstance(model_to_save, PrefixModelForCausalLM):
            sharded_index["type"] = "ptuning"

    paddle.device.cuda.empty_cache()

    return state_dict, shard_file, sharded_index


def load_unified_optimizer_locally(args, model, optimizer, resume_from_checkpoint, safe_serialization=False):
    # Special process with split param.
    if (
        args.sharding_parallel_degree > 1
        and ShardingOption.SHARD_OP in args.sharding
        and "split_param" in args.sharding_parallel_config
    ):
        returned_optim_state_dict = load_unified_optimizer_split_param(model, optimizer, resume_from_checkpoint)
        return returned_optim_state_dict

    # init and get optimizer LR_Scheduler
    returned_optim_state_dict = nested_copy(optimizer.state_dict())

    if not safe_serialization:
        index_filename, index_filename_master_weights = (
            PADDLE_OPTIMIZER_INDEX_NAME,
            PADDLE_MASTER_WEIGHTS_INDEX_NAME,
        )
    else:
        index_filename, index_filename_master_weights = SAFE_OPTIMIZER_INDEX_NAME, SAFE_MASTER_WEIGHTS_INDEX_NAME

    resolved_archive_file, sharded_metadata = get_optimizer_shard_files(
        optimizer_path=resume_from_checkpoint,
        index_filename=os.path.join(resume_from_checkpoint, index_filename),
    )
    has_master_weights = True if sharded_metadata["master_weights"] else False

    model_state_dict = get_expected_state_dict(model)
    model_keys = list(model_state_dict.keys())
    struct2static_name_mappings = {k: v.name for k, v in model_state_dict.items()}  # get optimizer param mappings

    expected_keys = get_expected_keys(args, sharded_metadata, model, optimizer)

    # This should always be a list but, just to be sure.
    if not isinstance(resolved_archive_file, list):
        resolved_archive_file = [resolved_archive_file]

    if len(resolved_archive_file) > 1:
        resolved_archive_file = tqdm(resolved_archive_file, desc="Loading optimizer shards")

    # update has_master_weights and index_filename_master_weights
    # 1. if the master weight exists, only has_master_weights is set True and loaded when needed
    # 2. if master weight does not exist, convert model weight to master weight when needed
    has_master_weights, index_filename_master_weights = update_master_weight_status(
        args, optimizer, has_master_weights, safe_serialization
    )

    if has_master_weights:
        returned_optim_state_dict["master_weights"] = {}

        resolved_archive_file_mw, sharded_metadata_mw = get_optimizer_shard_files(
            optimizer_path=resume_from_checkpoint,
            index_filename=os.path.join(resume_from_checkpoint, index_filename_master_weights),
        )

        expected_keys_mw = get_expected_keys(args, sharded_metadata_mw, model, optimizer, is_master_weights=True)
        if not isinstance(resolved_archive_file_mw, list):
            resolved_archive_file_mw = [resolved_archive_file_mw]
        if len(resolved_archive_file_mw) > 1:
            resolved_archive_file_mw = tqdm(resolved_archive_file_mw, desc="Loading master weights shards")

    def load_resolved_archive_file(resolved_archive_file, sharded_metadata, expected_keys, is_master_weights=False):
        returned_state_dict = {}
        # load optimizer
        for shard_file in resolved_archive_file:
            # TODO: check if no expected_keys in shard_file, then don't load it
            if expected_keys.isdisjoint(sharded_metadata["file_map"][os.path.split(shard_file)[-1]]):
                continue

            if shard_file.endswith(".safetensors"):
                # assert model_keys is not None, "model_keys is None." TODO: correct the assert
                if model.config.tensor_parallel_degree > 1:
                    if isinstance(model, LoRAModel) or isinstance(model, PrefixModelForCausalLM):
                        tp_actions = model._get_tensor_parallel_convert_actions(
                            model_keys, is_split=True, ignore_error=True
                        )
                    else:
                        tp_actions = model.get_tensor_parallel_convert_actions(
                            model.config, model_keys, ignore_error=True
                        )
                    if not is_master_weights:
                        tp_actions = mapping_optimizer_tp_actions(tp_actions, expected_keys)

                    # Here we use expected_keys to optimize weights loading for pipeline model. Only works for safetensors
                    state_dict = load_state_dict(shard_file, tp_actions, expected_keys, device="expected")
                else:
                    # for pipeline model, we don't need to use tp_actions
                    state_dict = load_state_dict(shard_file, None, expected_keys, device="expected")

            returned_state_dict.update(state_dict)
            # force memory release
            del state_dict
            gc.collect()
        return returned_state_dict

    state_dict_optim = load_resolved_archive_file(resolved_archive_file, sharded_metadata, expected_keys)
    if has_master_weights:
        state_dict_master_weight = load_resolved_archive_file(
            resolved_archive_file_mw, sharded_metadata_mw, expected_keys_mw, is_master_weights=True
        )
    # rename optimizer param
    for key in list(state_dict_optim.keys()):
        key_name = key.split("/")
        static_name = struct2static_name_mappings[key_name[0]]
        if has_master_weights:
            if model_state_dict[key_name[0]].dtype != core.VarDesc.VarType.FP32:
                key_name = "_".join([static_name, FP32_MASTER, key_name[1]])
            else:
                key_name = "_".join([static_name, key_name[1]])
        else:
            key_name = "_".join([static_name, key_name[1]])
        returned_optim_state_dict[key_name] = state_dict_optim.pop(key)
        returned_optim_state_dict[key_name].name = key_name

    if has_master_weights:
        for key in list(state_dict_master_weight.keys()):
            static_name = struct2static_name_mappings[key]
            returned_optim_state_dict["master_weights"][static_name] = state_dict_master_weight.pop(key)
            returned_optim_state_dict["master_weights"][static_name].name = "_".join([static_name, FP32_MASTER])

    return returned_optim_state_dict


def unified_optimizer_into_shards(
    args,
    model,
    optim_state_dict,
    master_weights,
    safe_serialization=False,
):
    """Get optimizer state dict and master weight state dict.

    Args:
        optimizer (Optimizer): optimizer to save.
        safe_serialization (bool, optional): safe serialization using safetensors. Defaults to False.
    """
    paddle.device.cuda.empty_cache()

    # gather global master_weights status.
    global_master_weights = reduce_master_weights_status(master_weights is not None)
    if master_weights is None and global_master_weights:
        master_weights = {}

    # get optimizer param mappings
    static2struct_name_mappings = {}
    state_dict = get_expected_state_dict(model)
    fp32_weight = {}
    for k, v in state_dict.items():
        static2struct_name_mappings[v.name] = k
        if master_weights is not None and v.dtype == core.VarDesc.VarType.FP32:
            if args.dataset_rank > 0:  # deal with different dataset rank.
                continue
            fp32_weight[k] = v

    # rename optimizer param
    for key in list(optim_state_dict.keys()):
        static_name, type_name = generate_base_static_name(key)
        new_name = static2struct_name_mappings[static_name] + "/" + type_name
        optim_state_dict[new_name] = optim_state_dict.pop(key)
    if master_weights is not None:
        for key in list(master_weights.keys()):
            master_weights[static2struct_name_mappings[key]] = master_weights.pop(key)
        master_weights.update(fp32_weight)

    # filter optimizer param
    if master_weights is not None:
        filter_master_keys = filter_params(model, master_weights, is_optimizer=True)
    filter_optim_keys = filter_params(model, optim_state_dict, is_optimizer=True)

    tp_group = fleet.get_hybrid_communicate_group().get_model_parallel_group()
    tp_size = tp_group.nranks

    if tp_size > 1:
        # get tp_actions
        model_keys = []
        for key in optim_state_dict.keys():
            base_model_key = key.split("/")[0]
            if base_model_key not in model_keys:
                model_keys.append(base_model_key)
        if isinstance(model, LoRAModel) or isinstance(model, PrefixModelForCausalLM):
            tp_actions = model._get_tensor_parallel_convert_actions(model_keys, is_split=False, ignore_error=True)
        else:
            tp_actions = model.get_tensor_parallel_convert_actions(
                model.config, model_keys, is_split=False, ignore_error=True
            )
        logger.info("Unified optimizer tensor parallel in shards")
        optim_state_dict = merge_tensor_parallel_for_optimizer(
            optim_state_dict,
            tp_actions,
            filter_optim_keys,
            state_dict if args.use_expert_parallel else None,
        )
        paddle.device.cuda.empty_cache()

        if master_weights is not None:
            logger.info("Unified master weight tensor parallel in shards")
            master_weights = merge_tensor_parallel_for_optimizer(
                master_weights,
                tp_actions,
                filter_master_keys,
                state_dict if args.use_expert_parallel else None,
            )
            paddle.device.cuda.empty_cache()

    # build index json file
    index_optimizer_file, index_master_weight_file = {}, {}
    total_optim_size, total_master_weight_size = 0, 0
    optimizer_name = SAFE_OPTIMIZER_NAME if safe_serialization else PADDLE_OPTIMIZER_NAME
    master_weights_name = SAFE_MASTER_WEIGHTS_NAME if safe_serialization else PADDLE_MASTER_WEIGHTS_NAME
    if UnifiedCheckpointOption.SKIP_SAVE_MODEL_WEIGHT.value in args.unified_checkpoint_config:
        master_weights_name = SAFE_WEIGHTS_NAME if safe_serialization else PADDLE_WEIGHTS_NAME
    shard_optimizer_file = get_sharded_file_name(args, optimizer_name, is_optimizer=True)
    shard_master_weight_file = get_sharded_file_name(args, master_weights_name, is_optimizer=True)

    for key, weight in optim_state_dict.items():
        index_optimizer_file[key] = shard_optimizer_file
        total_optim_size += weight.numel().item() * dtype_byte_size(weight.dtype)

    if master_weights is not None:
        for key, weight in master_weights.items():
            index_master_weight_file[key] = shard_master_weight_file
            total_master_weight_size += weight.numel().item() * dtype_byte_size(weight.dtype)

    index_optimizer_filelist, total_optim_size_list = gather_sharded_object(
        index_optimizer_file,
        total_optim_size,
        is_optimizer=True,
        use_expert_parallel=args.use_expert_parallel,
    )
    sharded_optim_index = get_sharded_index(index_optimizer_filelist, total_optim_size_list)
    if master_weights is not None:
        index_master_weight_filelist, total_master_weight_size_list = gather_sharded_object(
            index_master_weight_file,
            total_master_weight_size,
            is_optimizer=True,
            use_expert_parallel=args.use_expert_parallel,
        )
        sharded_master_weight_index = get_sharded_index(index_master_weight_filelist, total_master_weight_size_list)

    if sharded_optim_index is not None:
        if master_weights is not None:
            sharded_optim_index["master_weights"] = True
        else:
            sharded_optim_index["master_weights"] = False

    paddle.device.cuda.empty_cache()
    if master_weights is None:
        return [(optim_state_dict, shard_optimizer_file, sharded_optim_index)]
    else:
        return [
            (optim_state_dict, shard_optimizer_file, sharded_optim_index),
            (master_weights, shard_master_weight_file, sharded_master_weight_index),
        ]


def check_unified_checkpoint(args, model, resume_from_checkpoint, safe_serialization=False):
    index_filename = select_model_weight_index(model, resume_from_checkpoint, safe_serialization, local=False)
    index_filename = os.path.join(resume_from_checkpoint, index_filename)
    # Find index json file and distribute this file in global group.
    if distributed_isfile(index_filename):
        distributed_file(index_filename)
    else:
        raise Exception(
            f"Sorry, we can not find {index_filename}. This file should be appear at least on one machine."
        )

    with open(index_filename, "r") as f:
        index = json.loads(f.read())
    all_weight_filenames = sorted(set(index["weight_map"].values()))

    # Get existed weight file list on current machine.
    existed_filelist = []
    existed_files = []
    for filename in os.listdir(resume_from_checkpoint):
        if filename in all_weight_filenames:
            existed_files.append(filename)

    # Gather all the existed files in global group.
    dist.all_gather_object(existed_filelist, existed_files)
    flatten_existed_filelist = flatten_list(existed_filelist)
    diff_filelist = list(set(all_weight_filenames).difference(set(flatten_existed_filelist)))
    if len(diff_filelist) != 0:
        raise Exception(f"Sorry, the weight file list on the machines is not complete!, missing {diff_filelist}")

    # To decide whether to load the checkpoint locally, or need to dynamically send tensors across machines.
    local_resume = True
    if args.dataset_rank == 0 or args.use_expert_parallel:
        hcg = fleet.get_hybrid_communicate_group()
        tp_group = hcg.get_model_parallel_group()
        pp_group = hcg.get_pipe_parallel_group()
        dp_group = hcg.get_data_parallel_group()
        dp_rank = dp_group.rank if dp_group.nranks > 1 else 0

        need_files = set()
        state_dict = get_expected_state_dict(model)
        for key in state_dict.keys():
            filename = index["weight_map"][key]
            # When using expert parallel, there's no need to check tensors with `no_sync=False` when dp_rank > 0.
            if args.use_expert_parallel and dp_rank > 0 and not getattr(state_dict[key], "no_sync", False):
                continue
            need_files.add(filename)
        diff_filelist = list(need_files.difference(set(existed_files)))
        num_diff = paddle.to_tensor([len(diff_filelist)])
        if tp_group.nranks > 1:
            dist.all_reduce(num_diff, op=dist.ReduceOp.MAX, group=tp_group)
        if pp_group.nranks > 1:
            dist.all_reduce(num_diff, op=dist.ReduceOp.MAX, group=pp_group)
        if args.use_expert_parallel and dp_group.nranks > 1:
            dist.all_reduce(num_diff, op=dist.ReduceOp.MAX, group=dp_group)
        if num_diff.item() == 0:
            local_resume = True
        else:
            local_resume = False
    local_resume = paddle.to_tensor([local_resume])
    dist.all_reduce(local_resume, op=dist.ReduceOp.PROD)
    local_resume = local_resume.item()
    return local_resume


def check_unified_optimizer(args, model, optimizer, resume_from_checkpoint, safe_serialization=False):
    if not safe_serialization:
        index_filename, index_filename_master_weights = PADDLE_OPTIMIZER_INDEX_NAME, PADDLE_MASTER_WEIGHTS_INDEX_NAME
    else:
        index_filename, index_filename_master_weights = SAFE_OPTIMIZER_INDEX_NAME, SAFE_MASTER_WEIGHTS_INDEX_NAME
    index_filename = os.path.join(resume_from_checkpoint, index_filename)
    index_filename_master_weights = os.path.join(resume_from_checkpoint, index_filename_master_weights)

    # Find index json file and distribute the file in global group.
    if distributed_isfile(index_filename):
        distributed_file(index_filename)
    else:
        raise Exception(
            f"Sorry, we can not find {index_filename}. This file should be appear at least on one machine."
        )

    with open(index_filename, "r") as f:
        index = json.loads(f.read())
    all_optimizer_filenames = sorted(set(index["weight_map"].values()))

    has_master_weights = index["master_weights"]
    # update has_master_weights and index_filename_master_weights
    # 1. if the master weight exists, only has_master_weights is set True and loaded when needed
    # 2. if master weight does not exist, convert model weight to master weight when needed
    has_master_weights, index_filename_master_weights = update_master_weight_status(
        args, optimizer, has_master_weights, safe_serialization
    )
    if has_master_weights:
        index_filename_master_weights = os.path.join(resume_from_checkpoint, index_filename_master_weights)
        if distributed_isfile(index_filename_master_weights):
            distributed_file(index_filename_master_weights)
        else:
            raise Exception(
                f"Sorry, we can not find {index_filename_master_weights}. This file should be appear at least on one machine."
            )
        with open(index_filename_master_weights, "r") as f:
            index_mw = json.loads(f.read())
        all_mw_filenames = sorted(set(index_mw["weight_map"].values()))

    hcg = fleet.get_hybrid_communicate_group()
    tp_group = hcg.get_model_parallel_group()
    pp_group = hcg.get_pipe_parallel_group()
    dp_group = hcg.get_data_parallel_group()
    sharding_group = hcg.get_sharding_parallel_group()
    sharding_rank = sharding_group.rank
    dp_rank = dp_group.rank if dp_group.nranks > 1 else 0
    struct2static_name_mappings = {k: v.name for k, v in model.state_dict().items()}

    if (
        args.sharding_parallel_degree > 1
        and ShardingOption.SHARD_OP in args.sharding
        and "split_param" in args.sharding_parallel_config
    ):
        # We do not check optimizer files completion for split_param, since it is very complicated. Directly support local resume.
        logger.warning("We only support local resume for split_param mode, do not support dynamically loading.")
        return True

    if sharding_group.nranks > 1:
        param2rank = optimizer._param2rank

    def check_complete(all_filenames):
        # Check whether the checkpoint files on machines are complete. If not complete, raise Exception.
        existed_filelist = []
        existed_files = []
        for filename in os.listdir(resume_from_checkpoint):
            if filename in all_filenames:
                existed_files.append(filename)

        dist.all_gather_object(existed_filelist, existed_files)
        flatten_existed_filelist = flatten_list(existed_filelist)
        diff_filelist = list(set(all_filenames).difference(set(flatten_existed_filelist)))
        if len(diff_filelist) != 0:
            raise Exception(
                f"Sorry, the optimizer file list on `data_parallel_rank==0` machines is not complete!, missing {diff_filelist}"
            )
        return existed_files

    def check_dynamic_load(args, weight_map, existed_files, is_master_weights=False, typename_set=None):
        # To decide whether to load the checkpoint locally, or need to dynamically distribute the checkpoint.
        local_resume = True
        if args.data_parallel_rank == 0 or args.use_expert_parallel:
            need_files = set()
            state_dict = get_expected_state_dict(model)

            for key in state_dict.keys():
                if sharding_group.nranks > 1:
                    static_name = struct2static_name_mappings.get(key, None)
                    param_rank = param2rank.get(static_name, None)
                    if param_rank != sharding_rank:
                        continue

                # When using expert parallel, there's no need to check tensors with `no_sync=False` when dp_rank > 0.
                if args.use_expert_parallel and dp_rank > 0 and not getattr(state_dict[key], "no_sync", False):
                    continue

                if is_master_weights and state_dict[key].dtype == core.VarDesc.VarType.FP32:
                    continue

                if not is_master_weights:
                    for type_name in typename_set:
                        type_key = key + "/" + type_name
                        filename = weight_map[type_key]
                        need_files.add(filename)
                else:
                    filename = weight_map[key]
                    need_files.add(filename)

            diff_filelist = list(need_files.difference(set(existed_files)))
            num_diff = paddle.to_tensor([len(diff_filelist)])
            if tp_group.nranks > 1:
                dist.all_reduce(num_diff, op=dist.ReduceOp.MAX, group=tp_group)
            if pp_group.nranks > 1:
                dist.all_reduce(num_diff, op=dist.ReduceOp.MAX, group=pp_group)
            if sharding_group.nranks > 1:
                dist.all_reduce(num_diff, op=dist.ReduceOp.MAX, group=sharding_group)
            if args.use_expert_parallel and dp_group.nranks > 1:
                dist.all_reduce(num_diff, op=dist.ReduceOp.MAX, group=dp_group)

            if num_diff.item() == 0:
                local_resume = True
            else:
                local_resume = False
        local_resume = paddle.to_tensor([local_resume])
        dist.all_reduce(local_resume, op=dist.ReduceOp.PROD)
        return local_resume.item()

    # check whether the optimizer checkpoint files are complete.
    existed_files = check_complete(all_optimizer_filenames)
    if has_master_weights:
        existed_files_mw = check_complete(all_mw_filenames)
    # get optimizer's param type name, like moment1_0.
    typename_set = set()
    for key in index["weight_map"].keys():
        _, typename = key.split("/")
        typename_set.add(typename)
    local_resume = check_dynamic_load(
        args, index["weight_map"], existed_files, is_master_weights=False, typename_set=typename_set
    )
    local_resume_rw = True
    if has_master_weights:
        local_resume_rw = check_dynamic_load(args, index_mw["weight_map"], existed_files_mw, is_master_weights=True)
    return local_resume & local_resume_rw<|MERGE_RESOLUTION|>--- conflicted
+++ resolved
@@ -628,131 +628,6 @@
             return returned_optim_state_dict
         return None
 
-<<<<<<< HEAD
-=======
-    def save_single_card_checkpoint(self, model_to_save, output_dir):
-        """Save checkpoint for non-distributed environment."""
-
-        state_dict = get_expected_state_dict(model_to_save)
-        if isinstance(model_to_save, LoRAModel) or isinstance(model_to_save, PrefixModelForCausalLM):
-            weight_filename = "peft_model-00001-of-00001.safetensors"
-            index_filename = SAFE_PEFT_WEIGHTS_INDEX_NAME
-        else:
-            weight_filename = "model-00001-of-00001.safetensors"
-            index_filename = SAFE_WEIGHTS_INDEX_NAME
-        # get index json
-        index_weight_file = {}
-        total_size = 0
-        for key, weight in state_dict.items():
-            index_weight_file[key] = weight_filename
-            total_size += weight.numel().item() * dtype_byte_size(weight.dtype)
-        sharded_index_json = {}
-        sharded_index_json["metadata"] = {"total_size": total_size}
-        sharded_index_json["weight_map"] = index_weight_file
-        if isinstance(model_to_save, LoRAModel):
-            sharded_index_json["type"] = "lora"
-        elif isinstance(model_to_save, PrefixModelForCausalLM):
-            sharded_index_json["type"] = "ptuning"
-
-        os.makedirs(output_dir, exist_ok=True)
-        path = os.path.join(output_dir, index_filename)
-        with open(path, "w") as f:
-            json.dump(sharded_index_json, f, indent=4)
-
-        # save checkpoint
-        self._file_save_async_or_sync(
-            state_dict, path=os.path.join(output_dir, weight_filename), is_sync=True, state_dict_type="model_weight"
-        )
-
-        if isinstance(model_to_save, PrefixModelForCausalLM):
-            save_prefix_past_key_value(model_to_save, output_dir)
-            model_to_save.prefix_config.save_pretrained(output_dir)
-        if isinstance(model_to_save, LoRAModel):
-            model_to_save.lora_config.save_pretrained(output_dir)
-
-        config_to_save = save_config(model_to_save)
-        config_to_save.architectures = [model_to_save.__class__.__name__]
-        config_to_save.save_pretrained(output_dir)
-
-        # save generation config
-        if model_to_save.can_generate():
-            model_to_save.generation_config.save_pretrained(output_dir)
-
-    def save_single_card_optimizer(self, model, optimizer, output_dir):
-        """ "Save optimizer for non-distributed environment."""
-        # Split into optimizer params and master weights.
-        optim_state_dict = nested_copy(optimizer.state_dict())
-        master_weights = None
-        if "master_weights" in optim_state_dict.keys():
-            master_weights = optim_state_dict.pop("master_weights")
-        if "LR_Scheduler" in optim_state_dict.keys():
-            optim_state_dict.pop("LR_Scheduler")
-
-        static2struct_name_mappings = {}
-        state_dict = get_expected_state_dict(model)
-        fp32_weight = {}
-        for k, v in state_dict.items():
-            static2struct_name_mappings[v.name] = k
-            if master_weights is not None and v.dtype == core.VarDesc.VarType.FP32:
-                fp32_weight[k] = v
-
-        # rename optimizer param
-        for key in list(optim_state_dict.keys()):
-            static_name, type_name = generate_base_static_name(key)
-            new_name = static2struct_name_mappings[static_name] + "/" + type_name
-            optim_state_dict[new_name] = optim_state_dict.pop(key)
-        if master_weights is not None:
-            for key in list(master_weights.keys()):
-                master_weights[static2struct_name_mappings[key]] = master_weights.pop(key)
-            master_weights.update(fp32_weight)
-
-        # save index json
-        index_optimizer_file, index_master_weight_file = {}, {}
-        total_optim_size, total_master_weight_size = 0, 0
-        for key, weight in optim_state_dict.items():
-            index_optimizer_file[key] = "optimizer-00001-of-00001.safetensors"
-            total_optim_size += weight.numel().item() * dtype_byte_size(weight.dtype)
-        if master_weights is not None:
-            for key, weight in master_weights.items():
-                index_master_weight_file[key] = "master_weights-00001-of-00001.safetensors"
-                total_master_weight_size += weight.numel().item() * dtype_byte_size(weight.dtype)
-        path = os.path.join(output_dir, SAFE_OPTIMIZER_INDEX_NAME)
-        master_path = os.path.join(output_dir, SAFE_MASTER_WEIGHTS_INDEX_NAME)
-        with open(path, "w") as f:
-            has_master_weights = master_weights is not None
-            json.dump(
-                {
-                    "metadata": {"total_size": total_optim_size},
-                    "weight_map": index_optimizer_file,
-                    "master_weights": has_master_weights,
-                },
-                f,
-                indent=4,
-            )
-        if master_weights is not None:
-            with open(master_path, "w") as f:
-                json.dump(
-                    {"metadata": {"total_size": total_master_weight_size}, "weight_map": index_master_weight_file},
-                    f,
-                    indent=4,
-                )
-
-        # save optimizer state dict
-        self._file_save_async_or_sync(
-            optim_state_dict,
-            path=os.path.join(output_dir, "optimizer-00001-of-00001.safetensors"),
-            is_sync=True,
-            state_dict_type="optimizer_weight",
-        )
-        if master_weights is not None:
-            self._file_save_async_or_sync(
-                master_weights,
-                path=os.path.join(output_dir, "master_weights-00001-of-00001.safetensors"),
-                is_sync=True,
-                state_dict_type="master_weight",
-            )
-
->>>>>>> 5ad7a9c3
     def unlink_shared_memory(self):
         if not ("async_save" in self.args.unified_checkpoint_config):
             return
