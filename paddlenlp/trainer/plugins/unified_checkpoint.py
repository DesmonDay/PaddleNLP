# Copyright (c) 2023 PaddlePaddle Authors. All Rights Reserved.
#
# Licensed under the Apache License, Version 2.0 (the "License");
# you may not use this file except in compliance with the License.
# You may obtain a copy of the License at
#
#     http://www.apache.org/licenses/LICENSE-2.0
#
# Unless required by applicable law or agreed to in writing, software
# distributed under the License is distributed on an "AS IS" BASIS,
# WITHOUT WARRANTIES OR CONDITIONS OF ANY KIND, either express or implied.
# See the License for the specific language governing permissions and
# limitations under the License.

import copy
import gc
import json
import os

import paddle
import paddle.distributed as dist
from paddle.distributed import fleet
from tqdm.auto import tqdm

from paddlenlp.transformers.model_utils import (
    PretrainedModel,
    _load_state_dict_into_model,
    get_parameter_dtype,
    load_state_dict,
    unwrap_model,
)
from paddlenlp.transformers.utils import (
    device_guard,
    dtype_byte_size,
    get_checkpoint_shard_files,
    is_safetensors_available,
)
from paddlenlp.utils.distributed import distributed_gather
from paddlenlp.utils.env import (
    PADDLE_WEIGHTS_INDEX_NAME,
    PADDLE_WEIGHTS_NAME,
    SAFE_WEIGHTS_INDEX_NAME,
    SAFE_WEIGHTS_NAME,
)
from paddlenlp.utils.log import logger

if is_safetensors_available():
<<<<<<< HEAD

    # from safetensors.numpy import load_file as safe_load_file
    from safetensors import safe_open
=======
>>>>>>> 1b6e0078
    from safetensors.numpy import save_file as safe_save_file


PADDLE_OPTIMIZER_NAME = "optimizer.pdopt"
PADDLE_OPTIMIZER_INDEX_NAME = "optimizer.pdopt.index.json"
SAFE_OPTIMIZER_NAME = "optimizer.safetensors"
SAFE_OPTIMIZER_INDEX_NAME = "optimizer.safetensors.index.json"
PADDLE_MASTER_WEIGHTS_NAME = "master_weights.pdparams"
PADDLE_MASTER_WEIGHTS_INDEX_NAME = "master_weights.pdparams.index.json"
SAFE_MASTER_WEIGHTS_NAME = "master_weights.safetensors"
SAFE_MASTER_WEIGHTS_INDEX_NAME = "master_weights.safetensors.index.json"


__all__ = [
    "load_unified_checkpoint",
    "save_unified_checkpoint",
    "load_unified_optimizer",
    "save_unified_optimizer",
    "check_unified_checkpoint",
    "dynamic_load_unified_checkpoint",
]


def save_unified_checkpoint(args, model, output_dir, safe_serialization=False):
    """save unified checkpoint

    Args:
        args (TrainingArguments): Training Arguments
        model (PretrainedModel): model to save
        output_dir (str): save dir
        safe_serialization (bool, optional): use safetensors. Defaults to False.

    Raises:
        ValueError: if model is not an instance of `PretrainedModel` and the model cannot be saved
    """
    if isinstance(model, PretrainedModel):
        model_to_save = model
    elif isinstance(unwrap_model(model), PretrainedModel):
        model_to_save = unwrap_model(model)
    else:
        raise ValueError("Unified checkpoint only supports PretrainedModel")

    config_to_save = None
    state_dict, config_to_save, shard_file, sharded_index = unified_checkpoint_into_shards(
        args, model_to_save, safe_serialization=safe_serialization
    )

    save_directory = output_dir
    os.makedirs(save_directory, exist_ok=True)
    if safe_serialization:
        for k in list(state_dict.keys()):
            if isinstance(state_dict[k], paddle.Tensor):
                state_dict[k] = state_dict.pop(k).cpu().numpy()
        safe_save_file(state_dict, os.path.join(save_directory, shard_file), metadata={"format": "np"})
    else:
        paddle.save(state_dict, os.path.join(save_directory, shard_file))

    # Attach architecture to the config
    config_to_save.architectures = [model_to_save.__class__.__name__]
    # Save the config
    if args.should_save:
        config_to_save.save_pretrained(save_directory)

    if sharded_index is not None:
        if not safe_serialization:
            path = os.path.join(output_dir, PADDLE_WEIGHTS_INDEX_NAME)
        else:
            path = os.path.join(output_dir, SAFE_WEIGHTS_INDEX_NAME)

        with open(path, "w") as f:
            json.dump(sharded_index, f, indent=4)


def load_unified_checkpoint(model, resume_from_checkpoint: str, safe_serialization=False) -> None:
    """Load potential model checkpoint

    Args:
        model (PretrainedModel): Your model to load
        resume_from_checkpoint (str): path of the checkpoint to load

    Returns:
        None
    """

    index_filename = PADDLE_WEIGHTS_INDEX_NAME if not safe_serialization else SAFE_WEIGHTS_INDEX_NAME

    resolved_archive_file, sharded_metadata = get_checkpoint_shard_files(
        pretrained_model_name_or_path=resume_from_checkpoint,
        index_filename=os.path.join(resume_from_checkpoint, index_filename),
    )

    loaded_keys = sharded_metadata["all_checkpoint_keys"]

    model_state_dict = model.state_dict()
    expected_keys = set(list(model_state_dict.keys()))
    missing_keys = expected_keys - set(loaded_keys)

    if len(missing_keys) > 0:
        raise ValueError(f"missing_keys: {missing_keys}")

    def _remove_unused_keys(
        state_dict,
        model_state_dict,
    ):
        unused_keys = set(state_dict.keys()) - set(model_state_dict.keys())
        for unused_key in unused_keys:
            del state_dict[unused_key]
        return unused_keys

    # This should always be a list but, just to be sure.
    if not isinstance(resolved_archive_file, list):
        resolved_archive_file = [resolved_archive_file]

    error_msgs = []

    if len(resolved_archive_file) > 1:
        resolved_archive_file = tqdm(resolved_archive_file, desc="Loading checkpoint shards")

    for shard_file in resolved_archive_file:
        # TODO: check if  no expected_keys in shard_file, then don't load it
        if expected_keys.isdisjoint(sharded_metadata["file_map"][os.path.split(shard_file)[-1]]):
            continue

        pre_tensor_parallel_split = False
        if shard_file.endswith(".safetensors") and model.config.tensor_parallel_degree > 1:
            pre_tensor_parallel_split = True
            assert loaded_keys is not None, "loaded_keys is not None."
            tp_actions = model.get_tensor_parallel_convert_actions(model.config, loaded_keys, ignore_error=True)
        # Here we use expected_keys to optimize weights loading for pipeline model. Only works for safetensors
        state_dict = load_state_dict(shard_file, tp_actions if pre_tensor_parallel_split else None, expected_keys)

        if not pre_tensor_parallel_split:
            # Since we load all keys but we only need one of pipeline stages
            _ = _remove_unused_keys(state_dict, model_state_dict)

        if model.config.tensor_parallel_degree > 1 and not pre_tensor_parallel_split:
            logger.info("Converting state_dict to Tensor Parallel Format")
            # ignore error for multi shard, since only parts of data
            state_dict = model.convert_tensor_parallel(
                None, model.config, state_dict=state_dict, ignore_error=len(resolved_archive_file) > 1
            )
        error_msgs += _load_state_dict_into_model(model, state_dict, "")

        # force memory release
        del state_dict
        gc.collect()

    if len(error_msgs) > 0:
        error_msg = "\n\t".join(error_msgs)
        if " but the expected shape is" in error_msg:
            error_msg += (
                "\n\tYou may consider adding `ignore_mismatched_sizes=True` in the model `from_pretrained` method."
            )
        raise RuntimeError(f"Error(s) in loading state_dict for {model.__class__.__name__}:\n\t{error_msg}")


def unified_checkpoint_into_shards(
    args,
    model_to_save,
    safe_serialization=False,
):
    """Get state_dict and config to save

    Args:
        model_to_save (nn.Layer): model to, save
        safe_serialization (bool, optional): safe serialization using safetensors. Defaults to False.

    Returns:
        tuple: state_dict, config, shard_file: file name, sharded_index: map for weight to file name.
    """
    assert hasattr(model_to_save, "config")

    state_dict = model_to_save.state_dict()

    all_filter_keys = filter_params(model_to_save, state_dict)

    dtype = get_parameter_dtype(model_to_save)
    model_to_save.config.dtype = str(dtype).split(".")[1]
    config_to_save = copy.deepcopy(model_to_save.config)

    if config_to_save.tensor_parallel_degree > 1:
        tp_actions = model_to_save.get_tensor_parallel_convert_actions(
            model_to_save.config, state_dict.keys(), is_split=False, ignore_error=True
        )
        state_dict = merge_tensor_parallel_with_shard(state_dict, tp_actions, all_filter_keys)

    if config_to_save.tensor_parallel_degree > 1:
        # do we need to change?
        config_to_save.tensor_parallel_degree = 1

    # build index json file
    index_weight_file = {}
    total_size = 0
    weights_name = SAFE_WEIGHTS_NAME if safe_serialization else PADDLE_WEIGHTS_NAME

    shard_file = get_sharded_file_name(args, weights_name)
    for key, weight in state_dict.items():
        index_weight_file[key] = shard_file
        total_size += weight.numel().item() * dtype_byte_size(weight.dtype)

    index_file_list, total_size_list = gather_sharded_object(index_weight_file, total_size)
    sharded_index = get_sharded_index(
        index_file_list,
        total_size_list,
    )

    return state_dict, config_to_save, shard_file, sharded_index


def save_unified_optimizer(args, model, optimizer, output_dir, safe_serialization=False):
    """save unified optimizer

    Args:
        args (TrainingArguments): Training Arguments
        optimizer (Optimizer): optimizer to save
        output_dir (str): Save directory.
        safe_serialization (bool, optional): Whether to use safetensors. Defaults to False.

    """
    # Split into naive optimizer params and master weights.
    results = unified_optimizer_into_shards(args, model, optimizer, safe_serialization=safe_serialization)
    master_weight_state_dict = None
    if len(results) == 1:
        optim_state_dict, shard_optim_file, sharded_optim_index = results[0]
    else:
        optim_state_dict, shard_optim_file, sharded_optim_index = results[0]
        master_weight_state_dict, shard_master_weight_file, sharded_master_weight_index = results[1]

    save_directory = output_dir
    os.makedirs(save_directory, exist_ok=True)

    if safe_serialization:
        for k in list(optim_state_dict.keys()):
            if isinstance(optim_state_dict[k], paddle.Tensor):
                optim_state_dict[k] = optim_state_dict.pop(k).cpu().numpy()
        safe_save_file(optim_state_dict, os.path.join(save_directory, shard_optim_file), metadata={"format": "np"})
        if master_weight_state_dict is not None:
            for k in list(master_weight_state_dict.keys()):
                if isinstance(master_weight_state_dict[k], paddle.Tensor):
                    master_weight_state_dict[k] = master_weight_state_dict.pop(k).cpu().numpy()
            safe_save_file(
                master_weight_state_dict,
                os.path.join(save_directory, shard_master_weight_file),
                metadata={"format": "np"},
            )
    else:
        paddle.save(optim_state_dict, os.path.join(save_directory, shard_optim_file))
        if master_weight_state_dict is not None:
            paddle.save(master_weight_state_dict, os.path.join(save_directory, shard_master_weight_file))

    if sharded_optim_index is not None:
        if not safe_serialization:
            path = os.path.join(output_dir, PADDLE_OPTIMIZER_INDEX_NAME)
            master_path = os.path.join(output_dir, PADDLE_MASTER_WEIGHTS_INDEX_NAME)
        else:
            path = os.path.join(output_dir, SAFE_OPTIMIZER_INDEX_NAME)
            master_path = os.path.join(output_dir, SAFE_MASTER_WEIGHTS_INDEX_NAME)

        with open(path, "w") as f:
            json.dump(sharded_optim_index, f, indent=4)

        if master_weight_state_dict is not None:
            with open(master_path, "w") as f:
                json.dump(sharded_master_weight_index, f, indent=4)


def load_unified_optimizer(model, optimizer, resume_from_checkpoint, safe_serialization=False):
    """Load potential model checkpoint

    Args:
        model (PretrainedModel): Your model to load
        resume_from_checkpoint (str): path of the checkpoint to load

    Returns:
        None
    """
    # init and get optimizer LR_Scheduler
    returned_optim_state_dict = nested_copy(optimizer.state_dict())

    if not safe_serialization:
        index_filename, index_filename_master_weights = PADDLE_OPTIMIZER_INDEX_NAME, PADDLE_MASTER_WEIGHTS_INDEX_NAME
    else:
        index_filename, index_filename_master_weights = SAFE_OPTIMIZER_INDEX_NAME, SAFE_MASTER_WEIGHTS_INDEX_NAME

    resolved_archive_file, sharded_metadata = get_optimizer_shard_files(
        optimizer_path=resume_from_checkpoint,
        index_filename=os.path.join(resume_from_checkpoint, index_filename),
    )
    has_master_weights = True if sharded_metadata["master_weights"] else False

    model_state_dict = model.state_dict()
    model_keys = list(model_state_dict.keys())
    struct2static_name_mappings = {k: v.name for k, v in model_state_dict.items()}  # get optimizer param mappings

    expected_keys = get_expected_keys(sharded_metadata, model, optimizer)

    # This should always be a list but, just to be sure.
    if not isinstance(resolved_archive_file, list):
        resolved_archive_file = [resolved_archive_file]
    if len(resolved_archive_file) > 1:
        resolved_archive_file = tqdm(resolved_archive_file, desc="Loading optimizer shards")

    if has_master_weights:
        returned_optim_state_dict["master_weights"] = {}

        resolved_archive_file_mw, sharded_metadata_mw = get_optimizer_shard_files(
            optimizer_path=resume_from_checkpoint,
            index_filename=os.path.join(resume_from_checkpoint, index_filename_master_weights),
        )

        expected_keys_mw = get_expected_keys(sharded_metadata_mw, model, optimizer)
        if not isinstance(resolved_archive_file_mw, list):
            resolved_archive_file_mw = [resolved_archive_file_mw]
        if len(resolved_archive_file_mw) > 1:
            resolved_archive_file_mw = tqdm(resolved_archive_file_mw, desc="Loading master weights shards")

    def load_resolved_archive_file(resolved_archive_file, sharded_metadata, expected_keys, is_master_weight=False):
        returned_state_dict = {}
        # load optimizer
        for shard_file in resolved_archive_file:
            # TODO: check if no expected_keys in shard_file, then don't load it
            if expected_keys.isdisjoint(sharded_metadata["file_map"][os.path.split(shard_file)[-1]]):
                continue

            if shard_file.endswith(".safetensors"):
                # assert model_keys is not None, "model_keys is None." TODO: correct the assert
                if model.config.tensor_parallel_degree > 1:
                    tp_actions = model.get_tensor_parallel_convert_actions(model.config, model_keys, ignore_error=True)
                    if not is_master_weight:
                        tp_actions = mapping_optimizer_tp_actions(tp_actions, expected_keys)

                    # Here we use expected_keys to optimize weights loading for pipeline model. Only works for safetensors
                    state_dict = load_state_dict(shard_file, tp_actions, expected_keys)
                else:
                    # for pipeline model, we don't need to use tp_actions
                    state_dict = load_state_dict(shard_file, None, expected_keys)

            returned_state_dict.update(state_dict)
            # force memory release
            del state_dict
            gc.collect()
        return returned_state_dict

    state_dict_optim = load_resolved_archive_file(resolved_archive_file, sharded_metadata, expected_keys)
    if has_master_weights:
        state_dict_master_weight = load_resolved_archive_file(
            resolved_archive_file_mw, sharded_metadata_mw, expected_keys_mw, is_master_weight=True
        )

    # rename optimizer param
    for key in list(state_dict_optim.keys()):
        key_name = key.split("/")
        static_name = struct2static_name_mappings[key_name[0]]
        if has_master_weights:
            key_name = "_".join([static_name, "fp32_master_0", key_name[1]])
        else:
            key_name = "_".join([static_name, key_name[1]])
        returned_optim_state_dict[key_name] = state_dict_optim[key]
        returned_optim_state_dict[key_name].name = key_name

    if has_master_weights:
        for key in list(state_dict_master_weight.keys()):
            static_name = struct2static_name_mappings[key]
            returned_optim_state_dict["master_weights"][static_name] = state_dict_master_weight[key]
            returned_optim_state_dict["master_weights"][static_name].name = "_".join([static_name, "fp32_master_0"])

    returned_optim_state_dict = nested_copy_place(
        returned_optim_state_dict, place=paddle.framework._current_expected_place()
    )

    return returned_optim_state_dict


def unified_optimizer_into_shards(
    args,
    model,
    optimizer,
    safe_serialization=False,
):
    """Get optimizer state dict and master weight state dict.

    Args:
        optimizer (Optimizer): optimizer to save.
        safe_serialization (bool, optional): safe serialization using safetensors. Defaults to False.
    """
    optim_state_dict = nested_copy(optimizer.state_dict())
    master_weights = None
    if "master_weights" in optim_state_dict.keys():
        master_weights = optim_state_dict["master_weights"]
        optim_state_dict.pop("master_weights")
    if "LR_Scheduler" in optim_state_dict.keys():
        optim_state_dict.pop("LR_Scheduler")

    # get optimizer param mappings
    static2struct_name_mappings = {}
    for k, v in model.state_dict().items():
        static2struct_name_mappings[v.name] = k

    # rename optimizer param
    for key in list(optim_state_dict.keys()):
        static_name, type_name = generate_base_static_name(key)
        new_name = static2struct_name_mappings[static_name] + "/" + type_name
        optim_state_dict[new_name] = optim_state_dict.pop(key)
    if master_weights is not None:
        for key in list(master_weights.keys()):
            master_weights[static2struct_name_mappings[key]] = master_weights.pop(key)

    # filter optimizer param
    if master_weights is not None:
        filter_master_keys = filter_params(model, master_weights, is_optimizer=True)
    filter_optim_keys = filter_params(model, optim_state_dict, is_optimizer=True)

    tp_group = fleet.get_hybrid_communicate_group().get_model_parallel_group()
    tp_size = tp_group.nranks

    if tp_size > 1:
        # get tp_actions
        model_keys = []
        for key in optim_state_dict.keys():
            base_model_key = key.split("/")[0]
            if base_model_key not in model_keys:
                model_keys.append(base_model_key)
        tp_actions = model.get_tensor_parallel_convert_actions(
            model.config, model_keys, is_split=False, ignore_error=True
        )
        optim_state_dict = merge_tensor_parallel_for_optimizer(
            optim_state_dict,
            tp_actions,
            filter_optim_keys,
        )
        if master_weights is not None:
            master_weights = merge_tensor_parallel_for_optimizer(
                master_weights,
                tp_actions,
                filter_master_keys,
            )

    # build index json file
    index_optimizer_file, index_master_weight_file = {}, {}
    total_optim_size, total_master_weight_size = 0, 0
    optimizer_name = SAFE_OPTIMIZER_NAME if safe_serialization else PADDLE_OPTIMIZER_NAME
    master_weights_name = SAFE_MASTER_WEIGHTS_NAME if safe_serialization else PADDLE_MASTER_WEIGHTS_NAME
    shard_optimizer_file = get_sharded_file_name(args, optimizer_name, is_optimizer=True)
    shard_master_weight_file = get_sharded_file_name(args, master_weights_name, is_optimizer=True)

    for key, weight in optim_state_dict.items():
        index_optimizer_file[key] = shard_optimizer_file
        total_optim_size += weight.numel().item() * dtype_byte_size(weight.dtype)

    if master_weights is not None:
        for key, weight in master_weights.items():
            index_master_weight_file[key] = shard_master_weight_file
            total_master_weight_size += weight.numel().item() * dtype_byte_size(weight.dtype)

    index_optimizer_filelist, total_optim_size_list = gather_sharded_object(
        index_optimizer_file, total_optim_size, is_optimizer=True
    )
    sharded_optim_index = get_sharded_index(index_optimizer_filelist, total_optim_size_list)
    if master_weights is not None:
        index_master_weight_filelist, total_master_weight_size_list = gather_sharded_object(
            index_master_weight_file, total_master_weight_size, is_optimizer=True
        )
        sharded_master_weight_index = get_sharded_index(index_master_weight_filelist, total_master_weight_size_list)

    if sharded_optim_index is not None and master_weights is not None:
        sharded_optim_index["master_weights"] = True

    if master_weights is None:
        return [(optim_state_dict, shard_optimizer_file, sharded_optim_index)]
    else:
        return [
            (optim_state_dict, shard_optimizer_file, sharded_optim_index),
            (master_weights, shard_master_weight_file, sharded_master_weight_index),
        ]


def check_unified_checkpoint(model, resume_from_checkpoint, safe_serialization=False):
    # only dataset_rank == 0 can enter this function currently.
    index_filename = PADDLE_WEIGHTS_INDEX_NAME if not safe_serialization else SAFE_WEIGHTS_INDEX_NAME
    index_filename = os.path.join(resume_from_checkpoint, index_filename)
    # 先假定dataset_rank==0的情况下,每台机器都有此文件,后续再考虑如何多机之间传输此文件.

    with open(index_filename, "r") as f:
        index = json.loads(f.read())
    all_weight_filenames = sorted(set(index["weight_map"].values()))  # 完整权重名字列表

    hcg = fleet.get_hybrid_communicate_group()
    tp_group = hcg.get_model_parallel_group()
    pp_group = hcg.get_pipe_parallel_group()

    existed_filelist = []
    existed_files = []
    # 获取每台机器上已有的权重文件列表
    # 尽管只需要local_rank ==0的worker来获取此信息就好,但为了便于后续扩缩容判断逻辑,这里统一都跑一下这块代码
    for filename in os.listdir(resume_from_checkpoint):
        if filename in all_weight_filenames:
            existed_files.append(filename)

    # 收集模型并行组中所有的existed_files
    if tp_group.nranks > 1:
        dist.all_gather_object(existed_filelist, existed_files, tp_group)
    if pp_group.nranks > 1:
        pp_existed_filelist = []
        dist.all_gather_object(
            pp_existed_filelist, existed_filelist if len(existed_filelist) > 0 else existed_files, pp_group
        )
        existed_filelist = pp_existed_filelist

    if len(existed_filelist) == 0:  # for pure sharding, 如果是optimizer,还需要继续收集
        existed_filelist = [existed_files]
    flatten_existed_filelist = flatten_list(existed_filelist)
    # 取差集, 判断差集是否为空
    diff_filelist = list(set(all_weight_filenames).difference(set(flatten_existed_filelist)))
    if len(diff_filelist) != 0:
        # 这块待优化, 因为用户不清楚dataset_rank = 0的机器是哪些.
        raise Exception(
            f"Sorry, the weight file list on `dataset_rank==0` machines is not complete!, missing {diff_filelist}"
        )

    # 接着判断是否原地load模型权重还是需要走扩缩容的分支.
    need_filelist = []
    for key in model.state_dict().keys():
        filename = index["weight_map"][key]
        if filename not in need_filelist:
            need_filelist.append(filename)
    diff_filelist = list(set(need_filelist).difference(set(existed_files)))
    num_diff = paddle.to_tensor([len(diff_filelist)])
    # 获取dataset_rank==0下,各个worker的列表长度max值,如果max不为0,则走扩缩容分支,否则进行原地重启.
    if tp_group.nranks > 1:
        dist.all_reduce(num_diff, op=dist.ReduceOp.MAX, group=tp_group)
    if pp_group.nranks > 1:
        dist.all_reduce(num_diff, op=dist.ReduceOp.MAX, group=pp_group)
    if num_diff.item() == 0:
        return True  # 原地重启
    return False  # 进入扩缩容分支


def create_dispatch_table(
    args, model, file_keyname_mappings, file_machine_mappings, resume_from_checkpoint, is_optimizer=False
):
    # 当前暂时只支持model weight
    # dispatch table需要包含两个东西: key是由谁发送的, key是由谁接收的
    hcg = fleet.get_hybrid_communicate_group()
    tp_group = hcg.get_model_parallel_group()
    tp_rank = tp_group.rank

    # 创建接收表
    dispatch_list = []
    recv_table = {}
    if args.dataset_rank == 0:
        for (k, v) in model.state_dict().items():
            if hasattr(v, "is_distributed") and v.is_distributed:
                recv_table[k] = [(dist.get_rank(), tp_rank)]
            else:
                recv_table[k] = [(dist.get_rank(), -1)]

    dist.all_gather_object(dispatch_list, recv_table)  # 全局收集
    recv_table = {}
    for dl in dispatch_list:  # 相同key,需要将value进行相加.
        for key, value in dl.items():
            if key not in recv_table:
                recv_table[key] = value
            else:
                recv_table[key] += value  # 元素为list

    # 创建发送表
    send_table = {}
    global_rank = dist.get_rank()
    local_rank = int(os.getenv("PADDLE_RANK_IN_NODE", 0))
    local_device_count = int(os.getenv("PADDLE_LOCAL_SIZE"))
    for filename, keys in file_keyname_mappings.items():
        machine = file_machine_mappings[filename][0]
        is_src = (global_rank // local_device_count) == machine
        for i, key in enumerate(keys):
            if is_src and local_rank == i % local_device_count:
                send_table[key] = global_rank  # 元素为单个rank
    dispatch_list = []
    dist.all_gather_object(dispatch_list, send_table)  # 全局收集
    send_table = {}
    for dl in dispatch_list:
        send_table.update(dl)

    # TODO: 增加一些check,例如检查keys是否完整
    return send_table, recv_table


def dynamic_load_unified_checkpoint(args, model, resume_from_checkpoint, safe_serialization=False):

    # 确定哪些tensor由哪些worker负责load
    index_filename = PADDLE_WEIGHTS_INDEX_NAME if not safe_serialization else SAFE_WEIGHTS_INDEX_NAME
    index_filename = os.path.join(resume_from_checkpoint, index_filename)

    with open(index_filename, "r") as f:
        index = json.loads(f.read())

    file_keyname_mappings = {}
    for k, v in index["weight_map"].items():
        if v not in file_keyname_mappings:
            file_keyname_mappings[v] = []
        file_keyname_mappings[v].append(k)
    for k in file_keyname_mappings.keys():
        file_keyname_mappings[k] = sorted(file_keyname_mappings[k])  # 确保全局一致

    local_device_count = int(os.getenv("PADDLE_LOCAL_SIZE"))
    local_rank = int(os.getenv("PADDLE_RANK_IN_NODE", 0))
    global_rank = dist.get_rank()
    file_machine_mappings = {}
    for filename in file_keyname_mappings.keys():
        if local_rank == 0 and os.path.exists(os.path.join(resume_from_checkpoint, filename)):
            file_machine_mappings[filename] = [global_rank // local_device_count]
    file_machine_list = []
    dist.all_gather_object(file_machine_list, file_machine_mappings)  # 全局收集
    file_machine_mappings = {}
    for mappings in file_machine_list:
        for k, v in mappings.items():
            if k not in file_machine_mappings:
                file_machine_mappings[k] = v
            else:
                file_machine_mappings[k] += v

    send_table, recv_table = create_dispatch_table(
        args, model, file_keyname_mappings, file_machine_mappings, resume_from_checkpoint
    )

    all_tp_keys = []
    for k, v in recv_table.items():
        if k not in all_tp_keys:
            if v[0][1] != -1:
                all_tp_keys.append(k)

    config_revise = copy.deepcopy(model.config)
    config_revise.tensor_parallel_rank = None
    tp_actions = model.get_tensor_parallel_convert_actions(config_revise, all_tp_keys, ignore_error=True)
    state_dict = model.state_dict()
    for filename in file_keyname_mappings.keys():

        machine = file_machine_mappings[filename][0]  # 取第一个machine上的机器来处理文件
        is_src = global_rank // local_device_count == machine
        if is_src:
            f = safe_open(os.path.join(resume_from_checkpoint, filename), framework="np")

        for key in file_keyname_mappings[filename]:
            recv_info = recv_table[key]
            recv_ranklist = [a for (a, b) in recv_info]

            if is_src and global_rank == send_table[key]:  # 负责发送相应数据的进程, 需要知道发送给谁
                py_safe_slice_ = f.get_slice(key)
                # send
                if key in tp_actions:
                    weight = tp_actions[key](py_safe_slice_)

                    # 需将weight copy到GPU
                    for j in range(len(weight)):
                        with device_guard():
                            weight[j] = paddle.Tensor(weight[j], zero_copy=True)
                        weight[j] = weight[j]._copy_to(paddle.framework._current_expected_place(), False)

                    for recv_rank, split_index in recv_info:
                        if recv_rank == global_rank:  # 发送方也是接收方
                            state_dict[key] = weight[split_index]
                        else:
                            dist.stream.send(weight[split_index], dst=recv_rank)

                else:
                    # no need to tp split
                    weight = py_safe_slice_[:]
                    with device_guard():
                        weight = paddle.Tensor(weight, zero_copy=True)
                    weight = weight._copy_to(paddle.framework._current_expected_place(), False)
                    for recv_rank, _ in recv_info:
                        if recv_rank == global_rank:
                            state_dict[key] = weight
                        else:
                            dist.stream.send(weight, dst=recv_rank)

            if global_rank != send_table[key] and global_rank in recv_ranklist:  # 负责接收相应数据的进程,需要知道是谁发送的
                dist.stream.recv(state_dict[key], src=send_table[key])

        if is_src:  # 关闭文件
            f.__exit__(None, None, None)

    error_msgs = _load_state_dict_into_model(model, state_dict, "")
    if len(error_msgs) > 0:
        error_msg = "\n\t".join(error_msgs)
        raise RuntimeError(f"Error(s) in loading dynamic state_dict for {model.__class__.__name__}:\n\t{error_msg}")


def get_sharded_file_name(args, file_name, is_optimizer=False):
    if not is_optimizer:
        shard_file = file_name.replace(
            ".pdparams",
            f"-{args.logical_process_index + 1:05d}-of-{args.world_size//args.dataset_world_size:05d}.pdparams",
        )
        shard_file = shard_file.replace(
            ".safetensors",
            f"-{args.logical_process_index + 1:05d}-of-{args.world_size//args.dataset_world_size:05d}.safetensors",
        )
    else:
        hcg = fleet.get_hybrid_communicate_group()
        dp_group = hcg.get_data_parallel_group()
        shard_file = file_name.replace(
            ".pdparams", f"-{args.logical_process_index + 1:05d}-of-{args.world_size//dp_group.nranks:05d}.pdparams"
        )
        shard_file = shard_file.replace(
            ".safetensors",
            f"-{args.logical_process_index + 1:05d}-of-{args.world_size//dp_group.nranks:05d}.safetensors",
        )
        shard_file = shard_file.replace(
            ".pdopt", f"-{args.logical_process_index + 1:05d}-of-{args.world_size//dp_group.nranks:05d}.pdopt"
        )
    return shard_file


def get_sharded_index(
    index_file_list,
    total_size_list,
):
    # save index json file
    local_rank = int(os.getenv("PADDLE_RANK_IN_NODE", 0))
    if local_rank == 0:
        sharded_index_json = {}

        sharded_index_json["metadata"] = {"total_size": sum(total_size_list)}

        weight_map = {}
        for i, index_file in enumerate(index_file_list):
            weight_map.update(index_file_list[i])

        sharded_index_json["weight_map"] = weight_map
        return sharded_index_json

    return None


def gather_sharded_object(index_file, total_size, is_optimizer=False):

    index_file_list, total_size_list = [], []

    hcg = fleet.get_hybrid_communicate_group()
    tp_group = hcg.get_model_parallel_group()
    pp_group = hcg.get_pipe_parallel_group()

    logger.info("Unified checkpoint generating sharded_index json files.")

    if tp_group.nranks > 1:
        dist.all_gather_object(index_file_list, index_file, tp_group)
        dist.all_gather_object(total_size_list, total_size, tp_group)
    if pp_group.nranks > 1:
        pp_index_file_list = []
        pp_total_size_list = []
        dist.all_gather_object(
            pp_index_file_list, index_file_list if len(index_file_list) > 0 else index_file, pp_group
        )
        dist.all_gather_object(
            pp_total_size_list, total_size_list if len(total_size_list) > 0 else total_size, pp_group
        )
        index_file_list = pp_index_file_list
        total_size_list = pp_total_size_list

    index_file_list = flatten_list(index_file_list)
    total_size_list = flatten_list(total_size_list)

    # for pure sharding
    if len(index_file_list) == 0 and len(total_size_list) == 0:
        index_file_list = [index_file]
        total_size_list = [total_size]
    if is_optimizer:
        sharding_group = hcg.get_sharding_parallel_group()
        if sharding_group.nranks > 1:
            sharding_index_file_list = []
            sharding_total_size_list = []
            dist.all_gather_object(sharding_index_file_list, index_file_list, sharding_group)
            dist.all_gather_object(sharding_total_size_list, total_size_list, sharding_group)
            index_file_list = flatten_list(sharding_index_file_list)
            total_size_list = flatten_list(sharding_total_size_list)

    return index_file_list, total_size_list


def generate_base_static_name(vname):
    # return base static name and specific type name, like [embedding_0.w_0, moment1_0]
    if "fp32_master_0" in vname:
        vname = vname.split("_fp32_master_0_")
        return vname[0], vname[1]
    else:
        vname = vname.split(".")
        a = vname[0] + "." + vname[1][:3]
        b = vname[1][4:]
        return a, b


def filter_params(model_to_save, state_dict, is_optimizer=False):
    hcg = fleet.get_hybrid_communicate_group()
    tp_group = hcg.get_model_parallel_group()

    tp_size = tp_group.nranks
    tp_rank = tp_group.rank

    # for pure sharding or pure pp
    if tp_size <= 1:
        return [list(state_dict.keys())]

    filter_tensor_list = [[] for i in range(tp_size)]

    if tp_rank == 0:
        tensor_bytes_dict = {}
        model_state_dict = model_to_save.state_dict()
        for (k, v) in state_dict.items():
            model_v = model_state_dict[k.split("/")[0]] if is_optimizer else v
            if hasattr(model_v, "is_distributed") and model_v.is_distributed:
                tensor_bytes_dict[k] = v.numel().item() * tp_size * dtype_byte_size(v.dtype)
            else:
                tensor_bytes_dict[k] = v.numel().item() * dtype_byte_size(v.dtype)

        filter_tensor_list = []
        current_block = []
        current_block_size = 0
        total_size = 0

        max_shard_size = (sum(tensor_bytes_dict.values()) + tp_size - 1) // tp_size

        for index, (key, weight_size) in enumerate(tensor_bytes_dict.items()):
            # If this weight is going to tip up over the maximal size, we split.
            # if current_block_size + weight_size > max_shard_size:
            if total_size + weight_size > max_shard_size * (len(filter_tensor_list) + 1) or (
                len(tensor_bytes_dict) - index < (tp_size - len(filter_tensor_list))
            ):
                # fix if the first param is large than max_shard_size
                if len(current_block) > 0:
                    filter_tensor_list.append(current_block)
                current_block = []
                current_block_size = 0

            current_block.append(key)
            current_block_size += weight_size
            total_size += weight_size

        filter_tensor_list.append(current_block)
        assert len(filter_tensor_list) == tp_size, "Error, partition failed!"

    dist.broadcast_object_list(
        filter_tensor_list,
        src=hcg.get_model_parallel_group_src_rank(),
        group=tp_group,
    )

    return filter_tensor_list


def merge_tensor_parallel_with_shard(state_dict, tp_actions, all_filter_keys):
    logger.info("Unified checkpoint merge tensor parallel in shards")

    hcg = fleet.get_hybrid_communicate_group()
    tp_group = hcg.get_model_parallel_group()
    tp_rank = tp_group.rank

    # filter actions for pipeline mode
    if hcg.get_pipe_parallel_group().nranks > 1:
        filter_keys = set([y for x in all_filter_keys for y in x])
        for key in list(tp_actions.keys()):
            if key not in filter_keys:
                tp_actions.pop(key)

    state_dict_to_save = {}
    max_key_len = max([len(_) for _ in all_filter_keys])
    for i in range(max_key_len):
        for j, filter_keys in enumerate(all_filter_keys):
            is_dst = tp_rank == j
            if i > len(filter_keys) - 1:
                continue
            key = filter_keys[i]
            tensor = state_dict[key]
            if key in tp_actions:
                ret = distributed_gather(tensor, dst=j, group=tp_group, offload=False)
                action = tp_actions.pop(key)
                tensor = action(ret) if is_dst else None
            else:
                tensor = tensor._copy_to(paddle.CPUPlace(), False) if is_dst else None

            if is_dst:
                state_dict_to_save[key] = tensor

    if len(tp_actions) > 0:
        for x in tp_actions.keys():
            logger.warning(f"key <{x}> need to merge tensor parallel but we can't find in model state.")

    return state_dict_to_save


def merge_tensor_parallel_for_optimizer(state_dict, tp_actions, all_filter_keys):
    logger.info("Unified optimizer tensor parallel in shards")

    hcg = fleet.get_hybrid_communicate_group()
    tp_group = hcg.get_model_parallel_group()
    tp_rank = tp_group.rank

    state_dict_to_save = {}
    max_key_len = max([len(_) for _ in all_filter_keys])
    for i in range(max_key_len):
        for j, filter_keys in enumerate(all_filter_keys):
            is_dst = tp_rank == j
            if i > len(filter_keys) - 1:
                continue
            # get base model key
            model_key = filter_keys[i].split("/")[0]
            tensor = state_dict[filter_keys[i]]
            if model_key in tp_actions:
                # for example: beta1, beta2
                if tensor.numel().item() == 1:
                    tensor = (
                        tensor._copy_to(paddle.CPUPlace(), False) if is_dst else None
                    )  # Need broadcast when loaded
                else:
                    ret = distributed_gather(tensor, dst=j, group=tp_group, offload=False)
                    action = tp_actions[model_key]
                    tensor = action(ret) if is_dst else None
            else:
                tensor = tensor._copy_to(paddle.CPUPlace(), False) if is_dst else None

            if is_dst:
                state_dict_to_save[filter_keys[i]] = tensor

    return state_dict_to_save


def get_optimizer_shard_files(optimizer_path, index_filename):
    """
    For a given model:
    - download and cache all the shards of a sharded checkpoint if `pretrained_model_name_or_path` is a model ID on the
      Hub
    - returns the list of paths to all the shards, as well as some metadata.
    For the description of each arg, see [`PretrainedModel.from_pretrained`]. `index_filename` is the full path to the
    index (downloaded and cached if `pretrained_model_name_or_path` is a model ID on the Hub).
    """

    import json

    if not os.path.isfile(index_filename):
        raise ValueError(f"Can't find a optimizer index ({index_filename}) in {optimizer_path}.")

    with open(index_filename, "r") as f:
        index = json.loads(f.read())

    shard_filenames = sorted(set(index["weight_map"].values()))
    sharded_metadata = index["metadata"]
    sharded_metadata["all_optimizer_keys"] = list(index["weight_map"].keys())
    sharded_metadata["weight_map"] = index["weight_map"].copy()
    sharded_metadata["master_weights"] = index.get("master_weights", False)

    file_map = {file: set() for file in shard_filenames}
    for weight, file in index["weight_map"].items():
        file_map[file].add(weight)

    sharded_metadata["file_map"] = file_map

    # First, let's deal with local folder.
    # TODO: if optimizer_path is a folder, we should check if the optimizer is already cached or not.
    if os.path.isdir(optimizer_path):
        shard_filenames = [os.path.join(optimizer_path, f) for f in shard_filenames]
        return shard_filenames, sharded_metadata


def get_expected_keys(sharded_metadata, model, optimizer):
    hcg = fleet.get_hybrid_communicate_group()
    sharding_group = hcg.get_sharding_parallel_group()
    sharding_rank = sharding_group.rank
    in_sharding_parallel_model = sharding_group.nranks > 1
    if in_sharding_parallel_model:
        params2rank = optimizer._param2rank

    struct2static_name_mappings = {k: v.name for k, v in model.state_dict().items()}

    expected_keys = []
    for key in list(sharded_metadata["all_optimizer_keys"]):
        key_name = key.split("/")[0]
        static_name = struct2static_name_mappings.get(key_name, None)

        if in_sharding_parallel_model:
            params_rank = params2rank.get(static_name, None)
            if params_rank == sharding_rank:
                expected_keys.append(key)
        else:
            if static_name is not None:
                expected_keys.append(key)
    expected_keys = set(expected_keys)

    loaded_keys = sharded_metadata["all_optimizer_keys"]
    missing_keys = expected_keys - set(loaded_keys)
    if len(missing_keys) > 0:
        raise ValueError(f"optimizer missing weights keys: {missing_keys}")

    return expected_keys


def mapping_optimizer_tp_actions(tp_actions, optimizer_loaded_keys):
    """# conert param.name to
    param.key/moment1_0
    or param.key/beta1_XXX
    or param.key/beta2_XXX
    Args:
        tp_actions (dict): dictionay of tensor parallel actions {key: action}
        optimizer_loaded_keys (list or set): [param.key1/moment1_0, param.key2/beta1_XXX, param.key3/beta2_XXX]
    Returns:
        dict: new dictionay of tensor parallel actions {key: action}
    """
    new_actions = {}
    for key in optimizer_loaded_keys:
        key_base = key.split("/")[0]
        if ("moment" in key.split("/")[1] or "velocity" in key.split("/")[1]) and key_base in tp_actions:
            new_actions[key] = tp_actions[key_base]
    return new_actions


def nested_copy(inputs):
    if isinstance(inputs, dict):
        outputs = {}
        for key in list(inputs.keys()):
            outputs[key] = nested_copy(inputs[key])
        return outputs
    return inputs


def nested_copy_place(inputs, place=None):
    if isinstance(inputs, dict):
        outputs = {}
        for key in list(inputs.keys()):
            outputs[key] = nested_copy_place(inputs[key], place)
        return outputs
    if isinstance(inputs, paddle.Tensor):
        inputs = inputs._copy_to(place, False)

    return inputs


def flatten_list(nested_list):
    flattened_list = []
    for item in nested_list:
        if isinstance(item, list):
            flattened_list.extend(flatten_list(item))
        else:
            flattened_list.append(item)
    return flattened_list<|MERGE_RESOLUTION|>--- conflicted
+++ resolved
@@ -45,12 +45,7 @@
 from paddlenlp.utils.log import logger
 
 if is_safetensors_available():
-<<<<<<< HEAD
-
-    # from safetensors.numpy import load_file as safe_load_file
     from safetensors import safe_open
-=======
->>>>>>> 1b6e0078
     from safetensors.numpy import save_file as safe_save_file
 
 
