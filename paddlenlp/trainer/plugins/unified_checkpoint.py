--- conflicted
+++ resolved
@@ -903,11 +903,7 @@
     elif isinstance(model_to_save, PrefixModelForCausalLM):
         sharded_index_json["type"] = "ptuning"
 
-<<<<<<< HEAD
-    os.makedirs(output_dir, exis_ok=True)
-=======
     os.makedirs(output_dir, exist_ok=True)
->>>>>>> 57476c91
     path = os.path.join(output_dir, index_filename)
     with open(path, "w") as f:
         json.dump(sharded_index_json, f, indent=4)
