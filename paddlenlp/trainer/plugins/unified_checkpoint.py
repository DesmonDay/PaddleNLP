# Copyright (c) 2023 PaddlePaddle Authors. All Rights Reserved.
#
# Licensed under the Apache License, Version 2.0 (the "License");
# you may not use this file except in compliance with the License.
# You may obtain a copy of the License at
#
#     http://www.apache.org/licenses/LICENSE-2.0
#
# Unless required by applicable law or agreed to in writing, software
# distributed under the License is distributed on an "AS IS" BASIS,
# WITHOUT WARRANTIES OR CONDITIONS OF ANY KIND, either express or implied.
# See the License for the specific language governing permissions and
# limitations under the License.

import copy
import gc
import json
import multiprocessing
import os

import paddle
import paddle.distributed as dist
from paddle.distributed import fleet
from tqdm.auto import tqdm

from paddlenlp.trainer.trainer_utils import ExplicitEnum
from paddlenlp.trainer.utils.helper import distributed_file, distributed_isfile
from paddlenlp.transformers.model_utils import (
    PretrainedModel,
    _load_state_dict_into_model,
    get_parameter_dtype,
    load_state_dict,
    unwrap_model,
)
from paddlenlp.transformers.utils import (
    device_guard,
    dtype_byte_size,
    get_checkpoint_shard_files,
    is_safetensors_available,
)
from paddlenlp.utils.distributed import distributed_gather
from paddlenlp.utils.env import (
    PADDLE_MASTER_WEIGHTS_INDEX_NAME,
    PADDLE_MASTER_WEIGHTS_NAME,
    PADDLE_OPTIMIZER_INDEX_NAME,
    PADDLE_OPTIMIZER_NAME,
    PADDLE_WEIGHTS_INDEX_NAME,
    PADDLE_WEIGHTS_NAME,
    SAFE_MASTER_WEIGHTS_INDEX_NAME,
    SAFE_MASTER_WEIGHTS_NAME,
    SAFE_OPTIMIZER_INDEX_NAME,
    SAFE_OPTIMIZER_NAME,
    SAFE_WEIGHTS_INDEX_NAME,
    SAFE_WEIGHTS_NAME,
)
from paddlenlp.utils.log import logger

if is_safetensors_available():
    from safetensors import safe_open
    from safetensors.numpy import save_file as safe_save_file


FP32_MASTER = "fp32_master_0"
optimizer_scalar_name = [
    "beta1_pow_acc_0",
    "beta2_pow_acc_0",
]
optimizer_non_scaler_name = [
    "moment1_0",
    "moment2_0",
    "velocity_0",
]  # to be added


__all__ = [
    "load_unified_checkpoint",
    "save_unified_checkpoint",
    "load_unified_optimizer",
    "save_unified_optimizer",
]

async_save_queue = []


class UnifiedCheckpointOption(ExplicitEnum):
    """
    "- skip_save_model_weight: do not save model weights when the masters weight exist\n"
    "- master_weight_compatible: 1. if the master weights exist, only load when needed\n"
    "                            2. if master weights does not exist, convert model weights to master weights when needed\n"
    "- async_save: enable asynchronous saving checkpoints to disk\n"
    "- enable_all_options: enable all optimization configurations\n"
    """

    SKIP_SAVE_MODEL_WEIGHT = "skip_save_model_weight"
    MASTER_WEIGHT_COMPATIBLE = "master_weight_compatible"
    ASYNC_SAVE = "async_save"


def save_unified_checkpoint(args, model, optimizer, output_dir, safe_serialization=False):
    """save unified checkpoint

    Args:
        args (TrainingArguments): Training Arguments
        model (PretrainedModel): model to save
        output_dir (str): save dir
        safe_serialization (bool, optional): use safetensors. Defaults to False.

    Raises:
        ValueError: if model is not an instance of `PretrainedModel` and the model cannot be saved
    """
    if isinstance(model, PretrainedModel):
        model_to_save = model
    elif isinstance(unwrap_model(model), PretrainedModel):
        model_to_save = unwrap_model(model)
    else:
        raise ValueError("Unified checkpoint only supports PretrainedModel")

    skip_save_model_weight = False
    if UnifiedCheckpointOption.SKIP_SAVE_MODEL_WEIGHT.value in args.unified_checkpoint_config:
        if is_need_master_weight(optimizer, is_fp16_or_bp16=(args.fp16 or args.bf16)):
            logger.info(
                f"With {UnifiedCheckpointOption.SKIP_SAVE_MODEL_WEIGHT.value}, skip the model checkpoint save."
                "The master weight will be loaded as model weights for next resumption."
            )
            # not save model weight, load from master weight
            skip_save_model_weight = True

    save_directory = output_dir
    os.makedirs(save_directory, exist_ok=True)

    # save model weights
    if not skip_save_model_weight:
        state_dict, shard_file, sharded_index = unified_checkpoint_into_shards(
            args, model_to_save, safe_serialization=safe_serialization
        )
        is_sync_save = True
        if "async_save" in args.unified_checkpoint_config:
            is_sync_save = False
        file_save_async_or_sync(
            state_dict, os.path.join(save_directory, shard_file), safe_serialization, is_sync=is_sync_save
        )

        if sharded_index is not None:
            if not safe_serialization:
                path = os.path.join(output_dir, PADDLE_WEIGHTS_INDEX_NAME)
            else:
                path = os.path.join(output_dir, SAFE_WEIGHTS_INDEX_NAME)
<<<<<<< HEAD

            with open(path, "w") as f:
                json.dump(sharded_index, f, indent=4)

=======

            with open(path, "w") as f:
                json.dump(sharded_index, f, indent=4)

>>>>>>> 879a853d
    # save the config
    config_to_save = save_config(model_to_save)
    # Attach architecture to the config
    config_to_save.architectures = [model_to_save.__class__.__name__]
    if args.should_save:
        config_to_save.save_pretrained(save_directory)

<<<<<<< HEAD
=======
    paddle.device.cuda.empty_cache()

>>>>>>> 879a853d

def load_unified_checkpoint(args, model, optimizer, resume_from_checkpoint: str, safe_serialization=False) -> None:
    """Load potential model checkpoint

    Args:
        model (PretrainedModel): Your model to load
        resume_from_checkpoint (str): path of the checkpoint to load

    Returns:
        None
    """
    local_resume = check_unified_checkpoint(args, model, resume_from_checkpoint, safe_serialization)

    if not local_resume:
        logger.info("Begin to dynamically load unified checkpoint!")
        load_unified_checkpoint_dynamically(args, model, optimizer, resume_from_checkpoint, safe_serialization)
        return

    if args.dataset_rank == 0:
        load_unified_checkpoint_locally(args, model, resume_from_checkpoint, safe_serialization)


def load_unified_checkpoint_locally(args, model, resume_from_checkpoint: str, safe_serialization=False):
    """
    Only dataset_rank == 0 can enter this function.
    """
    index_filename = select_model_weight_index(args, model, resume_from_checkpoint, safe_serialization, local=True)

    resolved_archive_file, sharded_metadata = get_checkpoint_shard_files(
        pretrained_model_name_or_path=resume_from_checkpoint,
        index_filename=os.path.join(resume_from_checkpoint, index_filename),
    )

    loaded_keys = sharded_metadata["all_checkpoint_keys"]

    model_state_dict = model.state_dict()
    expected_keys = set(list(model_state_dict.keys()))
    missing_keys = expected_keys - set(loaded_keys)

    if len(missing_keys) > 0:
        raise ValueError(f"missing_keys: {missing_keys}")

    def _remove_unused_keys(
        state_dict,
        model_state_dict,
    ):
        unused_keys = set(state_dict.keys()) - set(model_state_dict.keys())
        for unused_key in unused_keys:
            del state_dict[unused_key]
        return unused_keys

    # This should always be a list but, just to be sure.
    if not isinstance(resolved_archive_file, list):
        resolved_archive_file = [resolved_archive_file]

    error_msgs = []

    if len(resolved_archive_file) > 1:
        resolved_archive_file = tqdm(resolved_archive_file, desc="Loading checkpoint shards")

    for shard_file in resolved_archive_file:
        # TODO: check if  no expected_keys in shard_file, then don't load it
        if expected_keys.isdisjoint(sharded_metadata["file_map"][os.path.split(shard_file)[-1]]):
            continue

        pre_tensor_parallel_split = False
        if shard_file.endswith(".safetensors") and model.config.tensor_parallel_degree > 1:
            pre_tensor_parallel_split = True
            assert loaded_keys is not None, "loaded_keys is not None."
            tp_actions = model.get_tensor_parallel_convert_actions(model.config, loaded_keys, ignore_error=True)
        # Here we use expected_keys to optimize weights loading for pipeline model. Only works for safetensors
        state_dict = load_state_dict(shard_file, tp_actions if pre_tensor_parallel_split else None, expected_keys)

        if not pre_tensor_parallel_split:
            # Since we load all keys but we only need one of pipeline stages
            _ = _remove_unused_keys(state_dict, model_state_dict)

        if model.config.tensor_parallel_degree > 1 and not pre_tensor_parallel_split:
            logger.info("Converting state_dict to Tensor Parallel Format")
            # ignore error for multi shard, since only parts of data
            state_dict = model.convert_tensor_parallel(
                None, model.config, state_dict=state_dict, ignore_error=len(resolved_archive_file) > 1
            )

        error_msgs += _load_state_dict_into_model(model, state_dict, "")

        # force memory release
        del state_dict
        gc.collect()

    if len(error_msgs) > 0:
        error_msg = "\n\t".join(error_msgs)
        if " but the expected shape is" in error_msg:
            error_msg += (
                "\n\tYou may consider adding `ignore_mismatched_sizes=True` in the model `from_pretrained` method."
            )
        raise RuntimeError(f"Error(s) in loading state_dict for {model.__class__.__name__}:\n\t{error_msg}")


def save_config(model_to_save):
    dtype = get_parameter_dtype(model_to_save)
    model_to_save.config.dtype = str(dtype).split(".")[1]
    config_to_save = copy.deepcopy(model_to_save.config)

    if config_to_save.tensor_parallel_degree > 1:
        # do we need to change?
        config_to_save.tensor_parallel_degree = 1

    return config_to_save


def unified_checkpoint_into_shards(
    args,
    model_to_save,
    safe_serialization=False,
):
    """Get state_dict and config to save

    Args:
        model_to_save (nn.Layer): model to, save
        safe_serialization (bool, optional): safe serialization using safetensors. Defaults to False.

    Returns:
        tuple: state_dict, config, shard_file: file name, sharded_index: map for weight to file name.
    """
    paddle.device.cuda.empty_cache()
    assert hasattr(model_to_save, "config")

    state_dict = model_to_save.state_dict()

    all_filter_keys = filter_params(model_to_save, state_dict)

    config_to_save = copy.deepcopy(model_to_save.config)

    if config_to_save.tensor_parallel_degree > 1:
        tp_actions = model_to_save.get_tensor_parallel_convert_actions(
            model_to_save.config, state_dict.keys(), is_split=False, ignore_error=True
        )
        state_dict = merge_tensor_parallel_with_shard(state_dict, tp_actions, all_filter_keys)

    # build index json file
    index_weight_file = {}
    total_size = 0
    weights_name = SAFE_WEIGHTS_NAME if safe_serialization else PADDLE_WEIGHTS_NAME

    shard_file = get_sharded_file_name(args, weights_name)
    for key, weight in state_dict.items():
        index_weight_file[key] = shard_file
        total_size += weight.numel().item() * dtype_byte_size(weight.dtype)

    index_file_list, total_size_list = gather_sharded_object(index_weight_file, total_size)
    sharded_index = get_sharded_index(
        index_file_list,
        total_size_list,
    )

<<<<<<< HEAD
=======
    paddle.device.cuda.empty_cache()

>>>>>>> 879a853d
    return state_dict, shard_file, sharded_index


def save_unified_optimizer(args, model, optimizer, output_dir, safe_serialization=False):
    """save unified optimizer

    Args:
        args (TrainingArguments): Training Arguments
        optimizer (Optimizer): optimizer to save
        output_dir (str): Save directory.
        safe_serialization (bool, optional): Whether to use safetensors. Defaults to False.

    """
    # Split into naive optimizer params and master weights.
    results = unified_optimizer_into_shards(args, model, optimizer, safe_serialization=safe_serialization)
    master_weight_state_dict = None
    if len(results) == 1:
        optim_state_dict, shard_optim_file, sharded_optim_index = results[0]
    else:
        optim_state_dict, shard_optim_file, sharded_optim_index = results[0]
        master_weight_state_dict, shard_master_weight_file, sharded_master_weight_index = results[1]

    paddle.device.cuda.empty_cache()

    save_directory = output_dir
    os.makedirs(save_directory, exist_ok=True)

    is_sync_save = True
    if "async_save" in args.unified_checkpoint_config:
        is_sync_save = False

    file_save_async_or_sync(
        optim_state_dict, os.path.join(save_directory, shard_optim_file), safe_serialization, is_sync=is_sync_save
    )
    if master_weight_state_dict is not None:
        file_save_async_or_sync(
            master_weight_state_dict,
            os.path.join(save_directory, shard_master_weight_file),
            safe_serialization,
            is_sync=is_sync_save,
        )

    if sharded_optim_index is not None:
        optimizer_index_name = SAFE_OPTIMIZER_INDEX_NAME if safe_serialization else PADDLE_OPTIMIZER_INDEX_NAME
        path = os.path.join(output_dir, optimizer_index_name)
        with open(path, "w") as f:
            json.dump(sharded_optim_index, f, indent=4)

        master_weights_name = (
            SAFE_MASTER_WEIGHTS_INDEX_NAME if safe_serialization else PADDLE_MASTER_WEIGHTS_INDEX_NAME
        )
        if UnifiedCheckpointOption.SKIP_SAVE_MODEL_WEIGHT.value in args.unified_checkpoint_config:
            master_weights_name = SAFE_WEIGHTS_INDEX_NAME if safe_serialization else PADDLE_WEIGHTS_INDEX_NAME
        master_path = os.path.join(output_dir, master_weights_name)
        if master_weight_state_dict is not None:
            with open(master_path, "w") as f:
                json.dump(sharded_master_weight_index, f, indent=4)


def load_unified_optimizer(args, model, optimizer, resume_from_checkpoint, safe_serialization=False):
    """Load potential model checkpoint

    Args:
        model (PretrainedModel): Your model to load
        resume_from_checkpoint (str): path of the checkpoint to load

    Returns:
        None
    """
    local_resume = check_unified_optimizer(args, model, optimizer, resume_from_checkpoint, safe_serialization)
    if not local_resume:
        logger.info("Begin to dynamically load unified optimizer!")
        returned_optim_state_dict = load_unified_optimizer_dynamically(
            args, model, optimizer, resume_from_checkpoint, safe_serialization
        )
        return returned_optim_state_dict

    if args.data_parallel_rank == 0:
        returned_optim_state_dict = load_unified_optimizer_locally(
            args, model, optimizer, resume_from_checkpoint, safe_serialization
        )
        return returned_optim_state_dict
    return None


def load_unified_optimizer_locally(args, model, optimizer, resume_from_checkpoint, safe_serialization=False):
    # init and get optimizer LR_Scheduler
    returned_optim_state_dict = nested_copy(optimizer.state_dict())

    if not safe_serialization:
        index_filename, index_filename_master_weights = (
            PADDLE_OPTIMIZER_INDEX_NAME,
            PADDLE_MASTER_WEIGHTS_INDEX_NAME,
        )
    else:
        index_filename, index_filename_master_weights = SAFE_OPTIMIZER_INDEX_NAME, SAFE_MASTER_WEIGHTS_INDEX_NAME

    resolved_archive_file, sharded_metadata = get_optimizer_shard_files(
        optimizer_path=resume_from_checkpoint,
        index_filename=os.path.join(resume_from_checkpoint, index_filename),
    )
    has_master_weights = True if sharded_metadata["master_weights"] else False

    model_state_dict = model.state_dict()
    model_keys = list(model_state_dict.keys())
    struct2static_name_mappings = {k: v.name for k, v in model_state_dict.items()}  # get optimizer param mappings

    expected_keys = get_expected_keys(sharded_metadata, model, optimizer)

    # This should always be a list but, just to be sure.
    if not isinstance(resolved_archive_file, list):
        resolved_archive_file = [resolved_archive_file]
    if len(resolved_archive_file) > 1:
        resolved_archive_file = tqdm(resolved_archive_file, desc="Loading optimizer shards")

    # update has_master_weights and index_filename_master_weights
    # 1. if the master weight exists, only has_master_weights is set True and loaded when needed
    # 2. if master weight does not exist, convert model weight to master weight when needed
    has_master_weights, index_filename_master_weights = update_master_weight_status(
        args, optimizer, has_master_weights, safe_serialization
    )

    if has_master_weights:
        returned_optim_state_dict["master_weights"] = {}

        resolved_archive_file_mw, sharded_metadata_mw = get_optimizer_shard_files(
            optimizer_path=resume_from_checkpoint,
            index_filename=os.path.join(resume_from_checkpoint, index_filename_master_weights),
        )

        expected_keys_mw = get_expected_keys(sharded_metadata_mw, model, optimizer)
        if not isinstance(resolved_archive_file_mw, list):
            resolved_archive_file_mw = [resolved_archive_file_mw]
        if len(resolved_archive_file_mw) > 1:
            resolved_archive_file_mw = tqdm(resolved_archive_file_mw, desc="Loading master weights shards")

    def load_resolved_archive_file(resolved_archive_file, sharded_metadata, expected_keys, is_master_weights=False):
        returned_state_dict = {}
        # load optimizer
        for shard_file in resolved_archive_file:
            # TODO: check if no expected_keys in shard_file, then don't load it
            if expected_keys.isdisjoint(sharded_metadata["file_map"][os.path.split(shard_file)[-1]]):
                continue

            if shard_file.endswith(".safetensors"):
                # assert model_keys is not None, "model_keys is None." TODO: correct the assert
                if model.config.tensor_parallel_degree > 1:
                    tp_actions = model.get_tensor_parallel_convert_actions(model.config, model_keys, ignore_error=True)
                    if not is_master_weights:
                        tp_actions = mapping_optimizer_tp_actions(tp_actions, expected_keys)

                    # Here we use expected_keys to optimize weights loading for pipeline model. Only works for safetensors
                    state_dict = load_state_dict(shard_file, tp_actions, expected_keys)
                else:
                    # for pipeline model, we don't need to use tp_actions
                    state_dict = load_state_dict(shard_file, None, expected_keys)

            returned_state_dict.update(state_dict)
            # force memory release
            del state_dict
            gc.collect()
        return returned_state_dict

    state_dict_optim = load_resolved_archive_file(resolved_archive_file, sharded_metadata, expected_keys)
    if has_master_weights:
        state_dict_master_weight = load_resolved_archive_file(
            resolved_archive_file_mw, sharded_metadata_mw, expected_keys_mw, is_master_weights=True
        )

    # rename optimizer param
    for key in list(state_dict_optim.keys()):
        key_name = key.split("/")
        static_name = struct2static_name_mappings[key_name[0]]
        if has_master_weights:
            key_name = "_".join([static_name, FP32_MASTER, key_name[1]])
        else:
            key_name = "_".join([static_name, key_name[1]])
        returned_optim_state_dict[key_name] = state_dict_optim[key]
        returned_optim_state_dict[key_name].name = key_name

    if has_master_weights:
        for key in list(state_dict_master_weight.keys()):
            static_name = struct2static_name_mappings[key]
            returned_optim_state_dict["master_weights"][static_name] = state_dict_master_weight[key]
            returned_optim_state_dict["master_weights"][static_name].name = "_".join([static_name, FP32_MASTER])

    returned_optim_state_dict = nested_copy_place(
        returned_optim_state_dict, place=paddle.framework._current_expected_place()
    )

    return returned_optim_state_dict


def unified_optimizer_into_shards(
    args,
    model,
    optimizer,
    safe_serialization=False,
):
    """Get optimizer state dict and master weight state dict.

    Args:
        optimizer (Optimizer): optimizer to save.
        safe_serialization (bool, optional): safe serialization using safetensors. Defaults to False.
    """
    paddle.device.cuda.empty_cache()
    optim_state_dict = nested_copy(optimizer.state_dict())
    master_weights = None
    if "master_weights" in optim_state_dict.keys():
        master_weights = optim_state_dict["master_weights"]
        optim_state_dict.pop("master_weights")
    if "LR_Scheduler" in optim_state_dict.keys():
        optim_state_dict.pop("LR_Scheduler")

    # get optimizer param mappings
    static2struct_name_mappings = {}
    for k, v in model.state_dict().items():
        static2struct_name_mappings[v.name] = k

    # rename optimizer param
    for key in list(optim_state_dict.keys()):
        static_name, type_name = generate_base_static_name(key)
        new_name = static2struct_name_mappings[static_name] + "/" + type_name
        optim_state_dict[new_name] = optim_state_dict.pop(key)
    if master_weights is not None:
        for key in list(master_weights.keys()):
            master_weights[static2struct_name_mappings[key]] = master_weights.pop(key)

    # filter optimizer param
    if master_weights is not None:
        filter_master_keys = filter_params(model, master_weights, is_optimizer=True)
    filter_optim_keys = filter_params(model, optim_state_dict, is_optimizer=True)

    tp_group = fleet.get_hybrid_communicate_group().get_model_parallel_group()
    tp_size = tp_group.nranks

    if tp_size > 1:
        # get tp_actions
        model_keys = []
        for key in optim_state_dict.keys():
            base_model_key = key.split("/")[0]
            if base_model_key not in model_keys:
                model_keys.append(base_model_key)
        tp_actions = model.get_tensor_parallel_convert_actions(
            model.config, model_keys, is_split=False, ignore_error=True
        )
        optim_state_dict = merge_tensor_parallel_for_optimizer(
            optim_state_dict,
            tp_actions,
            filter_optim_keys,
        )
        paddle.device.cuda.empty_cache()

        if master_weights is not None:
            master_weights = merge_tensor_parallel_for_optimizer(
                master_weights,
                tp_actions,
                filter_master_keys,
            )
            paddle.device.cuda.empty_cache()

    # build index json file
    index_optimizer_file, index_master_weight_file = {}, {}
    total_optim_size, total_master_weight_size = 0, 0
    optimizer_name = SAFE_OPTIMIZER_NAME if safe_serialization else PADDLE_OPTIMIZER_NAME
    master_weights_name = SAFE_MASTER_WEIGHTS_NAME if safe_serialization else PADDLE_MASTER_WEIGHTS_NAME
    if UnifiedCheckpointOption.SKIP_SAVE_MODEL_WEIGHT.value in args.unified_checkpoint_config:
        master_weights_name = SAFE_WEIGHTS_NAME if safe_serialization else PADDLE_WEIGHTS_NAME
    shard_optimizer_file = get_sharded_file_name(args, optimizer_name, is_optimizer=True)
    shard_master_weight_file = get_sharded_file_name(args, master_weights_name, is_optimizer=True)

    for key, weight in optim_state_dict.items():
        index_optimizer_file[key] = shard_optimizer_file
        total_optim_size += weight.numel().item() * dtype_byte_size(weight.dtype)

    if master_weights is not None:
        for key, weight in master_weights.items():
            index_master_weight_file[key] = shard_master_weight_file
            total_master_weight_size += weight.numel().item() * dtype_byte_size(weight.dtype)

    index_optimizer_filelist, total_optim_size_list = gather_sharded_object(
        index_optimizer_file, total_optim_size, is_optimizer=True
    )
    sharded_optim_index = get_sharded_index(index_optimizer_filelist, total_optim_size_list)
    if master_weights is not None:
        index_master_weight_filelist, total_master_weight_size_list = gather_sharded_object(
            index_master_weight_file, total_master_weight_size, is_optimizer=True
        )
        sharded_master_weight_index = get_sharded_index(index_master_weight_filelist, total_master_weight_size_list)

    if sharded_optim_index is not None:
        if master_weights is not None:
            sharded_optim_index["master_weights"] = True
        else:
            sharded_optim_index["master_weights"] = False

    paddle.device.cuda.empty_cache()
    if master_weights is None:
        return [(optim_state_dict, shard_optimizer_file, sharded_optim_index)]
    else:
        return [
            (optim_state_dict, shard_optimizer_file, sharded_optim_index),
            (master_weights, shard_master_weight_file, sharded_master_weight_index),
        ]


def check_unified_checkpoint(args, model, resume_from_checkpoint, safe_serialization=False):
    index_filename = select_model_weight_index(args, model, resume_from_checkpoint, safe_serialization, local=False)
    index_filename = os.path.join(resume_from_checkpoint, index_filename)

    # Find index json file and distribute this file in global group.
    if distributed_isfile(index_filename):
        distributed_file(index_filename)
    else:
        raise Exception(
            f"Sorry, we can not find {index_filename}. This file should be appear at least on one machine."
        )

    with open(index_filename, "r") as f:
        index = json.loads(f.read())
    all_weight_filenames = sorted(set(index["weight_map"].values()))

    # Get existed weight file list on current machine.
    existed_filelist = []
    existed_files = []
    for filename in os.listdir(resume_from_checkpoint):
        if filename in all_weight_filenames:
            existed_files.append(filename)

    # Gather all the existed files in global group.
    dist.all_gather_object(existed_filelist, existed_files)
    flatten_existed_filelist = flatten_list(existed_filelist)
    diff_filelist = list(set(all_weight_filenames).difference(set(flatten_existed_filelist)))
    if len(diff_filelist) != 0:
        raise Exception(f"Sorry, the weight file list on the machines is not complete!, missing {diff_filelist}")

    # To decide whether to load the checkpoint locally, or need to dynamically send tensors across machines.
    local_resume = True
    if args.dataset_rank == 0:
        hcg = fleet.get_hybrid_communicate_group()
        tp_group = hcg.get_model_parallel_group()
        pp_group = hcg.get_pipe_parallel_group()

        need_files = set()
        for key in model.state_dict().keys():
            filename = index["weight_map"][key]
            need_files.add(filename)
        diff_filelist = list(need_files.difference(set(existed_files)))
        num_diff = paddle.to_tensor([len(diff_filelist)])
        if tp_group.nranks > 1:
            dist.all_reduce(num_diff, op=dist.ReduceOp.MAX, group=tp_group)
        if pp_group.nranks > 1:
            dist.all_reduce(num_diff, op=dist.ReduceOp.MAX, group=pp_group)
        if num_diff.item() == 0:
            local_resume = True
        else:
            local_resume = False
    local_resume = paddle.to_tensor([local_resume])
    dist.all_reduce(local_resume, op=dist.ReduceOp.PROD)
    local_resume = local_resume.item()
    return local_resume


def check_unified_optimizer(args, model, optimizer, resume_from_checkpoint, safe_serialization=False):
    if not safe_serialization:
        index_filename, index_filename_master_weights = PADDLE_OPTIMIZER_INDEX_NAME, PADDLE_MASTER_WEIGHTS_INDEX_NAME
    else:
        index_filename, index_filename_master_weights = SAFE_OPTIMIZER_INDEX_NAME, SAFE_MASTER_WEIGHTS_INDEX_NAME
    index_filename = os.path.join(resume_from_checkpoint, index_filename)
    index_filename_master_weights = os.path.join(resume_from_checkpoint, index_filename_master_weights)

    # Find index json file and distribute the file in global group.
    if distributed_isfile(index_filename):
        distributed_file(index_filename)
    else:
        raise Exception(
            f"Sorry, we can not find {index_filename}. This file should be appear at least on one machine."
        )

    with open(index_filename, "r") as f:
        index = json.loads(f.read())
    all_optimizer_filenames = sorted(set(index["weight_map"].values()))

    has_master_weights = index["master_weights"]
    # update has_master_weights and index_filename_master_weights
    # 1. if the master weight exists, only has_master_weights is set True and loaded when needed
    # 2. if master weight does not exist, convert model weight to master weight when needed
    has_master_weights, index_filename_master_weights = update_master_weight_status(
        args, optimizer, has_master_weights, safe_serialization
    )
    if has_master_weights:
        index_filename_master_weights = os.path.join(resume_from_checkpoint, index_filename_master_weights)
        if distributed_isfile(index_filename_master_weights):
            distributed_file(index_filename_master_weights)
        else:
            raise Exception(
                f"Sorry, we can not find {index_filename_master_weights}. This file should be appear at least on one machine."
            )
        with open(index_filename_master_weights, "r") as f:
            index_mw = json.loads(f.read())
        all_mw_filenames = sorted(set(index_mw["weight_map"].values()))

    hcg = fleet.get_hybrid_communicate_group()
    tp_group = hcg.get_model_parallel_group()
    pp_group = hcg.get_pipe_parallel_group()
    sharding_group = hcg.get_sharding_parallel_group()
    sharding_rank = sharding_group.rank
    struct2static_name_mappings = {k: v.name for k, v in model.state_dict().items()}
    if sharding_group.nranks > 1:
        param2rank = optimizer._param2rank

    def check_complete(all_filenames):
        # Check whether the checkpoint files on machines are complete. If not complete, raise Exception.
        existed_filelist = []
        existed_files = []
        for filename in os.listdir(resume_from_checkpoint):
            if filename in all_filenames:
                existed_files.append(filename)

        dist.all_gather_object(existed_filelist, existed_files)
        flatten_existed_filelist = flatten_list(existed_filelist)
        diff_filelist = list(set(all_filenames).difference(set(flatten_existed_filelist)))
        if len(diff_filelist) != 0:
            raise Exception(
                f"Sorry, the optimizer file list on `data_parallel_rank==0` machines is not complete!, missing {diff_filelist}"
            )
        return existed_files

    def check_dynamic_load(args, weight_map, existed_files, is_master_weights=False, typename_set=None):
        # To decide whether to load the checkpoint locally, or need to dynamically distribute the checkpoint.
        local_resume = True
        if args.data_parallel_rank == 0:
            need_files = set()
            for key in model.state_dict().keys():
                if sharding_group.nranks > 1:
                    static_name = struct2static_name_mappings.get(key, None)
                    param_rank = param2rank.get(static_name, None)
                    if param_rank != sharding_rank:
                        continue

                if not is_master_weights:
                    for type_name in typename_set:
                        type_key = key + "/" + type_name
                        filename = weight_map[type_key]
                        need_files.add(filename)
                else:
                    filename = weight_map[key]
                    need_files.add(filename)

            diff_filelist = list(need_files.difference(set(existed_files)))
            num_diff = paddle.to_tensor([len(diff_filelist)])
            if tp_group.nranks > 1:
                dist.all_reduce(num_diff, op=dist.ReduceOp.MAX, group=tp_group)
            if pp_group.nranks > 1:
                dist.all_reduce(num_diff, op=dist.ReduceOp.MAX, group=pp_group)
            if sharding_group.nranks > 1:
                dist.all_reduce(num_diff, op=dist.ReduceOp.MAX, group=sharding_group)

            if num_diff.item() == 0:
                local_resume = True
            else:
                local_resume = False
        local_resume = paddle.to_tensor([local_resume])
        dist.all_reduce(local_resume, op=dist.ReduceOp.PROD)
        return local_resume.item()

    # check whether the optimizer checkpoint files are complete.
    existed_files = check_complete(all_optimizer_filenames)
    if has_master_weights:
        existed_files_mw = check_complete(all_mw_filenames)
    # get optimizer's param type name, like moment1_0.
    typename_set = set()
    for key in index["weight_map"].keys():
        _, typename = key.split("/")
        typename_set.add(typename)
    local_resume = check_dynamic_load(
        args, index["weight_map"], existed_files, is_master_weights=False, typename_set=typename_set
    )
    local_resume_rw = True
    if has_master_weights:
        local_resume_rw = check_dynamic_load(args, index_mw["weight_map"], existed_files_mw, is_master_weights=True)
    return local_resume & local_resume_rw


def create_dispatch_table(args, model, file_keyname_mappings, file_machine_mappings, resume_from_checkpoint):
    """Create dispatch table for dynamically loading state dict.

    Args:
        args
    """

    hcg = fleet.get_hybrid_communicate_group()
    tp_group = hcg.get_model_parallel_group()
    tp_rank = tp_group.rank

    # Create tensor receive table, contains {"key0": [global_rank, tp_rank], "key1": [global_rank, tp_rank]}
    dispatch_list = []
    recv_table = {}
    if args.dataset_rank == 0:
        for (k, v) in model.state_dict().items():
            if hasattr(v, "is_distributed") and v.is_distributed:
                recv_table[k] = [(dist.get_rank(), tp_rank)]
            else:
                recv_table[k] = [(dist.get_rank(), -1)]

    # Gather receive table in global group.
    dist.all_gather_object(dispatch_list, recv_table)
    recv_table = {}
    for dl in dispatch_list:
        for key, value in dl.items():
            if key not in recv_table:
                recv_table[key] = value
            else:
                recv_table[key] += value

    # Create send table, to decide which worker to send the key. Contains {"key0:" global_rank, "key1": global_rank, ...}
    send_table = create_send_table(file_keyname_mappings, file_machine_mappings)

    return send_table, recv_table


def create_optimizer_dispatch_table(
    args,
    model,
    optimizer,
    file_keyname_mappings,
    file_machine_mappings,
    resume_from_checkpoint,
    struct2static_name_mappings,
    is_master_weights=False,
    typename_set=None,
):
    hcg = fleet.get_hybrid_communicate_group()
    tp_group = hcg.get_model_parallel_group()
    sharding_group = hcg.get_sharding_parallel_group()
    sharding_rank = sharding_group.rank
    if sharding_group.nranks > 1:
        param2rank = optimizer._param2rank
    tp_rank = tp_group.rank

    # Create receive table, contains {"param_key0": [global_rank, tp_rank], "param_key1": [global_rank, tp_rank]}
    dispatch_list = []
    recv_table = {}
    if args.data_parallel_rank == 0:
        for (k, v) in model.state_dict().items():
            if sharding_group.nranks > 1:
                static_name = struct2static_name_mappings[k]
                param_rank = param2rank.get(static_name, None)
                if param_rank != sharding_rank:
                    continue
            if is_master_weights:
                if hasattr(v, "is_distributed") and v.is_distributed:
                    recv_table[k] = [(dist.get_rank(), tp_rank)]
                else:
                    recv_table[k] = [(dist.get_rank(), -1)]
            else:
                for typename in typename_set:
                    type_key = k + "/" + typename
                    if typename in optimizer_non_scaler_name:
                        if hasattr(v, "is_distributed") and v.is_distributed:
                            recv_table[type_key] = [(dist.get_rank(), tp_rank)]
                        else:
                            recv_table[type_key] = [(dist.get_rank(), -1)]
                    else:
                        recv_table[type_key] = [(dist.get_rank(), -1)]

    dist.all_gather_object(dispatch_list, recv_table)
    recv_table = {}
    for dl in dispatch_list:
        for k, v in dl.items():
            if k not in recv_table:
                recv_table[k] = v
            else:
                recv_table[k] += v

    # Create send table, to decide which worker to send the key. Contains {"param_key0:" 0, "param_key1": 1, ...}
    send_table = create_send_table(file_keyname_mappings, file_machine_mappings)
    return send_table, recv_table


def load_unified_checkpoint_dynamically(args, model, optimizer, resume_from_checkpoint, safe_serialization=False):
    index_filename = select_model_weight_index(args, model, resume_from_checkpoint, safe_serialization, local=False)
    index_filename = os.path.join(resume_from_checkpoint, index_filename)

    with open(index_filename, "r") as f:
        index = json.loads(f.read())

    # `file_keyname_mappings` indicates which keys each file contains. For example, {"model-00001-of-00002.safetensors": ["llama.embed_tokens.weight", "llama.layers.0.self_attn.q_proj.weight", ...]}
    # `file_machine_mappings` indicates the machine where the files appear. For example, {"model-00001-of-00002.safetensors": [machine_0, machine_1], "model-00002-of-00002.safetensors": [machine_0]}
    file_keyname_mappings, file_machine_mappings = get_file_mappings(index, resume_from_checkpoint)

    # Get send_table and recv_table. The send table indicates which workers are responsible for sending tensors, and the recv table indicates which workers should receive the tensors.
    send_table, recv_table = create_dispatch_table(
        args, model, file_keyname_mappings, file_machine_mappings, resume_from_checkpoint
    )

    # Get all the keys that are splited by tensor parallelism.
    all_tp_keys = set()
    for k, v in recv_table.items():
        if v[0][1] != -1:
            all_tp_keys.add(k)

    config_revise = copy.deepcopy(model.config)
    config_revise.tensor_parallel_rank = None
    if len(all_tp_keys) == 0:
        tp_actions = {}
    else:
        # Get corresponding tensor parallel actions.
        tp_actions = model.get_tensor_parallel_convert_actions(config_revise, all_tp_keys, ignore_error=True)
    # Distribute the checkpoint tensor dynamically, using the `send_table` and `recv_table` we create before.
    state_dict = distributed_send_recv(
        config_revise,
        model.state_dict(),
        tp_actions,
        send_table,
        recv_table,
        resume_from_checkpoint,
        file_keyname_mappings,
        file_machine_mappings,
    )
    dist.barrier()

    error_msgs = _load_state_dict_into_model(model, state_dict, "")
    if len(error_msgs) > 0:
        error_msg = "\n\t".join(error_msgs)
        raise RuntimeError(f"Error(s) in loading dynamic state_dict for {model.__class__.__name__}:\n\t{error_msg}")


def load_unified_optimizer_dynamically(args, model, optimizer, resume_from_checkpoint, safe_serialization=False):
    optim_state_dict = nested_copy(optimizer.state_dict())
    if "master_weights" in optim_state_dict.keys():
        optim_state_dict.pop("master_weights")

    if safe_serialization:
        index_filename, index_filename_mw = SAFE_OPTIMIZER_INDEX_NAME, SAFE_MASTER_WEIGHTS_INDEX_NAME
    else:
        index_filename, index_filename_mw = PADDLE_OPTIMIZER_INDEX_NAME, PADDLE_MASTER_WEIGHTS_INDEX_NAME

    with open(os.path.join(resume_from_checkpoint, index_filename), "r") as f:
        index = json.loads(f.read())

    # `file_keyname_mappings` indicates which keys each file contains. For example, {"optimizer-00001-of-00002.safetensors": ["llama.embed_tokens.weight/moment1_0", "llama.layers.1.mlp.gate_proj.weight/moment1_0", ...]}
    # `file_machine_mappings` indicates the machine where the files appear. For example, {"optimizer-00001-of-00002.safetensors": [machine_0, machine_1], "optimizer-00002-of-00002.safetensors": [machine_0]}
    file_keyname_mappings, file_machine_mappings = get_file_mappings(index, resume_from_checkpoint)

    has_master_weights = index["master_weights"]
    # update has_master_weights and index_filename_master_weights
    # 1. if the master weights exists, only has_master_weights is set True and load master weights when needed
    # 2. if master weights does not exist, convert model weights to master weights when needed
    has_master_weights, index_filename_mw = update_master_weight_status(
        args, optimizer, has_master_weights, safe_serialization
    )

    if has_master_weights:
        with open(os.path.join(resume_from_checkpoint, index_filename_mw), "r") as f:
            index_mw = json.loads(f.read())
        file_keyname_mappings_mw, file_machine_mappings_mw = get_file_mappings(index_mw, resume_from_checkpoint)

    # Get optimizer param type name, like moment1_0, moment2_0, beta1_pow_acc_0.
    typename_set = set()
    for key in index["weight_map"].keys():
        _, typename = key.split("/")
        typename_set.add(typename)
    struct2static_name_mappings = {k: v.name for k, v in model.state_dict().items()}
    static2struct_name_mappings = {v.name: k for k, v in model.state_dict().items()}
    # Get send_table and recv_table. The send table indicates which workers are responsible for sending tensors, and the recv table indicates which workers should receive the tensors.
    send_table, recv_table = create_optimizer_dispatch_table(
        args,
        model,
        optimizer,
        file_keyname_mappings,
        file_machine_mappings,
        resume_from_checkpoint,
        struct2static_name_mappings,
        is_master_weights=False,
        typename_set=typename_set,
    )
    if has_master_weights:
        send_table_mw, recv_table_mw = create_optimizer_dispatch_table(
            args,
            model,
            optimizer,
            file_keyname_mappings_mw,
            file_machine_mappings_mw,
            resume_from_checkpoint,
            struct2static_name_mappings,
            is_master_weights=True,
        )

    # Initialize optimizer state dict.
    hcg = fleet.get_hybrid_communicate_group()
    sharding_group = hcg.get_sharding_parallel_group()
    if sharding_group.nranks > 1:
        param2rank = optimizer._param2rank
    optim_state_dict_mw = {}

    def check_optimizer_param(parameter):
        if sharding_group.nranks > 1:
            param_rank = param2rank.get(parameter.name, None)
            if param_rank != sharding_group.rank:
                return False
        if parameter.stop_gradient:
            return False
        return True

    optimizer_keys_with_shape = []
    if isinstance(optimizer._parameter_list[0], dict):
        for param_group in optimizer._parameter_list:
            # If parameter groups are set, there must be `params` key. This is guaranteed by the optimizer's initialization code.
            for parameter in param_group["params"]:
                if check_optimizer_param(parameter):
                    optimizer_keys_with_shape.append((parameter.name, parameter.shape))
    else:
        for parameter in optimizer._parameter_list:
            if check_optimizer_param(parameter):
                optimizer_keys_with_shape.append((parameter.name, parameter.shape))

    # see how to change
    for static_name, shape in optimizer_keys_with_shape:
        k = static2struct_name_mappings[static_name]
        for typename in typename_set:
            new_k = k + "/" + typename
            if typename in optimizer_scalar_name:
                optim_state_dict[new_k] = paddle.empty([1], dtype="float32")
            else:
                optim_state_dict[new_k] = paddle.empty(shape, dtype="float32")
        if has_master_weights:
            optim_state_dict_mw[k] = paddle.empty(shape, dtype="float32")

    # Get all the keys that are splited by tensor parallelism.
    all_tp_keys = set()
    for k, v in recv_table.items():
        structure_name, typename = k.split("/")
        if typename in optimizer_non_scaler_name:
            if v[0][1] != -1:
                all_tp_keys.add(structure_name)

    # Get corresponding tensor parallel actions.
    config_revise = copy.deepcopy(model.config)
    config_revise.tensor_parallel_rank = None
    if len(all_tp_keys) == 0:
        tp_actions = {}
    else:
        tp_actions = model.get_tensor_parallel_convert_actions(config_revise, all_tp_keys, ignore_error=True)
    optimizer_keys = list(index["weight_map"].keys())
    optimizer_tp_actions = mapping_optimizer_tp_actions(tp_actions, optimizer_keys)
    if has_master_weights:
        optimizer_tp_actions.update(tp_actions)

    # Distribute the optimizer checkpoint dynamically, using the `send_table` and `recv_table` we create before.
    optim_state_dict = distributed_send_recv(
        config_revise,
        optim_state_dict,
        optimizer_tp_actions,
        send_table,
        recv_table,
        resume_from_checkpoint,
        file_keyname_mappings,
        file_machine_mappings,
    )
    dist.barrier()
    if has_master_weights:
        optim_state_dict_mw = distributed_send_recv(
            config_revise,
            optim_state_dict_mw,
            optimizer_tp_actions,
            send_table_mw,
            recv_table_mw,
            resume_from_checkpoint,
            file_keyname_mappings_mw,
            file_machine_mappings_mw,
        )
        dist.barrier()

    # Rename optimizer state dict.
    for key in list(optim_state_dict.keys()):
        if key == "LR_Scheduler":
            continue
        key_name = key.split("/")
        static_name = struct2static_name_mappings[key_name[0]]
        if has_master_weights:
            key_name = "_".join([static_name, FP32_MASTER, key_name[1]])
        else:
            key_name = "_".join([static_name, key_name[1]])
        optim_state_dict[key_name] = optim_state_dict.pop(key)
        optim_state_dict[key_name].name = key_name

    if has_master_weights:
        optim_state_dict["master_weights"] = {}
        for key in list(optim_state_dict_mw.keys()):
            static_name = struct2static_name_mappings[key]
            optim_state_dict["master_weights"][static_name] = optim_state_dict_mw.pop(key)
            optim_state_dict["master_weights"][static_name].name = "_".join([static_name, FP32_MASTER])

    if args.data_parallel_rank == 0:
        return optim_state_dict
    return None


def get_file_mappings(index, resume_from_checkpoint):
    file_keyname_mappings = {}
    for k, v in index["weight_map"].items():
        if v not in file_keyname_mappings:
            file_keyname_mappings[v] = []
        file_keyname_mappings[v].append(k)
    for k in file_keyname_mappings.keys():
        file_keyname_mappings[k] = sorted(file_keyname_mappings[k])

    local_device_count = int(os.getenv("PADDLE_LOCAL_SIZE"))
    local_rank = int(os.getenv("PADDLE_RANK_IN_NODE", 0))
    global_rank = dist.get_rank()
    file_machine_mappings = {}
    for filename in file_keyname_mappings.keys():
        if local_rank == 0 and os.path.exists(os.path.join(resume_from_checkpoint, filename)):
            file_machine_mappings[filename] = [global_rank // local_device_count]
    file_machine_list = []
    dist.all_gather_object(file_machine_list, file_machine_mappings)
    file_machine_mappings = {}
    for mappings in file_machine_list:
        for k, v in mappings.items():
            if k not in file_machine_mappings:
                file_machine_mappings[k] = v
            else:
                file_machine_mappings[k] += v
    return file_keyname_mappings, file_machine_mappings


def create_send_table(file_keyname_mappings, file_machine_mappings):
    send_table = {}
    global_rank = dist.get_rank()
    local_rank = int(os.getenv("PADDLE_RANK_IN_NODE", 0))
    local_device_count = int(os.getenv("PADDLE_LOCAL_SIZE"))
    for filename, keys in file_keyname_mappings.items():
        machine = file_machine_mappings[filename][0]
        is_src = (global_rank // local_device_count) == machine
        for i, key in enumerate(keys):
            if is_src and local_rank == i % local_device_count:
                send_table[key] = global_rank
    dispatch_list = []
    dist.all_gather_object(dispatch_list, send_table)
    send_table = {}
    for dl in dispatch_list:
        send_table.update(dl)
    return send_table


def distributed_send_recv(
    config,
    state_dict,
    tp_actions,
    send_table,
    recv_table,
    resume_from_checkpoint,
    file_keyname_mappings,
    file_machine_mappings,
):

    local_device_count = int(os.getenv("PADDLE_LOCAL_SIZE"))
    global_rank = dist.get_rank()
    for filename in file_keyname_mappings.keys():
        machine = file_machine_mappings[filename][0]
        is_src = global_rank // local_device_count == machine
        if is_src:
            f = safe_open(os.path.join(resume_from_checkpoint, filename), framework="np")

        for key in file_keyname_mappings[filename]:
            recv_info = recv_table[key]
            recv_ranklist = [a for (a, b) in recv_info]

            if is_src and global_rank == send_table[key]:
                py_safe_slice_ = f.get_slice(key)
                # send
                if key in tp_actions:
                    weight = tp_actions[key](py_safe_slice_)
                    # copy weight to GPU
                    for j in range(len(weight)):
                        with device_guard():
                            weight[j] = paddle.Tensor(weight[j], zero_copy=True)
                        weight[j] = weight[j]._copy_to(paddle.framework._current_expected_place(), False)

                    for recv_rank, split_index in recv_info:
                        if recv_rank == global_rank:
                            state_dict[key] = weight[split_index]
                        else:
                            dist.stream.send(weight[split_index], dst=recv_rank)
                else:
                    # no need to tp split
                    weight = py_safe_slice_[:]
                    with device_guard():
                        weight = paddle.Tensor(weight, zero_copy=True)
                    weight = weight._copy_to(paddle.framework._current_expected_place(), False)
                    for recv_rank, _ in recv_info:
                        if recv_rank == global_rank:
                            state_dict[key] = weight
                        else:
                            dist.stream.send(weight, dst=recv_rank)

            if global_rank != send_table[key] and global_rank in recv_ranklist:
                dist.stream.recv(state_dict[key], src=send_table[key])

        if is_src:
            f.__exit__(None, None, None)

    return state_dict


def get_sharded_file_name(args, file_name, is_optimizer=False):
    if not is_optimizer:
        shard_file = file_name.replace(
            ".pdparams",
            f"-{args.logical_process_index + 1:05d}-of-{args.world_size//args.dataset_world_size:05d}.pdparams",
        )
        shard_file = shard_file.replace(
            ".safetensors",
            f"-{args.logical_process_index + 1:05d}-of-{args.world_size//args.dataset_world_size:05d}.safetensors",
        )
    else:
        hcg = fleet.get_hybrid_communicate_group()
        dp_group = hcg.get_data_parallel_group()
        shard_file = file_name.replace(
            ".pdparams", f"-{args.logical_process_index + 1:05d}-of-{args.world_size//dp_group.nranks:05d}.pdparams"
        )
        shard_file = shard_file.replace(
            ".safetensors",
            f"-{args.logical_process_index + 1:05d}-of-{args.world_size//dp_group.nranks:05d}.safetensors",
        )
        shard_file = shard_file.replace(
            ".pdopt", f"-{args.logical_process_index + 1:05d}-of-{args.world_size//dp_group.nranks:05d}.pdopt"
        )
    return shard_file


def get_sharded_index(
    index_file_list,
    total_size_list,
):
    # save index json file
    local_rank = int(os.getenv("PADDLE_RANK_IN_NODE", 0))
    if local_rank == 0:
        sharded_index_json = {}

        sharded_index_json["metadata"] = {"total_size": sum(total_size_list)}

        weight_map = {}
        for i, index_file in enumerate(index_file_list):
            weight_map.update(index_file_list[i])

        sharded_index_json["weight_map"] = weight_map
        return sharded_index_json

    return None


def gather_sharded_object(index_file, total_size, is_optimizer=False):

    index_file_list, total_size_list = [], []

    hcg = fleet.get_hybrid_communicate_group()
    tp_group = hcg.get_model_parallel_group()
    pp_group = hcg.get_pipe_parallel_group()

    logger.info("Unified checkpoint generating sharded_index json files.")

    if tp_group.nranks > 1:
        dist.all_gather_object(index_file_list, index_file, tp_group)
        dist.all_gather_object(total_size_list, total_size, tp_group)
    if pp_group.nranks > 1:
        pp_index_file_list = []
        pp_total_size_list = []
        dist.all_gather_object(
            pp_index_file_list, index_file_list if len(index_file_list) > 0 else index_file, pp_group
        )
        dist.all_gather_object(
            pp_total_size_list, total_size_list if len(total_size_list) > 0 else total_size, pp_group
        )
        index_file_list = pp_index_file_list
        total_size_list = pp_total_size_list

    index_file_list = flatten_list(index_file_list)
    total_size_list = flatten_list(total_size_list)

    # for pure sharding
    if len(index_file_list) == 0 and len(total_size_list) == 0:
        index_file_list = [index_file]
        total_size_list = [total_size]
    if is_optimizer:
        sharding_group = hcg.get_sharding_parallel_group()
        if sharding_group.nranks > 1:
            sharding_index_file_list = []
            sharding_total_size_list = []
            dist.all_gather_object(sharding_index_file_list, index_file_list, sharding_group)
            dist.all_gather_object(sharding_total_size_list, total_size_list, sharding_group)
            index_file_list = flatten_list(sharding_index_file_list)
            total_size_list = flatten_list(sharding_total_size_list)

    return index_file_list, total_size_list


def generate_base_static_name(vname):
    # return base static name and specific type name, like [embedding_0.w_0, moment1_0]
    if FP32_MASTER in vname:
        vname = vname.split("_" + FP32_MASTER + "_")
        return vname[0], vname[1]
    else:
        vname = vname.split(".")
        a = vname[0] + "." + vname[1][:3]
        b = vname[1][4:]
        return a, b


def filter_params(model_to_save, state_dict, is_optimizer=False):
    hcg = fleet.get_hybrid_communicate_group()
    tp_group = hcg.get_model_parallel_group()

    tp_size = tp_group.nranks
    tp_rank = tp_group.rank

    # for pure sharding or pure pp
    if tp_size <= 1:
        return [list(state_dict.keys())]

    filter_tensor_list = [[] for i in range(tp_size)]

    if tp_rank == 0:
        tensor_bytes_dict = {}
        model_state_dict = model_to_save.state_dict()
        for (k, v) in state_dict.items():
            model_v = model_state_dict[k.split("/")[0]] if is_optimizer else v
            if hasattr(model_v, "is_distributed") and model_v.is_distributed:
                tensor_bytes_dict[k] = v.numel().item() * tp_size * dtype_byte_size(v.dtype)
            else:
                tensor_bytes_dict[k] = v.numel().item() * dtype_byte_size(v.dtype)

        filter_tensor_list = []
        current_block = []
        current_block_size = 0
        total_size = 0

        max_shard_size = (sum(tensor_bytes_dict.values()) + tp_size - 1) // tp_size

        for index, (key, weight_size) in enumerate(tensor_bytes_dict.items()):
            # If this weight is going to tip up over the maximal size, we split.
            # if current_block_size + weight_size > max_shard_size:
            if total_size + weight_size > max_shard_size * (len(filter_tensor_list) + 1) or (
                len(tensor_bytes_dict) - index < (tp_size - len(filter_tensor_list))
            ):
                # fix if the first param is large than max_shard_size
                if len(current_block) > 0:
                    filter_tensor_list.append(current_block)
                current_block = []
                current_block_size = 0

            current_block.append(key)
            current_block_size += weight_size
            total_size += weight_size

        filter_tensor_list.append(current_block)
        assert len(filter_tensor_list) == tp_size, "Error, partition failed!"

    dist.broadcast_object_list(
        filter_tensor_list,
        src=hcg.get_model_parallel_group_src_rank(),
        group=tp_group,
    )

    return filter_tensor_list


def merge_tensor_parallel_with_shard(state_dict, tp_actions, all_filter_keys):
    logger.info("Unified checkpoint merge tensor parallel in shards")

    hcg = fleet.get_hybrid_communicate_group()
    tp_group = hcg.get_model_parallel_group()
    tp_rank = tp_group.rank

    # filter actions for pipeline mode
    if hcg.get_pipe_parallel_group().nranks > 1:
        filter_keys = set([y for x in all_filter_keys for y in x])
        for key in list(tp_actions.keys()):
            if key not in filter_keys:
                tp_actions.pop(key)

    state_dict_to_save = {}
    max_key_len = max([len(_) for _ in all_filter_keys])
    for i in range(max_key_len):
        for j, filter_keys in enumerate(all_filter_keys):
            is_dst = tp_rank == j
            if i > len(filter_keys) - 1:
                continue
            key = filter_keys[i]
            tensor = state_dict[key]
            if key in tp_actions:
                ret = distributed_gather(tensor, dst=j, group=tp_group, offload=False)
                action = tp_actions.pop(key)
                tensor = action(ret) if is_dst else None
            else:
                tensor = tensor._copy_to(paddle.CPUPlace(), False) if is_dst else None

            if is_dst:
                state_dict_to_save[key] = tensor

    if len(tp_actions) > 0:
        for x in tp_actions.keys():
            logger.warning(f"key <{x}> need to merge tensor parallel but we can't find in model state.")

    return state_dict_to_save


def merge_tensor_parallel_for_optimizer(state_dict, tp_actions, all_filter_keys):
    logger.info("Unified optimizer tensor parallel in shards")

    hcg = fleet.get_hybrid_communicate_group()
    tp_group = hcg.get_model_parallel_group()
    tp_rank = tp_group.rank

    state_dict_to_save = {}
    max_key_len = max([len(_) for _ in all_filter_keys])
    for i in range(max_key_len):
        for j, filter_keys in enumerate(all_filter_keys):
            is_dst = tp_rank == j
            if i > len(filter_keys) - 1:
                continue
            # get base model key
            model_key = filter_keys[i].split("/")[0]
            tensor = state_dict[filter_keys[i]]
            if model_key in tp_actions:
                # for example: beta1, beta2
                if tensor.numel().item() == 1:
                    tensor = (
                        tensor._copy_to(paddle.CPUPlace(), False) if is_dst else None
                    )  # Need broadcast when loaded
                else:
                    ret = distributed_gather(tensor, dst=j, group=tp_group, offload=False)
                    action = tp_actions[model_key]
                    tensor = action(ret) if is_dst else None
            else:
                tensor = tensor._copy_to(paddle.CPUPlace(), False) if is_dst else None

            if is_dst:
                state_dict_to_save[filter_keys[i]] = tensor

    return state_dict_to_save


def get_optimizer_shard_files(optimizer_path, index_filename):
    """
    For a given model:
    - download and cache all the shards of a sharded checkpoint if `pretrained_model_name_or_path` is a model ID on the
      Hub
    - returns the list of paths to all the shards, as well as some metadata.
    For the description of each arg, see [`PretrainedModel.from_pretrained`]. `index_filename` is the full path to the
    index (downloaded and cached if `pretrained_model_name_or_path` is a model ID on the Hub).
    """

    import json

    if not os.path.isfile(index_filename):
        raise ValueError(f"Can't find a optimizer index ({index_filename}) in {optimizer_path}.")

    with open(index_filename, "r") as f:
        index = json.loads(f.read())

    shard_filenames = sorted(set(index["weight_map"].values()))
    sharded_metadata = index["metadata"]
    sharded_metadata["all_optimizer_keys"] = list(index["weight_map"].keys())
    sharded_metadata["weight_map"] = index["weight_map"].copy()
    sharded_metadata["master_weights"] = index.get("master_weights", False)

    file_map = {file: set() for file in shard_filenames}
    for weight, file in index["weight_map"].items():
        file_map[file].add(weight)

    sharded_metadata["file_map"] = file_map

    # First, let's deal with local folder.
    # TODO: if optimizer_path is a folder, we should check if the optimizer is already cached or not.
    if os.path.isdir(optimizer_path):
        shard_filenames = [os.path.join(optimizer_path, f) for f in shard_filenames]
        return shard_filenames, sharded_metadata


def get_expected_keys(sharded_metadata, model, optimizer):
    hcg = fleet.get_hybrid_communicate_group()
    sharding_group = hcg.get_sharding_parallel_group()
    sharding_rank = sharding_group.rank
    in_sharding_parallel_model = sharding_group.nranks > 1
    if in_sharding_parallel_model:
        params2rank = optimizer._param2rank

    struct2static_name_mappings = {k: v.name for k, v in model.state_dict().items()}

    expected_keys = []
    for key in list(sharded_metadata["all_optimizer_keys"]):
        key_name = key.split("/")[0]
        static_name = struct2static_name_mappings.get(key_name, None)

        if in_sharding_parallel_model:
            params_rank = params2rank.get(static_name, None)
            if params_rank == sharding_rank:
                expected_keys.append(key)
        else:
            if static_name is not None:
                expected_keys.append(key)
    expected_keys = set(expected_keys)

    loaded_keys = sharded_metadata["all_optimizer_keys"]
    missing_keys = expected_keys - set(loaded_keys)
    if len(missing_keys) > 0:
        raise ValueError(f"optimizer missing weights keys: {missing_keys}")

    return expected_keys


def mapping_optimizer_tp_actions(tp_actions, optimizer_loaded_keys):
    """# convert param.name to
    param.key/moment1_0
    or param.key/beta1_XXX
    or param.key/beta2_XXX
    Args:
        tp_actions (dict): dictionay of tensor parallel actions {key: action}
        optimizer_loaded_keys (list or set): [param.key1/moment1_0, param.key2/beta1_XXX, param.key3/beta2_XXX]
    Returns:
        dict: new dictionay of tensor parallel actions {key: action}
    """
    new_actions = {}
    for key in optimizer_loaded_keys:
        key_base, typename = key.split("/")
        if typename in optimizer_non_scaler_name and key_base in tp_actions:
            new_actions[key] = tp_actions[key_base]
    return new_actions


def nested_copy(inputs):
    if isinstance(inputs, dict):
        outputs = {}
        for key in list(inputs.keys()):
            outputs[key] = nested_copy(inputs[key])
        return outputs
    return inputs


def nested_copy_place(inputs, place=None):
    if isinstance(inputs, dict):
        outputs = {}
        for key in list(inputs.keys()):
            outputs[key] = nested_copy_place(inputs[key], place)
        return outputs
    if isinstance(inputs, paddle.Tensor):
        inputs = inputs if inputs.place == place else inputs._copy_to(place, False)
    return inputs


def flatten_list(nested_list):
    flattened_list = []
    for item in nested_list:
        if isinstance(item, list):
            flattened_list.extend(flatten_list(item))
        else:
            flattened_list.append(item)
    return flattened_list


def check_exitcode(task):
    exitcode = task.exitcode
    if exitcode != 0:
        logger.info(f"Error: save ckpt process failed with exitcode {exitcode}!!!")
    else:
        logger.info(f"Success: save ckpt process with exitcode {exitcode}!!!")


def clear_async_save_task_queue():
    """
    wait until all async save task to be done.
    """
    while len(async_save_queue) > 0:
        task = async_save_queue.pop()
        if task and task.is_alive():
            task.join(timeout=60)
            if task.is_alive():
                logger.error("Error: save ckpt process timeout!!!")
                async_save_queue.append(task)
            else:
                check_exitcode(task)
        else:
            check_exitcode(task)


def file_save_async_or_sync(state_dict, path, safe_serialization, is_sync=True):
    if safe_serialization:
        for k in list(state_dict.keys()):
            if isinstance(state_dict[k], paddle.Tensor):
                state_dict[k] = state_dict.pop(k).cpu().numpy()

    if is_sync:
        if safe_serialization:
            safe_save_file(state_dict, path, metadata={"format": "np"})
        else:
            paddle.save(state_dict, path)

    else:
        clear_async_save_task_queue()
        ctx = multiprocessing.get_context("spawn")
        if safe_serialization:
            p = ctx.Process(target=safe_save_file, args=(state_dict, path, {"format": "np"}))
        else:
            p = ctx.Process(target=paddle.save, args=(state_dict, path))
        logger.info(f"Async save {path}")
        p.start()
        async_save_queue.append(p)


def select_model_weight_index(args, model, resume_from_checkpoint, safe_serialization, local=True):
    """
    try select model weight index from model weight or master weight index.
    """

    # find model weight index file
    index_filename = PADDLE_WEIGHTS_INDEX_NAME if not safe_serialization else SAFE_WEIGHTS_INDEX_NAME
    index_filename_path = os.path.join(resume_from_checkpoint, index_filename)
    identify_func = os.path.isfile if local else distributed_isfile

    if identify_func(index_filename_path):
        return index_filename
    else:
        index_filename = PADDLE_MASTER_WEIGHTS_INDEX_NAME if not safe_serialization else SAFE_MASTER_WEIGHTS_INDEX_NAME
        index_filename_path = os.path.join(resume_from_checkpoint, index_filename)

        if identify_func(index_filename_path):
            return index_filename
        else:
            raise ValueError("Can't find a valid unified model or master weight checkpoint to load.")


def update_master_weight_status(args, optimizer, has_master_weight, safe_serialization):
    if is_need_master_weight(optimizer, is_fp16_or_bp16=(args.fp16 or args.bf16)):
        if not has_master_weight:
            if UnifiedCheckpointOption.MASTER_WEIGHT_COMPATIBLE.value in args.unified_checkpoint_config:
                index_filename_master_weights = (
                    PADDLE_WEIGHTS_INDEX_NAME if not safe_serialization else SAFE_WEIGHTS_INDEX_NAME
                )
                has_master_weight = True
                logger.warning(
                    "The unified checkpoint does not contain master weight, "
                    "the model weight will be loaded as master weight."
                )
            else:
                raise ValueError(
                    "Can't find a valid unified master weight checkpoint,"
                    f"add '{UnifiedCheckpointOption.MASTER_WEIGHT_COMPATIBLE.value}' into 'unified_checkpoint_config' to "
                    "load model checkpoint as master weight"
                )
        else:
            has_master_weight = True
            index_filename_master_weights = (
                PADDLE_MASTER_WEIGHTS_INDEX_NAME if not safe_serialization else SAFE_MASTER_WEIGHTS_INDEX_NAME
            )
            if UnifiedCheckpointOption.SKIP_SAVE_MODEL_WEIGHT.value in args.unified_checkpoint_config:
                index_filename_master_weights = (
                    PADDLE_WEIGHTS_INDEX_NAME if not safe_serialization else SAFE_WEIGHTS_INDEX_NAME
                )
    else:
        has_master_weight = False
        index_filename_master_weights = None

    return has_master_weight, index_filename_master_weights


def unwrap_optimizer(optimizer):
    while hasattr(optimizer, "_inner_opt") or hasattr(optimizer, "_optim"):
        if hasattr(optimizer, "_inner_opt"):
            optimizer = optimizer._inner_opt
        if hasattr(optimizer, "_optim"):
            optimizer = optimizer._optim

    return optimizer


def is_need_master_weight(optimizer, is_fp16_or_bp16):
    optimizer = unwrap_optimizer(optimizer)
    if hasattr(optimizer, "_multi_precision"):
        return optimizer._multi_precision and is_fp16_or_bp16
    else:
        return False<|MERGE_RESOLUTION|>--- conflicted
+++ resolved
@@ -145,17 +145,10 @@
                 path = os.path.join(output_dir, PADDLE_WEIGHTS_INDEX_NAME)
             else:
                 path = os.path.join(output_dir, SAFE_WEIGHTS_INDEX_NAME)
-<<<<<<< HEAD
 
             with open(path, "w") as f:
                 json.dump(sharded_index, f, indent=4)
 
-=======
-
-            with open(path, "w") as f:
-                json.dump(sharded_index, f, indent=4)
-
->>>>>>> 879a853d
     # save the config
     config_to_save = save_config(model_to_save)
     # Attach architecture to the config
@@ -163,11 +156,8 @@
     if args.should_save:
         config_to_save.save_pretrained(save_directory)
 
-<<<<<<< HEAD
-=======
     paddle.device.cuda.empty_cache()
 
->>>>>>> 879a853d
 
 def load_unified_checkpoint(args, model, optimizer, resume_from_checkpoint: str, safe_serialization=False) -> None:
     """Load potential model checkpoint
@@ -324,11 +314,8 @@
         total_size_list,
     )
 
-<<<<<<< HEAD
-=======
     paddle.device.cuda.empty_cache()
 
->>>>>>> 879a853d
     return state_dict, shard_file, sharded_index
 
 
