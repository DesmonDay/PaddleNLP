# Copyright (c) 2023 PaddlePaddle Authors. All Rights Reserved.
# Copyright 2022 EleutherAI and the HuggingFace Inc. team. All rights reserved.
#
# Licensed under the Apache License, Version 2.0 (the "License");
# you may not use this file except in compliance with the License.
# You may obtain a copy of the License at
#
#     http://www.apache.org/licenses/LICENSE-2.0
#
# Unless required by applicable law or agreed to in writing, software
# distributed under the License is distributed on an "AS IS" BASIS,
# WITHOUT WARRANTIES OR CONDITIONS OF ANY KIND, either express or implied.
# See the License for the specific language governing permissions and
# limitations under the License.
"""Paddle Llama model"""
from __future__ import annotations

import math
import os
import warnings
from functools import partial
from typing import Optional, Tuple

import paddle
import paddle.distributed.fleet.meta_parallel as mpu
import paddle.nn.functional as F
from paddle import Tensor, nn
from paddle.autograd import PyLayer
from paddle.distributed import fleet
from paddle.distributed.fleet.meta_parallel import get_rng_state_tracker
from paddle.distributed.fleet.utils import recompute

try:
    from paddle.incubate.nn.functional import fused_rotary_position_embedding
except ImportError:
    fused_rotary_position_embedding = None

try:
    from paddle.incubate.nn.functional import swiglu
except ImportError:

    def swiglu(x, y=None):
        if y is None:
            x, y = paddle.chunk(x, chunks=2, axis=-1)
        return F.silu(x) * y


try:
    from paddle.distributed.fleet.utils.sequence_parallel_utils import (
        ColumnSequenceParallelLinear,
        GatherOp,
        RowSequenceParallelLinear,
        ScatterOp,
        mark_as_sequence_parallel_parameter,
    )
except:
    pass
from paddle.utils import try_import

from paddlenlp.transformers.conversion_utils import (
    StateDictNameMapping,
    init_name_mappings,
)
from paddlenlp.transformers.long_sequence_strategies import LongSequenceStrategies
from paddlenlp.transformers.mc2_parallel_linear import (
    MC2ColumnSeqParallelLinear,
    MC2RowSeqParallelLinear,
)
from paddlenlp.transformers.model_outputs import (
    BaseModelOutputWithPastAndCrossAttentions,
    CausalLMOutputWithCrossAttentions,
)
from paddlenlp.transformers.model_utils import PretrainedModel, register_base_model
from paddlenlp.utils.log import logger
from paddlenlp.utils.tools import get_env_device

from .. import linear_utils
from ..linear_utils import Linear
from ..segment_parallel_utils import ReshardLayer
from .configuration import (
    LLAMA_PRETRAINED_INIT_CONFIGURATION,
    LLAMA_PRETRAINED_RESOURCE_FILES_MAP,
    LlamaConfig,
)

try:
    if get_env_device() == "npu":
        from paddle.base import core

        for lib in os.listdir(os.getenv("CUSTOM_DEVICE_ROOT")):
            if lib.endswith(".so"):
                paddle.utils.cpp_extension.extension_utils.load_op_meta_info_and_register_op(lib)
    from paddle.nn.functional.flash_attention import flash_attention
except:
    flash_attention = None

__all__ = [
    "LlamaModel",
    "LlamaPretrainedModel",
    "LlamaForCausalLM",
    "LlamaPretrainingCriterion",
]
<<<<<<< HEAD

=======
global npu_is_casual
npu_is_casual = False
>>>>>>> 9f3cf822

def _get_interleave(n):
    def _get_interleave_power_of_2(n):
        start = 2 ** (-(2 ** -(math.log2(n) - 3)))
        ratio = start
        return [start * ratio**i for i in range(n)]

    if math.log2(n).is_integer():
        return _get_interleave_power_of_2(n)
    else:
        closest_power_of_2 = 2 ** math.floor(math.log2(n))
        return (
            _get_interleave_power_of_2(closest_power_of_2)
            + _get_interleave(2 * closest_power_of_2)[0::2][: n - closest_power_of_2]
        )


def build_alibi_tensor(
    bool_attention_mask: Tensor, num_heads: int, dtype: paddle.dtype, tensor_parallel_degree=1
) -> Tensor:
    attention_mask = bool_attention_mask.astype("float32")
    batch_size, seq_length = attention_mask.shape[0], attention_mask.shape[-1]
    slopes = paddle.to_tensor(_get_interleave(num_heads), dtype="float32")
    alibi = slopes.unsqueeze(axis=[1, 2]) * paddle.arange(seq_length, dtype="float32").unsqueeze(axis=[0, 1]).expand(
        [num_heads, -1, -1]
    )
    alibi = alibi.reshape(shape=(1, num_heads, 1, seq_length)).expand([batch_size, -1, -1, -1])
    return paddle.cast(alibi, dtype)


def get_triangle_upper_mask(x, mask=None):
    if mask is not None:
        return mask
    # [bsz, n_head, q_len, kv_seq_len]
    shape = x.shape
    #  [bsz, 1, q_len, kv_seq_len]
    shape[1] = 1
    mask = paddle.full(shape, paddle.finfo(x.dtype).min, dtype=x.dtype)
    mask = paddle.triu(mask, diagonal=1)
    mask.stop_gradient = True
    return mask


def assign_kv_heads(num_kv_heads: int, num_gpus: int):
    # Initialize the assignment list
    """
    Assign kv heads to different GPUs in the Tensor Parallel Setup

    Examples:
        assign_kv_heads(num_kv_heads=1, num_gpus=2): [[0], [0]]
        assign_kv_heads(num_kv_heads=2, num_gpus=2): [[0], [1]]
        assign_kv_heads(num_kv_heads=4, num_gpus=2): [[0,1], [2,3]]
        assign_kv_heads(num_kv_heads=1, num_gpus=4): [[0],[0],[0],[0]]
        assign_kv_heads(num_kv_heads=2, num_gpus=4): [[0],[0],[1],[1]]
        assign_kv_heads(num_kv_heads=4, num_gpus=4): [[0],[1],[2],[3]]
    """
    assignment_list = [[] for _ in range(num_gpus)]
    # Case 1: more heads than cards
    if num_kv_heads > num_gpus:
        num_heads_per_card = num_kv_heads // num_gpus
        for i in range(num_gpus):
            for j in range(num_heads_per_card):
                assignment_list[i].append(i * num_heads_per_card + j)
    # Case 2: more cards than heads. each card get only 1 head.
    else:
        num_card_per_heads = num_gpus // num_kv_heads
        for i in range(num_kv_heads):
            for j in range(num_card_per_heads):
                assignment_list[i * num_card_per_heads + j].append(i)
    return assignment_list


def parallel_matmul(x: Tensor, y: Tensor, tensor_parallel_output=True):
    is_fleet_init = True
    tensor_parallel_degree = 1
    try:
        hcg = fleet.get_hybrid_communicate_group()
        model_parallel_group = hcg.get_model_parallel_group()
        tensor_parallel_degree = hcg.get_model_parallel_world_size()
    except:
        is_fleet_init = False

    if paddle.in_dynamic_mode():
        y_is_distributed = y.is_distributed
    else:
        y_is_distributed = tensor_parallel_degree > 1

    if is_fleet_init and tensor_parallel_degree > 1 and y_is_distributed:
        # if not running under distributed.launch, it will raise AttributeError: 'Fleet' object has no attribute '_hcg'
        input_parallel = paddle.distributed.collective._c_identity(x, group=model_parallel_group)
        logits = paddle.matmul(input_parallel, y, transpose_y=False)

        if tensor_parallel_output:
            return logits

        return paddle.distributed.collective._c_concat(logits, group=model_parallel_group)

    else:
        logits = paddle.matmul(x, y, transpose_y=False)
        return logits


def scaled_dot_product_attention(
    query_states,
    config,
    key_states,
    value_states,
    attention_mask,
    output_attentions,
    alibi=None,
    sequence_parallel=False,
    reshard_layer=None,
):
    bsz, q_len, num_heads, head_dim = query_states.shape
    _, kv_seq_len, _, _ = value_states.shape
    global npu_is_casual
    if config.use_flash_attention and flash_attention:
        # Paddle Flash Attention input [ bz, seqlen, nhead, head_dim]
        # Torch Flash Attention input [ bz, nhead, seqlen, head_dim]

        version = paddle.version.full_version
        if version != "0.0.0" and version <= "2.5.2":
            if alibi is not None:
                raise ValueError("Flash Attention doesn't support alibi")
            attn_output, attn_weights = flash_attention(
                query_states,
                key_states,
                value_states,
                causal=True,
                return_softmax=output_attentions,
            )
        else:
            if alibi is not None:
                alibi = alibi.reshape([bsz, num_heads, 1, -1])
                attention_mask = attention_mask.cast(alibi.dtype) + alibi
            if get_env_device() == "npu":
                attn_output = core.eager._run_custom_op(
                    "flash_attention_npu",
                    query_states,
                    key_states,
                    value_states,
                    None,
                    attention_mask,
                    0.0,
                    attention_mask is None,
                    True,
                    False,
                    npu_is_casual,
                )[0]
            else:
                attn_output = F.scaled_dot_product_attention(
                    query_states,
                    key_states,
                    value_states,
                    attn_mask=attention_mask,
                    is_causal=attention_mask is None,
                )
            attn_weights = None

        if reshard_layer is not None:
            # attn_output shape: [bs, seqlen, num_head/sep, head_dim]
            attn_output = reshard_layer(
                attn_output,
                split_axis=1,
                concat_axis=2,
            )
            # attn_output shape: [bs, seqlen/sep, num_head, head_dim]
            assert (
                config.sep_parallel_degree > 1 and q_len % config.sep_parallel_degree == 0
            ), f"q_len:{q_len}, config.sep_parallel_degree:{config.sep_parallel_degree}"
            q_len = q_len // config.sep_parallel_degree
            num_heads = num_heads * config.sep_parallel_degree

        if sequence_parallel:
            attn_output = attn_output.reshape([bsz * q_len, head_dim * num_heads])
        else:
            attn_output = attn_output.reshape([bsz, q_len, head_dim * num_heads])
        return (attn_output, attn_weights) if output_attentions else attn_output
    else:
        #  [ bz, seqlen, nhead, head_dim] -> [bs, nhead, seq_len, head_dim]
        query_states = paddle.transpose(query_states, [0, 2, 1, 3])
        # merge with the next tranpose
        key_states = paddle.transpose(key_states, [0, 2, 1, 3])
        value_states = paddle.transpose(value_states, [0, 2, 1, 3])

        # matmul and devide by sqrt(head_dim)
        attn_weights = paddle.matmul(query_states / math.sqrt(head_dim), key_states.transpose([0, 1, 3, 2]))
        # then add alibi bias
        if alibi is not None:
            alibi = alibi.reshape([bsz, num_heads, 1, -1])
            attn_weights = attn_weights + alibi

        if attn_weights.shape != [bsz, num_heads, q_len, kv_seq_len]:
            raise ValueError(
                f"Attention weights should be of shape {(bsz, num_heads, q_len, kv_seq_len)}, but is"
                f" {attn_weights.shape}"
            )

        # In sep mode, the attenion mask should be created in the runtime.
        if reshard_layer is not None:
            attention_mask = None

        # NOTE: we only call get_triangle_upper_mask under PP setup
        # FIXME ZHUI when we use pipeline parallel, the attention_mask can be None
        # we just make it triangle_upper_mask
        if attention_mask is None:
            attention_mask = get_triangle_upper_mask(attn_weights)
        attention_mask = attention_mask.reshape([bsz, 1, q_len, kv_seq_len])
        if attention_mask.shape != [bsz, 1, q_len, kv_seq_len]:
            raise ValueError(
                f"Attention mask should be of shape {(bsz, 1, q_len, kv_seq_len)}, but is {attention_mask.shape}"
            )

        attn_weights = attn_weights + attention_mask
        if not paddle.in_dynamic_mode():
            attn_weights = F.softmax(attn_weights, axis=-1, dtype="float32").astype(query_states.dtype)
        else:
            with paddle.amp.auto_cast(False):
                attn_weights = F.softmax(attn_weights, axis=-1, dtype="float32").astype(query_states.dtype)

        attn_output = paddle.matmul(attn_weights, value_states)
        attn_output = attn_output.transpose([0, 2, 1, 3])

        if reshard_layer is not None:
            attn_output = reshard_layer(
                attn_output,
                split_axis=1,
                concat_axis=2,
            )
            q_len = q_len // config.sep_parallel_degree
            num_heads = num_heads * config.sep_parallel_degree

        if sequence_parallel:
            attn_output = attn_output.reshape([bsz * q_len, head_dim * num_heads])
        else:
            attn_output = attn_output.reshape([bsz, q_len, head_dim * num_heads])
        return (attn_output, attn_weights) if output_attentions else attn_output


def masked_fill(x, mask, value):
    y = paddle.full(x.shape, value, x.dtype)
    return paddle.where(mask, y, x)


def is_casual_mask(attention_mask):
    """
    Upper triangular of attention_mask equals to attention_mask is casual
    """
    return (paddle.triu(attention_mask) == attention_mask).all().item()


def _make_causal_mask(input_ids_shape, past_key_values_length):
    """
    Make causal mask used for self-attention
    """
    batch_size, target_length = input_ids_shape  # target_length: seq_len

    if get_env_device() == "npu":
        mask = paddle.tril(paddle.ones((target_length, target_length))).astype("int32")
    else:
        mask = paddle.tril(paddle.ones((target_length, target_length), dtype="bool"))

    if past_key_values_length > 0:
        # [tgt_len, tgt_len + past_len]
        mask = paddle.concat([paddle.ones([target_length, past_key_values_length], dtype="bool"), mask], axis=-1)

    # [bs, 1, tgt_len, tgt_len + past_len]
    return mask[None, None, :, :].expand([batch_size, 1, target_length, target_length + past_key_values_length])


def _expand_2d_mask(mask, dtype, tgt_length):
    """
    Expands attention_mask from `[batch_size, src_length]` to `[batch_size, 1, tgt_length, src_length]`.
    """
    batch_size, src_length = mask.shape[0], mask.shape[-1]
    tgt_length = tgt_length if tgt_length is not None else src_length

    if get_env_device() == "npu":
        mask = mask[:, None, None, :].astype(dtype)
    else:
        mask = mask[:, None, None, :].astype("bool")
    mask.stop_gradient = True
    expanded_mask = mask.expand([batch_size, 1, tgt_length, src_length])

    return expanded_mask


def rms_norm_fused(x_in, w, eps):
    fused_ln = try_import("fused_ln")
    return fused_ln.fused_rms_norm(x_in, w, eps)[0]


class LlamaRMSNorm(nn.Layer):
    def __init__(self, config):
        super().__init__()
        self.hidden_size = config.hidden_size
        self.weight = paddle.create_parameter(
            shape=[self.hidden_size],
            dtype=paddle.get_default_dtype(),
            default_initializer=nn.initializer.Constant(1.0),
        )
        self.variance_epsilon = config.rms_norm_eps
        self.config = config

        if config.sequence_parallel:
            mark_as_sequence_parallel_parameter(self.weight)

    def forward(self, hidden_states):
        if self.config.use_fused_rms_norm:
            if get_env_device() == "npu":
                return core.eager._run_custom_op("rms_norm_npu", hidden_states, self.weight, self.variance_epsilon)[0]
            elif get_env_device() == "xpu":
                try:
                    import paddle_xpu_nn  # noqa: F821

                    return paddle_xpu_nn.xpu_rms_norm(hidden_states, self.weight, self.variance_epsilon)[0]
                except ImportError:
                    raise NotImplementedError(
                        f"Implementation of fused_rms_norm is not available on {get_env_device()}. Please install paddle_xpu to use this feature"
                    )
            return rms_norm_fused(hidden_states, self.weight, self.variance_epsilon)

        if paddle.in_dynamic_mode():
            with paddle.amp.auto_cast(False):
                hidden_states = hidden_states.astype("float32")
                variance = hidden_states.pow(2).mean(-1, keepdim=True)
                hidden_states = paddle.rsqrt(variance + self.variance_epsilon) * hidden_states
        else:
            hidden_states = hidden_states.astype("float32")
            variance = hidden_states.pow(2).mean(-1, keepdim=True)
            hidden_states = paddle.rsqrt(variance + self.variance_epsilon) * hidden_states

        if self.weight.dtype in [paddle.float16, paddle.bfloat16]:
            hidden_states = paddle.cast(hidden_states, self.weight.dtype)
        return hidden_states * self.weight


def repeat_kv(hidden_states: paddle.Tensor, n_rep: int) -> paddle.Tensor:
    """
    This is the equivalent of paddle.repeat_interleave(hidden_states, n_rep, axis=1). The hidden states go from (batch,
    num_key_value_heads, seqlen, head_dim) to (batch, num_attention_heads, seqlen, head_dim)
    """
    batch, slen, num_key_value_heads, head_dim = hidden_states.shape
    if n_rep == 1:
        return hidden_states

    hidden_states = hidden_states.unsqueeze(-2).tile([1, 1, 1, n_rep, 1])
    return hidden_states.reshape([batch, slen, num_key_value_heads * n_rep, head_dim])


class LlamaRotaryEmbedding(nn.Layer):
    def __init__(self, dim, max_position_embeddings=2048, base=10000):
        super().__init__()
        self.dim = dim
        self.max_position_embeddings = max_position_embeddings
        self.base = base
        # [dim / 2]
        self.inv_freq = 1.0 / (self.base ** (paddle.cast(paddle.arange(0, self.dim, 2), dtype="float32") / self.dim))
        self._set_cos_sin_cache(seq_len=max_position_embeddings)

    def _set_cos_sin_cache(self, seq_len):
        self.max_seq_len_cached = seq_len
        # [seq_len]
        t = paddle.arange(seq_len, dtype="float32")
        # [seq_len, dim/2]
        freqs = paddle.einsum("i,j->ij", t, self.inv_freq)
        # Different from paper, but it uses a different permutation in order to obtain the same calculation
        # [seq_len, dim]
        emb = paddle.concat([freqs, freqs], axis=-1)
        # [1, seqlen, 1, dim]
        self.cos_cached = emb.cos()[None, :, None, :]
        self.sin_cached = emb.sin()[None, :, None, :]

    def forward(self, x, seq_len=None):
        # x: [bs, num_attention_heads, seq_len, head_size]
        cos = self.cos_cached[:, :seq_len, :, :]
        sin = self.sin_cached[:, :seq_len, :, :]
        return (
            cos.cast(x.dtype) if cos.dtype != x.dtype else cos,
            sin.cast(x.dtype) if sin.dtype != x.dtype else sin,
        )


class LlamaLinearScalingRotaryEmbedding(LlamaRotaryEmbedding):
    def __init__(self, dim, max_position_embeddings=2048, base=10000, scaling_factor=1.0):
        self.scaling_factor = scaling_factor
        super().__init__(dim, max_position_embeddings * scaling_factor, base)

    def _set_cos_sin_cache(self, seq_len):
        self.max_seq_len_cached = seq_len
        # [seq_len]
        t = paddle.arange(seq_len, dtype="float32")
        t = t / self.scaling_factor
        # [seq_len, dim/2]
        freqs = paddle.einsum("i,j->ij", t, self.inv_freq)
        # Different from paper, but it uses a different permutation in order to obtain the same calculation
        # [seq_len, dim]
        emb = paddle.concat([freqs, freqs], axis=-1)
        # [1, seqlen, 1, dim]
        self.cos_cached = emb.cos()[None, :, None, :]
        self.sin_cached = emb.sin()[None, :, None, :]


class LlamaNTKScalingRotaryEmbedding(LlamaRotaryEmbedding):
    """LlamaRotaryEmbedding extended with NTK scaling. https://www.reddit.com/r/LocalLLaMA/comments/14lz7j5/ntkaware_scaled_rope_allows_llama_models_to_have/"""

    def __init__(self, dim, max_position_embeddings=2048, base=10000, scaling_factor=1.0):
        base = base * scaling_factor ** (dim / (dim - 2))
        self.scaling_factor = scaling_factor
        super().__init__(dim, max_position_embeddings * scaling_factor, base)


class LlamaDynamicNTKScalingRotaryEmbedding(LlamaRotaryEmbedding):
    """LlamaRotaryEmbedding extended with Dynamic NTK scaling. https://www.reddit.com/r/LocalLLaMA/comments/14mrgpr/dynamically_scaled_rope_further_increases/"""

    def __init__(self, dim, max_position_embeddings=2048, base=10000, scaling_factor=1.0):
        self.scaling_factor = scaling_factor
        super().__init__(dim, max_position_embeddings, base)

    def _scale_cos_sin(self, seq_len):
        # [seq_len]
        t = paddle.arange(seq_len, dtype="float32")
        # [seq_len, dim/2]
        alpha = (self.scaling_factor * seq_len / self.max_position_embeddings) - (self.scaling_factor - 1)
        base = self.base * alpha ** (self.dim / (self.dim - 2))
        inv_freq = 1.0 / (base ** (paddle.cast(paddle.arange(0, self.dim, 2), dtype="float32") / self.dim))
        freqs = paddle.einsum("i,j->ij", t, inv_freq)
        # Different from paper, but it uses a different permutation in order to obtain the same calculation
        # [seq_len, dim]
        emb = paddle.concat([freqs, freqs], axis=-1)
        # [1, seqlen, 1, dim]
        scale_cos = emb.cos()[None, :, None, :]
        scale_sin = emb.sin()[None, :, None, :]
        return scale_cos, scale_sin

    def forward(self, x, seq_len=None):
        # x: [bs, num_attention_heads, seq_len, head_size]
        if seq_len > self.max_position_embeddings:
            scale_cos, scale_sin = self._scale_cos_sin(seq_len=seq_len)
        else:
            scale_cos, scale_sin = self.cos_cached, self.sin_cached
        cos = scale_cos[:, :seq_len, :, ...]
        sin = scale_sin[:, :seq_len, :, ...]
        return (
            cos.cast(x.dtype) if cos.dtype != x.dtype else cos,
            sin.cast(x.dtype) if sin.dtype != x.dtype else sin,
        )


def rotate_half(x):
    """Rotates half the hidden dims of the input."""
    x1 = x[..., : x.shape[-1] // 2]
    x2 = x[..., x.shape[-1] // 2 :]
    return paddle.concat([-x2, x1], axis=-1)  # shape is the same as x


def apply_rotary_pos_emb(q, k, cos, sin, position_ids):

    if position_ids is None:
        # Note: Only for LlamaForCausalLMPipe model pretraining
        cos = cos[:, : q.shape[1], :, :]  # [bs, seq_len, 1, dim]
        sin = sin[:, : q.shape[1], :, :]  # [bs, seq_len, 1, dim]
    else:
        cos = cos.squeeze(axis=[0, 2])  # [seq_len, dim]
        sin = sin.squeeze(axis=[0, 2])  # [seq_len, dim]
        cos = cos[position_ids].unsqueeze(2)  # [bs, seq_len, 1, dim]
        sin = sin[position_ids].unsqueeze(2)  # [bs, seq_len, 1, dim]
    q_embed = (q * cos) + (rotate_half(q) * sin)
    k_embed = (k * cos) + (rotate_half(k) * sin)
    return q_embed, k_embed


class LlamaMLP(nn.Layer):
    def __init__(self, config):
        super().__init__()
        self.hidden_size = config.hidden_size
        self.intermediate_size = config.intermediate_size
        self.tensor_parallel_degree = config.tensor_parallel_degree
        self.fuse_attention_ffn = config.fuse_attention_ffn

        if config.sequence_parallel:
<<<<<<< HEAD
            if MC2ColumnSeqParallelLinear is not None and MC2RowSeqParallelLinear is not None:
                ColumnParallelLinear = MC2ColumnSeqParallelLinear
                RowParallelLinear = MC2RowSeqParallelLinear
            else:
                ColumnParallelLinear = ColumnSequenceParallelLinear
                RowParallelLinear = RowSequenceParallelLinear
=======
            ColumnParallelLinear = linear_utils.ColumnSequenceParallelLinear
            RowParallelLinear = linear_utils.RowSequenceParallelLinear
>>>>>>> 9f3cf822
        else:
            ColumnParallelLinear = linear_utils.ColumnParallelLinear
            RowParallelLinear = linear_utils.RowParallelLinear

        if config.tensor_parallel_degree > 1:
            if config.fuse_attention_ffn:
                self.gate_up_fused_proj = ColumnParallelLinear(
                    self.hidden_size,
                    self.intermediate_size * 2,
                    gather_output=False,
                    has_bias=False,
                )
            else:
                self.gate_proj = ColumnParallelLinear(
                    self.hidden_size,
                    self.intermediate_size,
                    gather_output=False,
                    has_bias=False,
                )
                self.up_proj = ColumnParallelLinear(
                    self.hidden_size,
                    self.intermediate_size,
                    gather_output=False,
                    has_bias=False,
                )

            self.down_proj = RowParallelLinear(
                self.intermediate_size,
                self.hidden_size,
                input_is_parallel=True,
                has_bias=False,
            )
        else:
            if config.fuse_attention_ffn:
                self.gate_up_fused_proj = Linear(self.hidden_size, self.intermediate_size * 2, bias_attr=False)
            else:
                self.gate_proj = Linear(self.hidden_size, self.intermediate_size, bias_attr=False)
                self.up_proj = Linear(self.hidden_size, self.intermediate_size, bias_attr=False)

            self.down_proj = Linear(self.intermediate_size, self.hidden_size, bias_attr=False)

    def forward(self, x):
        if self.fuse_attention_ffn:
            # FIXME(yangjianbang): use paddle's native swiglu
            if get_env_device() == "xpu":
                try:
                    import paddle_xpu_nn  # noqa: F821

                    out = self.gate_up_fused_proj(x)
                    out = paddle_xpu_nn.xpu_swiglu(out, axis=-1, turn=True)
                    out = self.down_proj(out)
                    return out
                except ImportError:
                    gate_out, up_out = paddle.chunk(self.gate_up_fused_proj(x), chunks=2, axis=-1)
                    out = self.down_proj(F.silu(gate_out) * up_out)
                    return out

            x = swiglu(self.gate_up_fused_proj(x))
        else:
            x = swiglu(self.gate_proj(x), self.up_proj(x))
        out = self.down_proj(x)
        return out


class LlamaAttention(nn.Layer):
    """Multi-headed attention from 'Attention Is All You Need' paper"""

    def __init__(self, config: LlamaConfig, layerwise_recompute: bool = False):
        super().__init__()

        self.config = config
        self.hidden_size = config.hidden_size
        self.num_heads = config.num_attention_heads

        self.head_dim = self.hidden_size // config.num_attention_heads

        self.num_key_value_heads = config.num_key_value_heads
        assert config.num_attention_heads // config.num_key_value_heads
        self.num_key_value_groups = config.num_attention_heads // config.num_key_value_heads
        self.gqa_or_mqa = config.num_attention_heads != config.num_key_value_heads

        self.max_position_embeddings = config.max_position_embeddings
        self.seq_length = config.seq_length
        self.sequence_parallel = config.sequence_parallel

        self.fuse_attention_qkv = config.fuse_attention_qkv

        self.kv_indices = None
        # Note that we will actually perform a recompute only if both enable_recompute and layerwise_recompute are set to True
        # Enable_recompute defaults to False and is controlled by Trainer
        self.enable_recompute = False
        self.layerwise_recompute = layerwise_recompute
        self.recompute_granularity = config.recompute_granularity
        if config.tensor_parallel_degree > 1:
            assert (
                self.num_heads % config.tensor_parallel_degree == 0
            ), f"num_heads: {self.num_heads}, tensor_parallel_degree: {config.tensor_parallel_degree}"
            self.num_heads = self.num_heads // config.tensor_parallel_degree

            if self.num_key_value_heads % config.tensor_parallel_degree == 0:
                self.num_key_value_heads = self.num_key_value_heads // config.tensor_parallel_degree
            else:
                if self.fuse_attention_qkv:
                    # TODO(Yuang): support fusion for kv when kv heads cannot be divided by mp
                    raise ValueError(
                        f"fuse_attention_qkv can't be True when num_key_value_heads {config.num_key_value_heads} % tensor_parallel_degree {config.tensor_parallel_degree} != 0"
                    )
                logger.warning(
                    f"Get num_key_value_heads: {self.num_key_value_heads}, can't split to tensor_parallel_degree: {config.tensor_parallel_degree}, so we don't spilt key value weight."
                )
                self.kv_indices = paddle.to_tensor(
                    assign_kv_heads(self.num_key_value_heads, config.tensor_parallel_degree)[
                        config.tensor_parallel_rank
                    ]
                )

        self.use_fused_rope = config.use_fused_rope
        if self.use_fused_rope and get_env_device() not in ["npu", "xpu"]:
            if "gpu" not in paddle.device.get_device() or fused_rotary_position_embedding is None:
                warnings.warn(
                    "Enable fuse rope in the config, but fuse rope is not available. "
                    "Will disable fuse rope. Try using latest gpu version of Paddle."
                )
                self.use_fused_rope = False

        if config.sequence_parallel:
<<<<<<< HEAD
            if MC2ColumnSeqParallelLinear is not None and MC2RowSeqParallelLinear is not None:
                ColumnParallelLinear = MC2ColumnSeqParallelLinear
                RowParallelLinear = MC2RowSeqParallelLinear
            else:
                ColumnParallelLinear = ColumnSequenceParallelLinear
                RowParallelLinear = RowSequenceParallelLinear
=======
            ColumnParallelLinear = linear_utils.ColumnSequenceParallelLinear
            RowParallelLinear = linear_utils.RowSequenceParallelLinear
>>>>>>> 9f3cf822
        else:
            ColumnParallelLinear = linear_utils.ColumnParallelLinear
            RowParallelLinear = linear_utils.RowParallelLinear

        if config.tensor_parallel_degree > 1:
            if self.fuse_attention_qkv:
                self.qkv_proj = ColumnParallelLinear(
                    self.hidden_size,
                    self.hidden_size + 2 * self.config.num_key_value_heads * self.head_dim,
                    has_bias=False,
                    gather_output=False,
                )
            else:
                self.q_proj = ColumnParallelLinear(
                    self.hidden_size,
                    self.hidden_size,
                    has_bias=False,
                    gather_output=False,
                )
                if self.kv_indices is None:
                    self.k_proj = ColumnParallelLinear(
                        self.hidden_size,
                        self.config.num_key_value_heads * self.head_dim,
                        has_bias=False,
                        gather_output=False,
                    )
                    self.v_proj = ColumnParallelLinear(
                        self.hidden_size,
                        self.config.num_key_value_heads * self.head_dim,
                        has_bias=False,
                        gather_output=False,
                    )
                else:
                    self.k_proj = Linear(
                        self.hidden_size,
                        self.config.num_key_value_heads * self.head_dim,
                        bias_attr=False,
                    )
                    self.v_proj = Linear(
                        self.hidden_size,
                        self.config.num_key_value_heads * self.head_dim,
                        bias_attr=False,
                    )

        else:
            if self.fuse_attention_qkv:
                self.qkv_proj = Linear(
                    self.hidden_size,
                    self.hidden_size + 2 * self.config.num_key_value_heads * self.head_dim,
                    bias_attr=False,
                )
            else:
                self.q_proj = Linear(
                    self.hidden_size,
                    self.hidden_size,
                    bias_attr=False,
                )
                self.k_proj = Linear(
                    self.hidden_size,
                    self.config.num_key_value_heads * self.head_dim,
                    bias_attr=False,
                )
                self.v_proj = Linear(
                    self.hidden_size,
                    self.config.num_key_value_heads * self.head_dim,
                    bias_attr=False,
                )

        if config.tensor_parallel_degree > 1:
            self.o_proj = RowParallelLinear(
                self.hidden_size,
                self.hidden_size,
                has_bias=False,
                input_is_parallel=True,
            )
        else:
            self.o_proj = Linear(
                self.hidden_size,
                self.hidden_size,
                bias_attr=False,
            )

        if config.rope:
            if config.use_long_sequence_strategies:
                self.rotary_emb = LongSequenceStrategies.build_long_sequence_strategy(
                    config.long_sequence_strategy_type,
                    config.long_sequence_strategy_name,
                    **config.long_sequence_init_args,
                )
            else:
                self._init_rope()

        self.reshard_layer = None
        if config.sep_parallel_degree > 1:
            assert self.num_key_value_heads % config.sep_parallel_degree == 0
            assert self.num_heads % config.sep_parallel_degree == 0
            self.reshard_layer = ReshardLayer()

        self.config = config

    def _init_rope(self):
        if self.config.rope_scaling_type is None:
            self.rotary_emb = LlamaRotaryEmbedding(
                self.head_dim,
                max_position_embeddings=self.max_position_embeddings,
                base=self.config.rope_theta,
            )
        elif self.config.rope_scaling_type == "linear":
            self.rotary_emb = LlamaLinearScalingRotaryEmbedding(
                self.head_dim,
                max_position_embeddings=self.max_position_embeddings,
                scaling_factor=self.config.rope_scaling_factor,
                base=self.config.rope_theta,
            )
        elif self.config.rope_scaling_type == "ntk":
            self.rotary_emb = LlamaNTKScalingRotaryEmbedding(
                self.head_dim,
                max_position_embeddings=self.max_position_embeddings,
                scaling_factor=self.config.rope_scaling_factor,
                base=self.config.rope_theta,
            )
        elif self.config.rope_scaling_type == "dynamic_ntk":
            self.rotary_emb = LlamaDynamicNTKScalingRotaryEmbedding(
                self.head_dim,
                max_position_embeddings=self.max_position_embeddings,
                scaling_factor=self.config.rope_scaling_factor,
                base=self.config.rope_theta,
            )
        else:
            raise ValueError(f"Unknown RoPE scaling type {self.config.rope_scaling_type}")

    def forward(
        self,
        hidden_states,
        position_ids: Optional[Tuple[paddle.Tensor]] = None,
        past_key_value: Optional[Tuple[paddle.Tensor]] = None,
        attention_mask: Optional[paddle.Tensor] = None,
        output_attentions: bool = False,
        use_cache: bool = False,
        alibi: Optional[paddle.Tensor] = None,
    ) -> Tuple[paddle.Tensor, Optional[paddle.Tensor], Optional[Tuple[paddle.Tensor]]]:
        """Input shape: Batch x Time x Channel"""
        # [bs, seq_len, num_head * head_dim] -> [seq_len / n, bs, num_head * head_dim] (n is model parallelism)

        if self.fuse_attention_qkv:
            mix_layer = self.qkv_proj(hidden_states)
            # NOTE for GQA attention fusion (compatible with MHA and MQA):
            # The weight for qkv_proj is in shape like [hidden_size, hidden_size + 2 * num_kv_heads * head_dim].
            # After the projection, the mix_layer is in shape like [b, s, hidden_size + 2 * num_kv_heads * head_dim].
            # Reshape the mix_layer into a shape like [b, s, num_kv_heads, (num_groups + 2) * head_dim],
            # where num_groups = num_q_heads // num_kv_heads.
            # Split the mix_layer on the last axis into three sections [num_groups * head_dim, head_dim, head_dim]
            # to represent the q, k and v respectively.
            # The q is in the shape like [b, s, num_kv_heads, num_groups * head_dim].
            # The k and v are in the shape like [b, s, num_kv_heads, head_dim].
            # Under MHA, the q is ready for the following calculation since num_kv_heads == num_q_heads,
            # But for the GQA or MQA, q should be reshaped into [b, s, num_q_heads, head_dim].
            if self.reshard_layer is not None:
                if self.sequence_parallel:
                    assert self.seq_length % self.config.sep_parallel_degree == 0
                    mix_layer = paddle.reshape_(
                        mix_layer,
                        [
                            -1,
                            self.seq_length // self.config.sep_parallel_degree,
                            self.num_heads * self.head_dim + 2 * self.num_key_value_heads * self.head_dim,
                        ],
                    )
                # [bs, seq_len / sep, num_head, head_dim] -> [bs, seq_len, num_head / sep, head_dim]
                mix_layer = self.reshard_layer(
                    mix_layer,
                    split_axis=2,
                    concat_axis=1,
                )
                mix_layer = paddle.reshape_(
                    mix_layer, [0, self.seq_length, -1, (self.num_key_value_groups + 2) * self.head_dim]
                )  # [bs, seq_len, num_head/k, 3*head_dim], k is sep degree
            else:
                if self.sequence_parallel:
                    target_shape = [
                        -1,
                        self.seq_length,
                        self.num_key_value_heads,
                        (self.num_key_value_groups + 2) * self.head_dim,
                    ]
                else:
                    target_shape = [0, 0, self.num_key_value_heads, (self.num_key_value_groups + 2) * self.head_dim]
                mix_layer = paddle.reshape_(mix_layer, target_shape)
            query_states, key_states, value_states = paddle.split(
                mix_layer,
                num_or_sections=[self.num_key_value_groups * self.head_dim, self.head_dim, self.head_dim],
                axis=-1,
            )
            if self.gqa_or_mqa:
                query_states = paddle.reshape_(query_states, [0, 0, self.num_heads, self.head_dim])
        else:
            query_states = self.q_proj(hidden_states)
            key_states = self.k_proj(hidden_states)
            value_states = self.v_proj(hidden_states)

            if self.reshard_layer is not None:
                if self.sequence_parallel:
                    assert self.seq_length % self.config.sep_parallel_degree == 0
                    query_states = paddle.reshape(
                        query_states,
                        [-1, self.seq_length // self.config.sep_parallel_degree, self.num_heads * self.head_dim],
                    )
                    key_states = paddle.reshape(
                        key_states,
                        [
                            -1,
                            self.seq_length // self.config.sep_parallel_degree,
                            self.num_key_value_heads * self.head_dim,
                        ],
                    )
                    value_states = paddle.reshape(
                        value_states,
                        [
                            -1,
                            self.seq_length // self.config.sep_parallel_degree,
                            self.num_key_value_heads * self.head_dim,
                        ],
                    )
                query_states = self.reshard_layer(
                    query_states,
                    split_axis=2,
                    concat_axis=1,
                )
                key_states = self.reshard_layer(
                    key_states,
                    split_axis=2,
                    concat_axis=1,
                )
                value_states = self.reshard_layer(
                    value_states,
                    split_axis=2,
                    concat_axis=1,
                )
                query_states = paddle.reshape(
                    query_states, [0, self.seq_length, -1, self.head_dim]
                )  # [bs, seq_len, num_head/k, head_dim], k is sep degree
                key_states = paddle.reshape(key_states, [0, self.seq_length, -1, self.head_dim])
                value_states = paddle.reshape(value_states, [0, self.seq_length, -1, self.head_dim])
            else:
                if self.sequence_parallel:
                    target_query_shape = [-1, self.seq_length, self.num_heads, self.head_dim]
                    target_key_value_shape = [-1, self.seq_length, self.num_key_value_heads, self.head_dim]
                else:
                    target_query_shape = [0, 0, self.num_heads, self.head_dim]
                    target_key_value_shape = [0, 0, self.num_key_value_heads, self.head_dim]
                query_states = query_states.reshape(shape=target_query_shape)
                key_states = key_states.reshape(shape=target_key_value_shape)
                value_states = value_states.reshape(shape=target_key_value_shape)

        kv_seq_len = key_states.shape[-3]

        if past_key_value is not None:
            kv_seq_len += past_key_value[0].shape[-3]

        if self.config.rope:
            if self.reshard_layer is not None:
                batch_size, seq_length, _, _ = query_states.shape
                position_ids = paddle.arange(seq_length, dtype="int64").expand((batch_size, seq_length))
            if self.use_fused_rope:
                assert past_key_value is None, "fuse rotary not support cache kv for now"
                batch_size, seq_length, num_heads, head_dim = query_states.shape
                _, kv_seq_len, num_key_value_heads, _ = key_states.shape
                cos, sin = self.rotary_emb(value_states, seq_len=kv_seq_len)
                if get_env_device() == "npu":
                    query_states = core.eager._run_custom_op("fused_rope", query_states, cos, sin)[0]
                    key_states = core.eager._run_custom_op("fused_rope", key_states, cos, sin)[0]
                else:
                    # paddle version > 2.6 or develop support q and k/v with different num_heads
                    paddle_version = float(paddle.__version__[:3])
                    if ((paddle_version != 0.0) and (paddle_version <= 2.6)) and (num_heads != num_key_value_heads):
                        query_states, _, _ = fused_rotary_position_embedding(
                            query_states,
                            None,
                            None,
                            sin=sin,
                            cos=cos,
                            position_ids=position_ids,
                            use_neox_rotary_style=False,
                        )
                        key_states, _, _ = fused_rotary_position_embedding(
                            key_states,
                            None,
                            None,
                            sin=sin,
                            cos=cos,
                            position_ids=position_ids,
                            use_neox_rotary_style=False,
                        )
                    else:
                        query_states, key_states, _ = fused_rotary_position_embedding(
                            query_states,
                            key_states,
                            v=None,
                            sin=sin,
                            cos=cos,
                            position_ids=position_ids,
                            use_neox_rotary_style=False,
                        )
            else:
                if self.config.use_long_sequence_strategies:
                    cos, sin = self.rotary_emb(seq_len=kv_seq_len)
                    cos = cos[None, :, None, :]
                    sin = sin[None, :, None, :]
                    cos, sin = (
                        cos.cast(value_states.dtype) if cos.dtype != value_states.dtype else cos,
                        sin.cast(value_states.dtype) if sin.dtype != value_states.dtype else sin,
                    )
                else:
                    cos, sin = self.rotary_emb(value_states, seq_len=kv_seq_len)

                query_states, key_states = apply_rotary_pos_emb(query_states, key_states, cos, sin, position_ids)

        # [bs, seq_len, num_head, head_dim]
        if past_key_value is not None:
            # reuse k, v, self_attention
            key_states = paddle.concat([past_key_value[0], key_states], axis=1)
            value_states = paddle.concat([past_key_value[1], value_states], axis=1)

        past_key_value = (key_states, value_states) if use_cache else None
        if self.kv_indices is not None:
            key_states = paddle.index_select(key_states, self.kv_indices, axis=2)
            value_states = paddle.index_select(value_states, self.kv_indices, axis=2)

        # TODO(wj-Mcat): use broadcast strategy when n_kv_heads = 1
        # repeat k/v heads if n_kv_heads < n_heads
        # paddle version > 2.6 or develop support flash-attn with gqa/mqa
        paddle_version = float(paddle.__version__[:3])
        if not self.config.use_flash_attention or ((paddle_version != 0.0) and (paddle_version <= 2.6)):
            key_states = repeat_kv(key_states, self.num_key_value_groups)
            value_states = repeat_kv(value_states, self.num_key_value_groups)

        has_gradient = not (query_states.stop_gradient and key_states.stop_gradient and value_states.stop_gradient)
        if (
            self.enable_recompute
            and self.layerwise_recompute
            and has_gradient
            and self.recompute_granularity == "core_attn"
        ):
            outputs = recompute(
                scaled_dot_product_attention,
                query_states,
                self.config,
                key_states,
                value_states,
                attention_mask,
                output_attentions,
                alibi,
                self.sequence_parallel,
                reshard_layer=self.reshard_layer,
                use_reentrant=self.config.recompute_use_reentrant,
            )
        else:
            outputs = scaled_dot_product_attention(
                query_states,
                self.config,
                key_states,
                value_states,
                attention_mask,
                output_attentions,
                alibi,
                self.sequence_parallel,
                reshard_layer=self.reshard_layer,
            )
        if output_attentions:
            attn_output, attn_weights = outputs
        else:
            attn_output = outputs

        # if sequence_parallel is true, out shape are [q_len / n, bs, num_head * head_dim]
        # else their shape are [bs, q_len, num_head * head_dim], n is mp parallelism.
        attn_output = self.o_proj(attn_output)

        if not output_attentions:
            attn_weights = None

        outputs = (attn_output,)

        if output_attentions:
            outputs += (attn_weights,)

        if use_cache:
            outputs += (past_key_value,)

        if type(outputs) is tuple and len(outputs) == 1:
            outputs = outputs[0]

        return outputs


class LlamaDecoderLayer(nn.Layer):
    def __init__(self, config, layerwise_recompute: bool = False):
        super().__init__()
        self.config = config
        self.hidden_size = config.hidden_size
        self.self_attn = LlamaAttention(config, layerwise_recompute)
        self.mlp = LlamaMLP(config)
        self.input_layernorm = LlamaRMSNorm(config)
        self.post_attention_layernorm = LlamaRMSNorm(config)
        self.sequence_parallel = config.sequence_parallel
        # Note that we will actually perform a recompute only if both enable_recompute and layerwise_recompute are set to True
        # Enable_recompute defaults to False and is controlled by Trainer
        self.enable_recompute = False
        self.layerwise_recompute = layerwise_recompute
        self.recompute_granularity = config.recompute_granularity


    def forward(
        self,
        hidden_states: paddle.Tensor,
        position_ids: Optional[Tuple[paddle.Tensor]] = None,
        attention_mask: Optional[paddle.Tensor] = None,
        output_attentions: Optional[bool] = False,
        past_key_value: Optional[Tuple[paddle.Tensor]] = None,
        use_cache: Optional[bool] = False,
        alibi: Optional[paddle.Tensor] = None,
    ) -> Tuple[paddle.Tensor, Optional[Tuple[paddle.Tensor, paddle.Tensor]]]:
        """
        Args:
            hidden_states (`paddle.Tensor`): input to the layer of shape `(batch, seq_len, embed_dim)`
            attention_mask (`paddle.Tensor`, *optional*): attention mask of size
                `(batch, 1, tgt_len, src_len)` where padding elements are indicated by very large negative values.
            output_attentions (`bool`, *optional*):
                Whether or not to return the attentions tensors of all attention layers. See `attentions` under
                returned tensors for more detail.
            use_cache (`bool`, *optional*):
                If set to `True`, `cache` key value states are returned and can be used to speed up decoding
                (see `cache`).
            cache (`Tuple(paddle.Tensor)`, *optional*): cached past key and value projection states
        """

        # [bs * seq_len, embed_dim] -> [seq_len * bs / n, embed_dim] (sequence_parallel)
        residual = hidden_states
        hidden_states = self.input_layernorm(hidden_states)

        # Self Attention
        has_gradient = not hidden_states.stop_gradient
        if (
            self.enable_recompute
            and self.layerwise_recompute
            and has_gradient
            and self.recompute_granularity == "full_attn"
        ):
            outputs = recompute(
                self.self_attn,
                hidden_states,
                position_ids,
                past_key_value,
                attention_mask,
                output_attentions,
                use_cache,
                alibi,
                use_reentrant=self.config.recompute_use_reentrant,
            )
        else:
            outputs = self.self_attn(
                hidden_states,
                position_ids,
                past_key_value,
                attention_mask,
                output_attentions,
                use_cache,
                alibi,
            )

        if type(outputs) is tuple:
            hidden_states = outputs[0]
        else:
            hidden_states = outputs

        if output_attentions:
            self_attn_weights = outputs[1]

        if use_cache:
            present_key_value = outputs[2 if output_attentions else 1]

        hidden_states = residual + hidden_states

        # Fully Connected
        residual = hidden_states
        hidden_states = self.post_attention_layernorm(hidden_states)
        hidden_states = self.mlp(hidden_states)
        hidden_states = residual + hidden_states

        outputs = (hidden_states,)

        if output_attentions:
            outputs += (self_attn_weights,)

        if use_cache:
            outputs += (present_key_value,)

        # remove empty tuple for pipeline parallel
        if type(outputs) is tuple and len(outputs) == 1:
            outputs = outputs[0]

        return outputs


class LlamaPretrainedModel(PretrainedModel):
    config_class = LlamaConfig
    base_model_prefix = "llama"
    pretrained_init_configuration = LLAMA_PRETRAINED_INIT_CONFIGURATION
    pretrained_resource_files_map = LLAMA_PRETRAINED_RESOURCE_FILES_MAP
    _keys_to_ignore_on_load_unexpected = [r"self_attn.rotary_emb.inv_freq"]

    @classmethod
    def _get_name_mappings(cls, config: LlamaConfig) -> list[StateDictNameMapping]:
        mappings: list[StateDictNameMapping] = []
        model_mappings = [
            ["embed_tokens.weight"],
            ["norm.weight"],
        ]
        for layer_index in range(config.num_hidden_layers):
            layer_mappings = [
                [f"layers.{layer_index}.self_attn.q_proj.weight", None, "transpose"],
                [f"layers.{layer_index}.self_attn.k_proj.weight", None, "transpose"],
                [f"layers.{layer_index}.self_attn.v_proj.weight", None, "transpose"],
                [f"layers.{layer_index}.self_attn.o_proj.weight", None, "transpose"],
                [f"layers.{layer_index}.self_attn.rotary_emb.inv_freq"],
                [f"layers.{layer_index}.mlp.gate_proj.weight", None, "transpose"],
                [f"layers.{layer_index}.mlp.down_proj.weight", None, "transpose"],
                [f"layers.{layer_index}.mlp.up_proj.weight", None, "transpose"],
                [f"layers.{layer_index}.input_layernorm.weight"],
                [f"layers.{layer_index}.post_attention_layernorm.weight"],
            ]
            model_mappings.extend(layer_mappings)

        init_name_mappings(mappings=model_mappings)
        # base-model prefix "LlamaModel"
        if "LlamaModel" not in config.architectures:
            for mapping in model_mappings:
                mapping[0] = "model." + mapping[0]
                mapping[1] = "llama." + mapping[1]
            model_mappings.append(["lm_head.weight", "lm_head.weight", "transpose"])

        mappings = [StateDictNameMapping(*mapping, index=index) for index, mapping in enumerate(model_mappings)]
        return mappings

    @classmethod
    def _get_tensor_parallel_mappings(cls, config: LlamaConfig, is_split=True):

        from paddlenlp.transformers.conversion_utils import split_or_merge_func

        fn = split_or_merge_func(
            is_split=is_split,
            tensor_parallel_degree=config.tensor_parallel_degree,
            tensor_parallel_rank=config.tensor_parallel_rank,
            num_attention_heads=config.num_attention_heads,
        )

        def get_tensor_parallel_split_mappings(num_layers):
            final_actions = {}

            base_actions = {
                "lm_head.weight": partial(fn, is_column=True),
                # Row Linear
                "embed_tokens.weight": partial(fn, is_column=False),
                "layers.0.self_attn.o_proj.weight": partial(fn, is_column=False),
                "layers.0.mlp.down_proj.weight": partial(fn, is_column=False),
            }

            if not config.vocab_size % config.tensor_parallel_degree == 0:
                base_actions.pop("lm_head.weight")
                base_actions.pop("embed_tokens.weight")
            # Column Linear
            if config.fuse_attention_qkv:
                base_actions["layers.0.self_attn.qkv_proj.weight"] = partial(fn, is_column=True)
            else:
                base_actions["layers.0.self_attn.q_proj.weight"] = partial(fn, is_column=True)
                # if we have enough num_key_value_heads to split, then split it.
                if config.num_key_value_heads % config.tensor_parallel_degree == 0:
                    base_actions["layers.0.self_attn.k_proj.weight"] = partial(fn, is_column=True)
                    base_actions["layers.0.self_attn.v_proj.weight"] = partial(fn, is_column=True)

            if config.fuse_attention_ffn:
                base_actions["layers.0.mlp.gate_up_fused_proj.weight"] = partial(
                    fn, is_column=True, is_naive_2fuse=True
                )
            else:
                base_actions["layers.0.mlp.gate_proj.weight"] = partial(fn, is_column=True)
                base_actions["layers.0.mlp.up_proj.weight"] = partial(fn, is_column=True)

            for key, action in base_actions.items():
                if "layers.0." in key:
                    for i in range(num_layers):
                        final_actions[key.replace("layers.0.", f"layers.{i}.")] = action
                final_actions[key] = action

            return final_actions

        mappings = get_tensor_parallel_split_mappings(config.num_hidden_layers)

        return mappings

    @classmethod
    def _get_fuse_or_split_param_mappings(cls, config: LlamaConfig, is_fuse=False):
        # return parameter fuse utils
        from paddlenlp.transformers.conversion_utils import split_or_fuse_func

        fn = split_or_fuse_func(is_fuse=is_fuse)

        # last key is fused key, other keys are to be fused.
        fuse_qkv_keys = (
            "layers.0.self_attn.q_proj.weight",
            "layers.0.self_attn.k_proj.weight",
            "layers.0.self_attn.v_proj.weight",
            "layers.0.self_attn.qkv_proj.weight",
        )

        fuse_gate_up_keys = (
            "layers.0.mlp.gate_proj.weight",
            "layers.0.mlp.up_proj.weight",
            "layers.0.mlp.gate_up_fused_proj.weight",
        )
        num_heads = config.num_attention_heads
        num_key_value_heads = getattr(config, "num_key_value_heads", num_heads)
        fuse_attention_qkv = getattr(config, "fuse_attention_qkv", False)
        fuse_attention_ffn = getattr(config, "fuse_attention_ffn", False)

        final_actions = {}
        if is_fuse:
            if fuse_attention_qkv:
                for i in range(config.num_hidden_layers):
                    keys = tuple([key.replace("layers.0.", f"layers.{i}.") for key in fuse_qkv_keys])
                    final_actions[keys] = partial(
                        fn, is_qkv=True, num_heads=num_heads, num_key_value_heads=num_key_value_heads
                    )
            if fuse_attention_ffn:
                for i in range(config.num_hidden_layers):
                    keys = tuple([key.replace("layers.0.", f"layers.{i}.") for key in fuse_gate_up_keys])
                    final_actions[keys] = fn
        else:
            if not fuse_attention_qkv:
                for i in range(config.num_hidden_layers):
                    keys = tuple([key.replace("layers.0.", f"layers.{i}.") for key in fuse_qkv_keys])
                    final_actions[keys] = partial(
                        fn, split_nums=3, is_qkv=True, num_heads=num_heads, num_key_value_heads=num_key_value_heads
                    )
            if not fuse_attention_ffn:
                for i in range(config.num_hidden_layers):
                    keys = tuple([key.replace("layers.0.", f"layers.{i}.") for key in fuse_gate_up_keys])
                    final_actions[keys] = partial(fn, split_nums=2)
        return final_actions

    def _init_weights(self, layer):
        """Initialization hook"""
        if self.config.tensor_parallel_degree > 1:
            rng_tracker = get_rng_state_tracker().rng_state
        if isinstance(
            layer,
            (
                nn.Linear,
                nn.Embedding,
                mpu.VocabParallelEmbedding,
                mpu.ColumnParallelLinear,
                mpu.RowParallelLinear,
                LlamaLMHead,
                ColumnSequenceParallelLinear,
                RowSequenceParallelLinear,
            ),
        ):
            # In the dygraph mode, use the `set_value` to reset the parameter directly,
            # and reset the `state_dict` to update parameter in static mode.
            if isinstance(layer.weight, paddle.Tensor):
                if layer.weight.is_distributed:
                    with rng_tracker():
                        layer.weight.set_value(
                            paddle.tensor.normal(
                                mean=0.0,
                                std=self.config.initializer_range
                                if hasattr(self.config, "initializer_range")
                                else self.llama.config.initializer_range,
                                shape=layer.weight.shape,
                            )
                        )
                else:
                    layer.weight.set_value(
                        paddle.tensor.normal(
                            mean=0.0,
                            std=self.config.initializer_range
                            if hasattr(self.config, "initializer_range")
                            else self.llama.config.initializer_range,
                            shape=layer.weight.shape,
                        )
                    )
        # Layer.apply is DFS https://github.com/PaddlePaddle/Paddle/blob/a6f5021fcc58b21f4414bae6bf4731ef6971582c/python/paddle/nn/layer/layers.py#L527-L530
        # sublayer is init first
        # scale RowParallelLinear weight
        with paddle.no_grad():
            if isinstance(layer, LlamaMLP):
                factor = 1 / math.sqrt(2 * self.config.num_hidden_layers)
                layer.down_proj.weight.scale_(factor)
            if isinstance(layer, LlamaAttention):
                factor = 1 / math.sqrt(2 * self.config.num_hidden_layers)
                layer.o_proj.weight.scale_(factor)


@register_base_model
class LlamaModel(LlamaPretrainedModel):
    """
    Transformer decoder consisting of *config.num_hidden_layers* layers. Each layer is a [`LlamaDecoderLayer`]
    Args:
        config: LlamaConfig
    """

    def __init__(self, config: LlamaConfig):
        super().__init__(config)
        self.vocab_size = config.vocab_size
        self.hidden_size = config.hidden_size
        self.sequence_parallel = config.sequence_parallel
        self.recompute_granularity = config.recompute_granularity
        self.no_recompute_layers = config.no_recompute_layers if config.no_recompute_layers is not None else []
        self.config = config

        # Recompute defaults to False and is controlled by Trainer
        self.enable_recompute = False
        if config.tensor_parallel_degree > 1 and config.vocab_size % config.tensor_parallel_degree == 0:
            self.embed_tokens = mpu.VocabParallelEmbedding(
                self.vocab_size,
                self.hidden_size,
                weight_attr=paddle.ParamAttr(initializer=nn.initializer.XavierNormal()),
            )
        else:
            self.embed_tokens = nn.Embedding(
                self.vocab_size,
                self.hidden_size,
            )

        self.layers = nn.LayerList(
            [LlamaDecoderLayer(config, i not in self.no_recompute_layers) for i in range(config.num_hidden_layers)]
        )
        self.norm = LlamaRMSNorm(config)

        self.gradient_checkpointing = False

    def get_input_embeddings(self):
        return self.embed_tokens

    def set_input_embeddings(self, value):
        self.embed_tokens = value

    @staticmethod
    def _prepare_decoder_attention_mask(attention_mask, input_shape, past_key_values_length, dtype):
        if attention_mask is not None:
            # [bsz, seq_len] -> [bsz, 1, tgt_seq_len, src_seq_len]
            if len(attention_mask.shape) == 2:
                expanded_attn_mask = _expand_2d_mask(attention_mask, dtype, tgt_length=input_shape[-1])
                # For decoding phase in generation, seq_length = 1, we don't need to add causal mask
                if input_shape[-1] > 1:
                    combined_attention_mask = _make_causal_mask(
                        input_shape, past_key_values_length=past_key_values_length
                    )
                    if get_env_device() == "npu":
                        expanded_attn_mask = expanded_attn_mask.astype("bool")
                        combined_attention_mask = combined_attention_mask.astype("bool")
                    expanded_attn_mask = expanded_attn_mask & combined_attention_mask
            # [bsz, seq_len, seq_len] -> [bsz, 1, seq_len, seq_len]
            elif len(attention_mask.shape) == 3:
                expanded_attn_mask = attention_mask.unsqueeze(1).astype("bool")
            # if attention_mask is already 4-D, do nothing
            else:
                expanded_attn_mask = attention_mask
        else:
            expanded_attn_mask = _make_causal_mask(input_shape, past_key_values_length=past_key_values_length)
        # Convert bool attention_mask to float attention mask, which will be added to attention_scores later
        if get_env_device() == "npu":
            x = paddle.to_tensor(0.0, dtype="float16")
            y = paddle.to_tensor(paddle.finfo(dtype).min, dtype="float16")
            expanded_attn_mask = expanded_attn_mask.astype("float16")
            expanded_attn_mask = paddle.where(expanded_attn_mask, x, y).astype(dtype)
        elif get_env_device() == "xpu":
            x = paddle.to_tensor(0.0, dtype=dtype)
            y = paddle.to_tensor(paddle.finfo(dtype).min, dtype=dtype)
            expanded_attn_mask = expanded_attn_mask.astype(dtype)
            expanded_attn_mask = paddle.where(expanded_attn_mask, x, y).astype(dtype)
        else:
            expanded_attn_mask = paddle.where(expanded_attn_mask, 0.0, paddle.finfo(dtype).min).astype(dtype)
        return expanded_attn_mask

    @paddle.jit.not_to_static
    def recompute_training_full(
        self,
        layer_module: nn.Layer,
        hidden_states: Tensor,
        position_ids: Optional[Tensor],
        attention_mask: Tensor,
        output_attentions: bool,
        past_key_value: Tensor,
        use_cache: bool,
        alibi=None,
    ):
        def create_custom_forward(module):
            def custom_forward(*inputs):
                return module(*inputs)

            return custom_forward

        hidden_states = recompute(
            create_custom_forward(layer_module),
            hidden_states,
            position_ids,
            attention_mask,
            output_attentions,
            past_key_value,
            use_cache,
            alibi,
            use_reentrant=self.config.recompute_use_reentrant,
        )

        return hidden_states

    def forward(
        self,
        input_ids=None,
        position_ids=None,
        attention_mask=None,
        inputs_embeds=None,
        use_cache=None,
        past_key_values=None,
        output_attentions=False,
        output_hidden_states=None,
        return_dict=False,
        **kwargs,
    ):
        if self.sequence_parallel and use_cache:
            raise ValueError("We currently only support sequence parallel without cache.")

        output_attentions = output_attentions if output_attentions is not None else self.config.output_attentions
        output_hidden_states = (
            output_hidden_states if output_hidden_states is not None else self.config.output_hidden_states
        )
        use_cache = use_cache if use_cache is not None else self.config.use_cache

        return_dict = return_dict if return_dict is not None else self.config.use_return_dict

        # retrieve input_ids and inputs_embeds
        if input_ids is not None and inputs_embeds is not None:
            raise ValueError("You cannot specify both decoder_input_ids and decoder_inputs_embeds at the same time")
        elif input_ids is not None:
            batch_size, seq_length = input_ids.shape
        elif inputs_embeds is not None:
            batch_size, seq_length, _ = inputs_embeds.shape
        else:
            raise ValueError("You have to specify either decoder_input_ids or decoder_inputs_embeds")

        if past_key_values is None:
            past_key_values = tuple([None] * len(self.layers))
        # NOTE: to make cache can be clear in-time
        past_key_values = list(past_key_values)

        seq_length_with_past = seq_length
        cache_length = 0
        if past_key_values[0] is not None:
            cache_length = past_key_values[0][0].shape[1]
            seq_length_with_past += cache_length
        if inputs_embeds is None:
            inputs_embeds = self.embed_tokens(input_ids)

        if self.sequence_parallel:
            # [bs, seq_len, num_head * head_dim] -> [bs * seq_len, num_head * head_dim]
            bs, seq_len, hidden_size = inputs_embeds.shape
            inputs_embeds = paddle.reshape_(inputs_embeds, [bs * seq_len, hidden_size])
            # [seq_len * bs / n, num_head * head_dim] (n is mp parallelism)
            inputs_embeds = ScatterOp.apply(inputs_embeds)

        # embed positions
        if attention_mask is None:
            # [bs, seq_len]
            attention_mask = paddle.ones((batch_size, seq_length_with_past), dtype=paddle.bool)
        if self.config.alibi:
            if self.config.use_long_sequence_strategies:
                alibi_layer = LongSequenceStrategies.build_long_sequence_strategy(
                    self.config.long_sequence_strategy_type,
                    self.config.long_sequence_strategy_name,
                    **self.config.long_sequence_init_args,
                )
                alibi = alibi_layer(attention_mask, self.config.num_attention_heads, dtype=inputs_embeds.dtype)
            else:
                alibi = build_alibi_tensor(attention_mask, self.config.num_attention_heads, dtype=inputs_embeds.dtype)
            if self.config.tensor_parallel_degree > 1:
                block_size = self.config.num_attention_heads // self.config.tensor_parallel_degree
                alibi = alibi[
                    :,
                    self.config.tensor_parallel_rank
                    * block_size : (self.config.tensor_parallel_rank + 1)
                    * block_size,
                ]
                alibi = alibi.reshape([batch_size * block_size, 1, seq_length_with_past])
            else:
                alibi = alibi.reshape([batch_size * self.config.num_attention_heads, 1, seq_length_with_past])
        else:
            alibi = None

        if position_ids is None:
            position_ids = paddle.arange(seq_length, dtype="int64").expand((batch_size, seq_length))

        attention_mask = self._prepare_decoder_attention_mask(
            attention_mask, (batch_size, seq_length), cache_length, inputs_embeds.dtype
        )  # [bs, 1, seq_len, seq_len]
        global npu_is_casual
        if self.config.use_flash_attention:
            is_casual = is_casual_mask(attention_mask)
            if get_env_device() != "npu":
                if is_casual and alibi is None:
                    attention_mask = None
            else:
                npu_is_casual = is_casual
                attention_mask = attention_mask.astype("bool")
        hidden_states = inputs_embeds
        # decoder layers
        all_hidden_states = () if output_hidden_states else None
        all_self_attns = () if output_attentions else None
        next_decoder_cache = () if use_cache else None

        for idx, (decoder_layer) in enumerate(self.layers):
            if output_hidden_states:
                all_hidden_states += (hidden_states,)
            past_key_value = past_key_values[idx] if past_key_values is not None else None

            has_gradient = not hidden_states.stop_gradient
            if (
                self.enable_recompute
                and idx not in self.no_recompute_layers
                and has_gradient
                and self.recompute_granularity == "full"
            ):
                layer_outputs = self.recompute_training_full(
                    decoder_layer,
                    hidden_states,
                    position_ids,
                    attention_mask,
                    output_attentions,
                    past_key_value,
                    use_cache,
                    alibi=alibi,
                )
            else:
                layer_outputs = decoder_layer(
                    hidden_states,
                    position_ids,
                    attention_mask,
                    output_attentions,
                    past_key_value,
                    use_cache,
                    alibi=alibi,
                )

            # NOTE: clear outdate cache after it has been used for memory saving
            past_key_value = past_key_values[idx] = None
            if type(layer_outputs) is tuple:
                hidden_states = layer_outputs[0]
            else:
                hidden_states = layer_outputs

            if output_attentions:
                all_self_attns += (layer_outputs[1],)

            if use_cache:
                next_decoder_cache += (layer_outputs[2 if output_attentions else 1],)

        hidden_states = self.norm(hidden_states)

        # add hidden states from the last decoder layer
        if output_hidden_states:
            all_hidden_states += (hidden_states,)

        next_cache = next_decoder_cache if use_cache else None

        if not return_dict:
            return tuple(v for v in [hidden_states, next_cache, all_hidden_states, all_self_attns] if v is not None)
        return BaseModelOutputWithPastAndCrossAttentions(
            last_hidden_state=hidden_states,
            past_key_values=next_cache,
            hidden_states=all_hidden_states,
            attentions=all_self_attns,
            cross_attentions=None,
        )


class LlamaPretrainingCriterion(paddle.nn.Layer):
    """
    Criterion for Llama.
    It calculates the final loss.
    """

    def __init__(self, config):

        super(LlamaPretrainingCriterion, self).__init__()
        self.ignore_index = getattr(config, "ignore_index", -100)
        self.config = config
        self.enable_parallel_cross_entropy = config.tensor_parallel_degree > 1 and config.tensor_parallel_output

        if self.enable_parallel_cross_entropy:  # and False: # and lm_head is distributed
            self.loss_func = mpu.ParallelCrossEntropy(ignore_index=self.ignore_index)
        else:
            self.loss_func = paddle.nn.CrossEntropyLoss(reduction="none", ignore_index=self.ignore_index)

    def forward(self, prediction_scores, masked_lm_labels):
        if self.enable_parallel_cross_entropy:
            if prediction_scores.shape[-1] == self.config.vocab_size:
                warnings.warn(
                    f"enable_parallel_cross_entropy, the vocab_size should be splited: {prediction_scores.shape[-1]}, {self.config.vocab_size}"
                )
                self.loss_func = paddle.nn.CrossEntropyLoss(reduction="none", ignore_index=self.ignore_index)

        with paddle.amp.auto_cast(False):
            masked_lm_loss = self.loss_func(prediction_scores.astype("float32"), masked_lm_labels.unsqueeze(2))

            if self.config.sep_parallel_degree > 1:
                _hcg = fleet.get_hybrid_communicate_group()
                masked_lm_loss = ConcatSePMaskedLoss.apply(masked_lm_loss, axis=1, group=_hcg.get_sep_parallel_group())
            # skip ignore_index which loss == 0
            # masked_lm_loss = masked_lm_loss[masked_lm_loss > 0]
            # loss = paddle.mean(masked_lm_loss)
            binary_sequence = paddle.where(masked_lm_loss > 0, paddle.ones_like(masked_lm_loss), paddle.zeros_like(masked_lm_loss))
            sum_ = paddle.sum(binary_sequence)
            loss = 0 if sum_ == 0 else paddle.sum(masked_lm_loss * binary_sequence) / sum_ 
            
        return loss


class ConcatSePMaskedLoss(PyLayer):
    @staticmethod
    def forward(ctx, inp, axis, group):
        inputs = []
        paddle.distributed.all_gather(inputs, inp, group=group)
        with paddle.no_grad():
            cat = paddle.concat(inputs, axis=axis)
        ctx.args_axis = axis
        ctx.args_group = group
        return cat

    @staticmethod
    def backward(ctx, grad):
        axis = ctx.args_axis
        group = ctx.args_group
        with paddle.no_grad():
            grads = paddle.split(grad, paddle.distributed.get_world_size(group), axis=axis)
        grad = grads[paddle.distributed.get_rank(group)]
        return grad


class LlamaLMHead(nn.Layer):
    def __init__(self, config: LlamaConfig):
        super(LlamaLMHead, self).__init__()
        self.config = config
        if config.tensor_parallel_degree > 1 and config.vocab_size % config.tensor_parallel_degree == 0:
            vocab_size = config.vocab_size // config.tensor_parallel_degree
        else:
            vocab_size = config.vocab_size

        self.weight = self.create_parameter(
            shape=[config.hidden_size, vocab_size],
            dtype=paddle.get_default_dtype(),
        )
        # Must set distributed attr for Tensor Parallel !
        self.weight.is_distributed = True if (vocab_size != config.vocab_size) else False
        if self.weight.is_distributed:
            self.weight.split_axis = 1
        if get_env_device() == "xpu":
            try:
                from paddle_xpu.layers.nn import (  # noqa: F401
                    parallel_matmul as xpu_parallel_matmul,
                )

                self.xpu_parallel_matmul = xpu_parallel_matmul()
            except ImportError:
                self.xpu_parallel_matmul = None

    def forward(self, hidden_states, tensor_parallel_output=None):
        if self.config.sequence_parallel:
            hidden_states = GatherOp.apply(hidden_states)
            seq_length = self.config.seq_length
            if self.config.sep_parallel_degree > 1:
                assert seq_length % self.config.sep_parallel_degree == 0
                seq_length = seq_length // self.config.sep_parallel_degree
            hidden_states = paddle.reshape_(hidden_states, [-1, seq_length, self.config.hidden_size])

        if tensor_parallel_output is None:
            tensor_parallel_output = self.config.tensor_parallel_output

        if get_env_device() == "xpu" and self.xpu_parallel_matmul is not None:
            logits = self.xpu_parallel_matmul(
                hidden_states, self.weight, tensor_parallel_output=tensor_parallel_output, training=self.training
            )
        else:
            logits = parallel_matmul(hidden_states, self.weight, tensor_parallel_output=tensor_parallel_output)
        return logits


class LlamaForCausalLM(LlamaPretrainedModel):
    enable_to_static_method = True

    def __init__(self, config):
        super().__init__(config)
        self.config = config

        self.llama = LlamaModel(config)
        self.lm_head = LlamaLMHead(config)
        self.criterion = LlamaPretrainingCriterion(config)

    def get_input_embeddings(self):
        return self.llama.embed_tokens

    def set_input_embeddings(self, value):
        self.llama.embed_tokens = value

    def get_output_embeddings(self):
        return self.lm_head

    def set_output_embeddings(self, new_embeddings):
        self.lm_head = new_embeddings

    def set_decoder(self, decoder):
        self.llama = decoder

    def get_decoder(self):
        return self.llama

    def prepare_inputs_for_generation(
        self, input_ids, use_cache=False, past_key_values=None, inputs_embeds=None, **kwargs
    ):
        batch_size, seq_length = input_ids.shape
        position_ids = kwargs.get("position_ids", paddle.arange(seq_length).expand((batch_size, seq_length)))
        attention_mask = kwargs.get("attention_mask", None)
        if past_key_values:
            input_ids = input_ids[:, -1].unsqueeze(axis=-1)
            position_ids = position_ids[:, -1].unsqueeze(-1)

        # if `inputs_embeds` are passed, we only want to use them in the 1st generation step
        if inputs_embeds is not None and past_key_values is None:
            model_inputs = {"inputs_embeds": inputs_embeds}
        else:
            model_inputs = {"input_ids": input_ids}

        model_inputs.update(
            {
                "position_ids": position_ids,
                "past_key_values": past_key_values,
                "use_cache": use_cache,
                "attention_mask": attention_mask,
            }
        )
        return model_inputs

    def _get_model_inputs_spec(self, dtype: str):
        return {
            "input_ids": paddle.static.InputSpec(shape=[None, None], dtype="int64"),
            "attention_mask": paddle.static.InputSpec(shape=[None, None], dtype="int64"),
            "position_ids": paddle.static.InputSpec(shape=[None, None], dtype="int64"),
        }

    @staticmethod
    def update_model_kwargs_for_generation(outputs, model_kwargs, is_encoder_decoder=False):
        # update cache
        if isinstance(outputs, tuple) and len(outputs) > 1 and not isinstance(outputs[1], paddle.Tensor):
            model_kwargs["past_key_values"] = outputs[1]

        if isinstance(outputs, CausalLMOutputWithCrossAttentions) and "past_key_values" in outputs:
            model_kwargs["past_key_values"] = outputs.past_key_values

        # update position_ids
        if "position_ids" in model_kwargs and model_kwargs["position_ids"] is not None:
            position_ids = model_kwargs["position_ids"]
            model_kwargs["position_ids"] = paddle.concat([position_ids, position_ids[..., -1:] + 1], axis=-1)

        if not is_encoder_decoder and "attention_mask" in model_kwargs:
            attention_mask = model_kwargs["attention_mask"]
            model_kwargs["attention_mask"] = paddle.concat(
                [attention_mask, paddle.ones([attention_mask.shape[0], 1], dtype=attention_mask.dtype)], axis=-1
            )

        return model_kwargs

    def forward(
        self,
        input_ids=None,
        position_ids=None,
        attention_mask=None,
        inputs_embeds=None,
        labels=None,
        use_cache=False,
        past_key_values=None,
        output_attentions=None,
        output_hidden_states=None,
        return_dict=None,
    ):
        output_attentions = output_attentions if output_attentions is not None else self.config.output_attentions
        output_hidden_states = (
            output_hidden_states if output_hidden_states is not None else self.config.output_hidden_states
        )
        return_dict = return_dict if return_dict is not None else self.config.use_return_dict
        outputs = self.llama(
            input_ids,  # [bs, seq_len]
            position_ids=position_ids,
            attention_mask=attention_mask,
            inputs_embeds=inputs_embeds,
            use_cache=use_cache,
            past_key_values=past_key_values,
            output_attentions=output_attentions,
            output_hidden_states=output_hidden_states,
            return_dict=return_dict,
        )

        hidden_states = outputs[0]  # [bs, seq_len, dim]

        # if labels is None，means we need full output, instead of tensor_parallel_output
        # tensor_parallel_output is togather with ParallelCrossEntropy
        tensor_parallel_output = (
            self.config.tensor_parallel_output and labels is not None and self.config.tensor_parallel_degree > 1
        )

        logits = self.lm_head(hidden_states, tensor_parallel_output=tensor_parallel_output)

        loss = None
        if labels is not None:
            loss = self.criterion(logits, labels)

        if not return_dict:
            output = (logits,) + outputs[1:]
            return (loss,) + output if loss is not None else output

        return CausalLMOutputWithCrossAttentions(
            loss=loss,
            logits=logits,
            past_key_values=outputs.past_key_values,
            hidden_states=outputs.hidden_states,
            attentions=outputs.attentions,
        )<|MERGE_RESOLUTION|>--- conflicted
+++ resolved
@@ -62,10 +62,6 @@
     init_name_mappings,
 )
 from paddlenlp.transformers.long_sequence_strategies import LongSequenceStrategies
-from paddlenlp.transformers.mc2_parallel_linear import (
-    MC2ColumnSeqParallelLinear,
-    MC2RowSeqParallelLinear,
-)
 from paddlenlp.transformers.model_outputs import (
     BaseModelOutputWithPastAndCrossAttentions,
     CausalLMOutputWithCrossAttentions,
@@ -100,12 +96,9 @@
     "LlamaForCausalLM",
     "LlamaPretrainingCriterion",
 ]
-<<<<<<< HEAD
-
-=======
 global npu_is_casual
 npu_is_casual = False
->>>>>>> 9f3cf822
+
 
 def _get_interleave(n):
     def _get_interleave_power_of_2(n):
@@ -587,17 +580,8 @@
         self.fuse_attention_ffn = config.fuse_attention_ffn
 
         if config.sequence_parallel:
-<<<<<<< HEAD
-            if MC2ColumnSeqParallelLinear is not None and MC2RowSeqParallelLinear is not None:
-                ColumnParallelLinear = MC2ColumnSeqParallelLinear
-                RowParallelLinear = MC2RowSeqParallelLinear
-            else:
-                ColumnParallelLinear = ColumnSequenceParallelLinear
-                RowParallelLinear = RowSequenceParallelLinear
-=======
             ColumnParallelLinear = linear_utils.ColumnSequenceParallelLinear
             RowParallelLinear = linear_utils.RowSequenceParallelLinear
->>>>>>> 9f3cf822
         else:
             ColumnParallelLinear = linear_utils.ColumnParallelLinear
             RowParallelLinear = linear_utils.RowParallelLinear
@@ -724,17 +708,8 @@
                 self.use_fused_rope = False
 
         if config.sequence_parallel:
-<<<<<<< HEAD
-            if MC2ColumnSeqParallelLinear is not None and MC2RowSeqParallelLinear is not None:
-                ColumnParallelLinear = MC2ColumnSeqParallelLinear
-                RowParallelLinear = MC2RowSeqParallelLinear
-            else:
-                ColumnParallelLinear = ColumnSequenceParallelLinear
-                RowParallelLinear = RowSequenceParallelLinear
-=======
             ColumnParallelLinear = linear_utils.ColumnSequenceParallelLinear
             RowParallelLinear = linear_utils.RowSequenceParallelLinear
->>>>>>> 9f3cf822
         else:
             ColumnParallelLinear = linear_utils.ColumnParallelLinear
             RowParallelLinear = linear_utils.RowParallelLinear
@@ -1145,7 +1120,6 @@
         self.layerwise_recompute = layerwise_recompute
         self.recompute_granularity = config.recompute_granularity
 
-
     def forward(
         self,
         hidden_states: paddle.Tensor,
@@ -1754,10 +1728,12 @@
             # skip ignore_index which loss == 0
             # masked_lm_loss = masked_lm_loss[masked_lm_loss > 0]
             # loss = paddle.mean(masked_lm_loss)
-            binary_sequence = paddle.where(masked_lm_loss > 0, paddle.ones_like(masked_lm_loss), paddle.zeros_like(masked_lm_loss))
+            binary_sequence = paddle.where(
+                masked_lm_loss > 0, paddle.ones_like(masked_lm_loss), paddle.zeros_like(masked_lm_loss)
+            )
             sum_ = paddle.sum(binary_sequence)
-            loss = 0 if sum_ == 0 else paddle.sum(masked_lm_loss * binary_sequence) / sum_ 
-            
+            loss = 0 if sum_ == 0 else paddle.sum(masked_lm_loss * binary_sequence) / sum_
+
         return loss
 
 
