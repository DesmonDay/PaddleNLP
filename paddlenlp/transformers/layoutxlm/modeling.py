--- conflicted
+++ resolved
@@ -870,15 +870,10 @@
                 visual_bbox_x[1:].expand(expand_shape),
                 visual_bbox_y[1:].expand(expand_shape[::-1]).transpose([1, 0]),
             ],
-<<<<<<< HEAD
-            axis=-1, ).reshape([-1, bbox.shape[-1]])
+            axis=-1, 
+        ).reshape([-1, bbox.shape[-1]])
         visual_bbox = visual_bbox.expand(
             [final_shape[0], visual_bbox.shape[0], -1])
-=======
-            axis=-1,
-        ).reshape([-1, bbox.shape[-1]])
-        visual_bbox = visual_bbox.expand([final_shape[0], -1, -1])
->>>>>>> 737a3000
         final_bbox = paddle.concat([bbox, visual_bbox], axis=1)
 
         if attention_mask is None:
@@ -901,15 +896,9 @@
             position_ids = position_ids.expand_as(input_ids)
 
         visual_position_ids = paddle.arange(0, visual_shape[1]).expand(
-<<<<<<< HEAD
             [input_shape[0], visual_shape[1]])
-        final_position_ids = paddle.concat(
-            [position_ids, visual_position_ids], axis=1)
-=======
-            [input_shape[0], -1])
         final_position_ids = paddle.concat([position_ids, visual_position_ids],
                                            axis=1)
->>>>>>> 737a3000
 
         if bbox is None:
             bbox = paddle.zeros(paddle.to_tensor(input_shape + [4]))
