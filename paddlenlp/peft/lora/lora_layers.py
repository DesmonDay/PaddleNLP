--- conflicted
+++ resolved
@@ -33,20 +33,7 @@
         mark_as_sequence_parallel_parameter,
     )
 except:
-<<<<<<< HEAD
-    AllGatherOp = None
-    ReduceScatterOp = None
-    mark_as_sequence_parallel_parameter = None
-
-    class ColumnSequenceParallelLinear:
-        pass
-
-    class RowSequenceParallelLinear:
-        pass
-
-=======
     pass
->>>>>>> 9f3cf822
 
 from paddlenlp.transformers.mc2_parallel_linear import (
     MC2ColumnParallelCoreLinear,
@@ -543,11 +530,7 @@
                 result_mp = F.linear(x=input_mp, weight=self.weight, bias=self.bias, name=self.name)
             else:
                 res_mp = MC2ColumnParallelCoreLinear.apply(input, self.weight, self.model_parallel_group)
-<<<<<<< HEAD
-                result_mp = res_mp + self.bias
-=======
                 result_mp = (res_mp + self.bias) if self.bias is not None else res_mp
->>>>>>> 9f3cf822
 
             if not self.merged:
                 input_a = self.lora_dropout(input) @ self.lora_A
